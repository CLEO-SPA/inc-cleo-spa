import React, { useEffect } from "react";
import { useNavigate } from "react-router-dom";

import { useTranslation } from "@/context/TranslationContext";
import useTranslationStore from "@/stores/useTranslationStore";

// Validation
const isEnglishText = (text) => /^[A-Za-z\s.,!?'"()\-&$%#@*+<=>]*$/.test(text);
const isChineseText = (text) => /^[\u4e00-\u9fff\s.,!?'"()\-&$%#@*+<=>]*$/.test(text);

// Helper to get local datetime string for datetime-local input
const getLocalDateTimeString = () => {
    const now = new Date();
    const offset = now.getTimezoneOffset(); // in minutes
    const localTime = new Date(now.getTime() - offset * 60000);
    return localTime.toISOString().slice(0, 16); // "YYYY-MM-DDTHH:mm"
};

const TranslationForm = () => {
    const navigate = useNavigate();

    const {
        english,
        chinese,
        meaningEnglish,
        meaningChinese,
        createdAt,
        error,
        success,
        showConfirm,
        confirmTranslation,
        setEnglish,
        setChinese,
        setMeaningEnglish,
        setMeaningChinese,
        setCreatedAt,
        setError,
        setSuccess,
        setShowConfirm,
        setConfirmTranslation,
        addTranslation,
    } = useTranslationStore();

    const { t, fetchTranslations } = useTranslation();

    useEffect(() => {
        setError('');
        setSuccess('');

        // Auto-fill createdAt if not set
        if (!createdAt) {
            setCreatedAt(getLocalDateTimeString());
        }
    }, [setError, setSuccess, createdAt, setCreatedAt]);

    const handleSubmit = (event) => {
        event.preventDefault();

        if (!english || !chinese) {
            setError(t("Both English and Chinese fields are required.", "必须填写英文和中文字段"));
            setSuccess('');
            return;
        }

        if (!isEnglishText(english)) {
            setError(t("English field must contain only English characters.", "英文字段必须只包含英文字符。"));
            setSuccess('');
            return;
        }

        if (!isChineseText(chinese)) {
            setError(t("Chinese field must contain only Chinese characters.", "中文字段必须只包含汉字。"));
            setSuccess('');
            return;
        }

        if (meaningEnglish && !isEnglishText(meaningEnglish)) {
            setError(t("Meaning in English must contain only English characters.", "英文释义必须只包含英文字符。"));
            setSuccess('');
            return;
        }

        if (meaningChinese && !isChineseText(meaningChinese)) {
            setError(t("Meaning in Chinese must contain only Chinese characters.", "中文释义必须只包含汉字。"));
            setSuccess('');
            return;
        }

        const finalCreatedAt = createdAt || getLocalDateTimeString();
        setCreatedAt(finalCreatedAt); // Optional: update store for consistency

        setConfirmTranslation({
            english,
            chinese,
            meaning_in_english: meaningEnglish,
            meaning_in_chinese: meaningChinese,
            created_at: finalCreatedAt,
        });

        setShowConfirm(true);
    };

    const handleConfirm = async () => {
        const success = await addTranslation(fetchTranslations, t);
        setShowConfirm(false);
        if (success) {
            navigate("/translations");
        }
    };

    const handleCancel = () => setShowConfirm(false);

    return (
        <div className="min-h-screen p-6">
            <form
                onSubmit={handleSubmit}
                className="w-full max-w-lg bg-white rounded-xl shadow-lg p-8 space-y-6"
                autoComplete="off"
            >
                <h1 className="text-3xl font-bold text-center text-blue-700 mb-4">
                    {t("Add New Translation", "添加新翻译")}
                </h1>

                <div>
                    <label htmlFor="english" className="block text-md font-semibold text-gray-700 mb-1">
                        {t("English", "英文")}
                    </label>
                    <input
                        id="english"
                        type="text"
                        value={english}
                        onChange={(e) => setEnglish(e.target.value)}
                        className="w-full p-3 border border-gray-300 rounded-lg"
                        placeholder={t("Enter English word", "输入英文单词")}
                    />
                </div>

                <div>
                    <label htmlFor="chinese" className="block text-md font-semibold text-gray-700 mb-1">
                        {t("Chinese", "中文")}
                    </label>
                    <input
                        id="chinese"
                        type="text"
                        value={chinese}
                        onChange={(e) => setChinese(e.target.value)}
                        className="w-full p-3 border border-gray-300 rounded-lg"
                        placeholder={t("Enter Chinese translation", "输入中文翻译")}
                    />
                </div>

                <div>
                    <label htmlFor="meaningEnglish" className="block text-md font-semibold text-gray-700 mb-1">
                        {t("Meaning in English", "英文释义")}
                    </label>
                    <input
                        id="meaningEnglish"
                        type="text"
                        value={meaningEnglish}
                        onChange={(e) => setMeaningEnglish(e.target.value)}
                        className="w-full p-3 border border-gray-300 rounded-lg"
                        placeholder={t("English meaning", "英文释义")}
                    />
                </div>

                <div>
                    <label htmlFor="meaningChinese" className="block text-md font-semibold text-gray-700 mb-1">
                        {t("Meaning in Chinese", "中文释义")}
                    </label>
                    <input
                        id="meaningChinese"
                        type="text"
                        value={meaningChinese}
                        onChange={(e) => setMeaningChinese(e.target.value)}
                        className="w-full p-3 border border-gray-300 rounded-lg"
                        placeholder={t("Chinese meaning", "中文释义")}
                    />
                </div>

                <div>
                    <label htmlFor="createdAt" className="block text-md font-semibold text-gray-700 mb-1">
                        {t("Created At", "创建时间")}
                    </label>
                    <input
                        id="createdAt"
                        type="datetime-local"
                        value={createdAt}
                        onChange={(e) => setCreatedAt(e.target.value)}
                        className="w-full p-3 border border-gray-300 rounded-lg"
                    />
                </div>

                {error && <div className="text-red-600 bg-red-100 rounded-md p-3">{error}</div>}
                {success && <div className="text-green-700 bg-green-100 rounded-md p-3">{success}</div>}

                <button
                    type="submit"
                    className="w-full bg-blue-600 hover:bg-blue-700 text-white py-3 rounded-xl font-semibold"
                >
                    {t("Add Translation", "添加翻译")}
                </button>
            </form>

            {showConfirm && (
                <div className="fixed inset-0 bg-black bg-opacity-40 flex items-center justify-center z-50 px-4">
<<<<<<< HEAD
                    <div className="bg-white rounded-2xl shadow-2xl max-w-md w-full p-8">
=======
                    <div className="bg-white rounded-2xl shadow-2xl max-w-md w-full p-8 overflow-y-auto max-h-[90vh]">
>>>>>>> dc472cca
                        <h2 className="text-2xl font-bold text-blue-700 mb-4 text-center">
                            {t("Confirm Translation", "确认翻译")}
                        </h2>
                        <p className="text-gray-700 mb-6 text-center">
                            {t("Are you sure this is the correct translation?", "您确定这是正确的翻译吗？")}
                        </p>
                        <div className="space-y-3 mb-6 text-gray-800">
                            <p><strong>{t("English", "英文")}:</strong> {confirmTranslation.english}</p>
                            <p><strong>{t("Chinese", "中文")}:</strong> {confirmTranslation.chinese}</p>
                            {confirmTranslation.meaning_in_english && (
                                <p><strong>{t("Meaning in English", "英文释义")}:</strong> {confirmTranslation.meaning_in_english}</p>
                            )}
                            {confirmTranslation.meaning_in_chinese && (
                                <p><strong>{t("Meaning in Chinese", "中文释义")}:</strong> {confirmTranslation.meaning_in_chinese}</p>
                            )}
                            {confirmTranslation.created_at && (
                                <p><strong>{t("Created At", "创建时间")}:</strong> {confirmTranslation.created_at}</p>
                            )}
                        </div>
                        <div className="flex justify-center gap-6">
                            <button
                                onClick={handleCancel}
                                className="px-6 py-2 rounded-lg border border-gray-300 text-gray-700 hover:bg-gray-100"
                            >
                                {t("Cancel", "取消")}
                            </button>
                            <button
                                onClick={handleConfirm}
                                className="px-6 py-2 rounded-lg bg-blue-600 text-white hover:bg-blue-700"
                            >
                                {t("Confirm", "确认")}
                            </button>
                        </div>
                    </div>
                </div>
            )}
        </div>
    );
};

export default TranslationForm;<|MERGE_RESOLUTION|>--- conflicted
+++ resolved
@@ -1,8 +1,8 @@
-import React, { useEffect } from "react";
-import { useNavigate } from "react-router-dom";
-
-import { useTranslation } from "@/context/TranslationContext";
-import useTranslationStore from "@/stores/useTranslationStore";
+import React, { useEffect } from 'react';
+import { useNavigate } from 'react-router-dom';
+
+import { useTranslation } from '@/context/TranslationContext';
+import useTranslationStore from '@/stores/useTranslationStore';
 
 // Validation
 const isEnglishText = (text) => /^[A-Za-z\s.,!?'"()\-&$%#@*+<=>]*$/.test(text);
@@ -10,242 +10,240 @@
 
 // Helper to get local datetime string for datetime-local input
 const getLocalDateTimeString = () => {
-    const now = new Date();
-    const offset = now.getTimezoneOffset(); // in minutes
-    const localTime = new Date(now.getTime() - offset * 60000);
-    return localTime.toISOString().slice(0, 16); // "YYYY-MM-DDTHH:mm"
+  const now = new Date();
+  const offset = now.getTimezoneOffset(); // in minutes
+  const localTime = new Date(now.getTime() - offset * 60000);
+  return localTime.toISOString().slice(0, 16); // "YYYY-MM-DDTHH:mm"
 };
 
 const TranslationForm = () => {
-    const navigate = useNavigate();
-
-    const {
-        english,
-        chinese,
-        meaningEnglish,
-        meaningChinese,
-        createdAt,
-        error,
-        success,
-        showConfirm,
-        confirmTranslation,
-        setEnglish,
-        setChinese,
-        setMeaningEnglish,
-        setMeaningChinese,
-        setCreatedAt,
-        setError,
-        setSuccess,
-        setShowConfirm,
-        setConfirmTranslation,
-        addTranslation,
-    } = useTranslationStore();
-
-    const { t, fetchTranslations } = useTranslation();
-
-    useEffect(() => {
-        setError('');
-        setSuccess('');
-
-        // Auto-fill createdAt if not set
-        if (!createdAt) {
-            setCreatedAt(getLocalDateTimeString());
-        }
-    }, [setError, setSuccess, createdAt, setCreatedAt]);
-
-    const handleSubmit = (event) => {
-        event.preventDefault();
-
-        if (!english || !chinese) {
-            setError(t("Both English and Chinese fields are required.", "必须填写英文和中文字段"));
-            setSuccess('');
-            return;
-        }
-
-        if (!isEnglishText(english)) {
-            setError(t("English field must contain only English characters.", "英文字段必须只包含英文字符。"));
-            setSuccess('');
-            return;
-        }
-
-        if (!isChineseText(chinese)) {
-            setError(t("Chinese field must contain only Chinese characters.", "中文字段必须只包含汉字。"));
-            setSuccess('');
-            return;
-        }
-
-        if (meaningEnglish && !isEnglishText(meaningEnglish)) {
-            setError(t("Meaning in English must contain only English characters.", "英文释义必须只包含英文字符。"));
-            setSuccess('');
-            return;
-        }
-
-        if (meaningChinese && !isChineseText(meaningChinese)) {
-            setError(t("Meaning in Chinese must contain only Chinese characters.", "中文释义必须只包含汉字。"));
-            setSuccess('');
-            return;
-        }
-
-        const finalCreatedAt = createdAt || getLocalDateTimeString();
-        setCreatedAt(finalCreatedAt); // Optional: update store for consistency
-
-        setConfirmTranslation({
-            english,
-            chinese,
-            meaning_in_english: meaningEnglish,
-            meaning_in_chinese: meaningChinese,
-            created_at: finalCreatedAt,
-        });
-
-        setShowConfirm(true);
-    };
-
-    const handleConfirm = async () => {
-        const success = await addTranslation(fetchTranslations, t);
-        setShowConfirm(false);
-        if (success) {
-            navigate("/translations");
-        }
-    };
-
-    const handleCancel = () => setShowConfirm(false);
-
-    return (
-        <div className="min-h-screen p-6">
-            <form
-                onSubmit={handleSubmit}
-                className="w-full max-w-lg bg-white rounded-xl shadow-lg p-8 space-y-6"
-                autoComplete="off"
-            >
-                <h1 className="text-3xl font-bold text-center text-blue-700 mb-4">
-                    {t("Add New Translation", "添加新翻译")}
-                </h1>
-
-                <div>
-                    <label htmlFor="english" className="block text-md font-semibold text-gray-700 mb-1">
-                        {t("English", "英文")}
-                    </label>
-                    <input
-                        id="english"
-                        type="text"
-                        value={english}
-                        onChange={(e) => setEnglish(e.target.value)}
-                        className="w-full p-3 border border-gray-300 rounded-lg"
-                        placeholder={t("Enter English word", "输入英文单词")}
-                    />
-                </div>
-
-                <div>
-                    <label htmlFor="chinese" className="block text-md font-semibold text-gray-700 mb-1">
-                        {t("Chinese", "中文")}
-                    </label>
-                    <input
-                        id="chinese"
-                        type="text"
-                        value={chinese}
-                        onChange={(e) => setChinese(e.target.value)}
-                        className="w-full p-3 border border-gray-300 rounded-lg"
-                        placeholder={t("Enter Chinese translation", "输入中文翻译")}
-                    />
-                </div>
-
-                <div>
-                    <label htmlFor="meaningEnglish" className="block text-md font-semibold text-gray-700 mb-1">
-                        {t("Meaning in English", "英文释义")}
-                    </label>
-                    <input
-                        id="meaningEnglish"
-                        type="text"
-                        value={meaningEnglish}
-                        onChange={(e) => setMeaningEnglish(e.target.value)}
-                        className="w-full p-3 border border-gray-300 rounded-lg"
-                        placeholder={t("English meaning", "英文释义")}
-                    />
-                </div>
-
-                <div>
-                    <label htmlFor="meaningChinese" className="block text-md font-semibold text-gray-700 mb-1">
-                        {t("Meaning in Chinese", "中文释义")}
-                    </label>
-                    <input
-                        id="meaningChinese"
-                        type="text"
-                        value={meaningChinese}
-                        onChange={(e) => setMeaningChinese(e.target.value)}
-                        className="w-full p-3 border border-gray-300 rounded-lg"
-                        placeholder={t("Chinese meaning", "中文释义")}
-                    />
-                </div>
-
-                <div>
-                    <label htmlFor="createdAt" className="block text-md font-semibold text-gray-700 mb-1">
-                        {t("Created At", "创建时间")}
-                    </label>
-                    <input
-                        id="createdAt"
-                        type="datetime-local"
-                        value={createdAt}
-                        onChange={(e) => setCreatedAt(e.target.value)}
-                        className="w-full p-3 border border-gray-300 rounded-lg"
-                    />
-                </div>
-
-                {error && <div className="text-red-600 bg-red-100 rounded-md p-3">{error}</div>}
-                {success && <div className="text-green-700 bg-green-100 rounded-md p-3">{success}</div>}
-
-                <button
-                    type="submit"
-                    className="w-full bg-blue-600 hover:bg-blue-700 text-white py-3 rounded-xl font-semibold"
-                >
-                    {t("Add Translation", "添加翻译")}
-                </button>
-            </form>
-
-            {showConfirm && (
-                <div className="fixed inset-0 bg-black bg-opacity-40 flex items-center justify-center z-50 px-4">
-<<<<<<< HEAD
-                    <div className="bg-white rounded-2xl shadow-2xl max-w-md w-full p-8">
-=======
-                    <div className="bg-white rounded-2xl shadow-2xl max-w-md w-full p-8 overflow-y-auto max-h-[90vh]">
->>>>>>> dc472cca
-                        <h2 className="text-2xl font-bold text-blue-700 mb-4 text-center">
-                            {t("Confirm Translation", "确认翻译")}
-                        </h2>
-                        <p className="text-gray-700 mb-6 text-center">
-                            {t("Are you sure this is the correct translation?", "您确定这是正确的翻译吗？")}
-                        </p>
-                        <div className="space-y-3 mb-6 text-gray-800">
-                            <p><strong>{t("English", "英文")}:</strong> {confirmTranslation.english}</p>
-                            <p><strong>{t("Chinese", "中文")}:</strong> {confirmTranslation.chinese}</p>
-                            {confirmTranslation.meaning_in_english && (
-                                <p><strong>{t("Meaning in English", "英文释义")}:</strong> {confirmTranslation.meaning_in_english}</p>
-                            )}
-                            {confirmTranslation.meaning_in_chinese && (
-                                <p><strong>{t("Meaning in Chinese", "中文释义")}:</strong> {confirmTranslation.meaning_in_chinese}</p>
-                            )}
-                            {confirmTranslation.created_at && (
-                                <p><strong>{t("Created At", "创建时间")}:</strong> {confirmTranslation.created_at}</p>
-                            )}
-                        </div>
-                        <div className="flex justify-center gap-6">
-                            <button
-                                onClick={handleCancel}
-                                className="px-6 py-2 rounded-lg border border-gray-300 text-gray-700 hover:bg-gray-100"
-                            >
-                                {t("Cancel", "取消")}
-                            </button>
-                            <button
-                                onClick={handleConfirm}
-                                className="px-6 py-2 rounded-lg bg-blue-600 text-white hover:bg-blue-700"
-                            >
-                                {t("Confirm", "确认")}
-                            </button>
-                        </div>
-                    </div>
-                </div>
-            )}
-        </div>
-    );
+  const navigate = useNavigate();
+
+  const {
+    english,
+    chinese,
+    meaningEnglish,
+    meaningChinese,
+    createdAt,
+    error,
+    success,
+    showConfirm,
+    confirmTranslation,
+    setEnglish,
+    setChinese,
+    setMeaningEnglish,
+    setMeaningChinese,
+    setCreatedAt,
+    setError,
+    setSuccess,
+    setShowConfirm,
+    setConfirmTranslation,
+    addTranslation,
+  } = useTranslationStore();
+
+  const { t, fetchTranslations } = useTranslation();
+
+  useEffect(() => {
+    setError('');
+    setSuccess('');
+
+    // Auto-fill createdAt if not set
+    if (!createdAt) {
+      setCreatedAt(getLocalDateTimeString());
+    }
+  }, [setError, setSuccess, createdAt, setCreatedAt]);
+
+  const handleSubmit = (event) => {
+    event.preventDefault();
+
+    if (!english || !chinese) {
+      setError(t('Both English and Chinese fields are required.', '必须填写英文和中文字段'));
+      setSuccess('');
+      return;
+    }
+
+    if (!isEnglishText(english)) {
+      setError(t('English field must contain only English characters.', '英文字段必须只包含英文字符。'));
+      setSuccess('');
+      return;
+    }
+
+    if (!isChineseText(chinese)) {
+      setError(t('Chinese field must contain only Chinese characters.', '中文字段必须只包含汉字。'));
+      setSuccess('');
+      return;
+    }
+
+    if (meaningEnglish && !isEnglishText(meaningEnglish)) {
+      setError(t('Meaning in English must contain only English characters.', '英文释义必须只包含英文字符。'));
+      setSuccess('');
+      return;
+    }
+
+    if (meaningChinese && !isChineseText(meaningChinese)) {
+      setError(t('Meaning in Chinese must contain only Chinese characters.', '中文释义必须只包含汉字。'));
+      setSuccess('');
+      return;
+    }
+
+    const finalCreatedAt = createdAt || getLocalDateTimeString();
+    setCreatedAt(finalCreatedAt); // Optional: update store for consistency
+
+    setConfirmTranslation({
+      english,
+      chinese,
+      meaning_in_english: meaningEnglish,
+      meaning_in_chinese: meaningChinese,
+      created_at: finalCreatedAt,
+    });
+
+    setShowConfirm(true);
+  };
+
+  const handleConfirm = async () => {
+    const success = await addTranslation(fetchTranslations, t);
+    setShowConfirm(false);
+    if (success) {
+      navigate('/translations');
+    }
+  };
+
+  const handleCancel = () => setShowConfirm(false);
+
+  return (
+    <div className='min-h-screen p-6'>
+      <form
+        onSubmit={handleSubmit}
+        className='w-full max-w-lg bg-white rounded-xl shadow-lg p-8 space-y-6'
+        autoComplete='off'
+      >
+        <h1 className='text-3xl font-bold text-center text-blue-700 mb-4'>{t('Add New Translation', '添加新翻译')}</h1>
+
+        <div>
+          <label htmlFor='english' className='block text-md font-semibold text-gray-700 mb-1'>
+            {t('English', '英文')}
+          </label>
+          <input
+            id='english'
+            type='text'
+            value={english}
+            onChange={(e) => setEnglish(e.target.value)}
+            className='w-full p-3 border border-gray-300 rounded-lg'
+            placeholder={t('Enter English word', '输入英文单词')}
+          />
+        </div>
+
+        <div>
+          <label htmlFor='chinese' className='block text-md font-semibold text-gray-700 mb-1'>
+            {t('Chinese', '中文')}
+          </label>
+          <input
+            id='chinese'
+            type='text'
+            value={chinese}
+            onChange={(e) => setChinese(e.target.value)}
+            className='w-full p-3 border border-gray-300 rounded-lg'
+            placeholder={t('Enter Chinese translation', '输入中文翻译')}
+          />
+        </div>
+
+        <div>
+          <label htmlFor='meaningEnglish' className='block text-md font-semibold text-gray-700 mb-1'>
+            {t('Meaning in English', '英文释义')}
+          </label>
+          <input
+            id='meaningEnglish'
+            type='text'
+            value={meaningEnglish}
+            onChange={(e) => setMeaningEnglish(e.target.value)}
+            className='w-full p-3 border border-gray-300 rounded-lg'
+            placeholder={t('English meaning', '英文释义')}
+          />
+        </div>
+
+        <div>
+          <label htmlFor='meaningChinese' className='block text-md font-semibold text-gray-700 mb-1'>
+            {t('Meaning in Chinese', '中文释义')}
+          </label>
+          <input
+            id='meaningChinese'
+            type='text'
+            value={meaningChinese}
+            onChange={(e) => setMeaningChinese(e.target.value)}
+            className='w-full p-3 border border-gray-300 rounded-lg'
+            placeholder={t('Chinese meaning', '中文释义')}
+          />
+        </div>
+
+        <div>
+          <label htmlFor='createdAt' className='block text-md font-semibold text-gray-700 mb-1'>
+            {t('Created At', '创建时间')}
+          </label>
+          <input
+            id='createdAt'
+            type='datetime-local'
+            value={createdAt}
+            onChange={(e) => setCreatedAt(e.target.value)}
+            className='w-full p-3 border border-gray-300 rounded-lg'
+          />
+        </div>
+
+        {error && <div className='text-red-600 bg-red-100 rounded-md p-3'>{error}</div>}
+        {success && <div className='text-green-700 bg-green-100 rounded-md p-3'>{success}</div>}
+
+        <button type='submit' className='w-full bg-blue-600 hover:bg-blue-700 text-white py-3 rounded-xl font-semibold'>
+          {t('Add Translation', '添加翻译')}
+        </button>
+      </form>
+
+      {showConfirm && (
+        <div className='fixed inset-0 bg-black bg-opacity-40 flex items-center justify-center z-50 px-4'>
+          <div className='bg-white rounded-2xl shadow-2xl max-w-md w-full p-8 overflow-y-auto max-h-[90vh]'>
+            <h2 className='text-2xl font-bold text-blue-700 mb-4 text-center'>
+              {t('Confirm Translation', '确认翻译')}
+            </h2>
+            <p className='text-gray-700 mb-6 text-center'>
+              {t('Are you sure this is the correct translation?', '您确定这是正确的翻译吗？')}
+            </p>
+            <div className='space-y-3 mb-6 text-gray-800'>
+              <p>
+                <strong>{t('English', '英文')}:</strong> {confirmTranslation.english}
+              </p>
+              <p>
+                <strong>{t('Chinese', '中文')}:</strong> {confirmTranslation.chinese}
+              </p>
+              {confirmTranslation.meaning_in_english && (
+                <p>
+                  <strong>{t('Meaning in English', '英文释义')}:</strong> {confirmTranslation.meaning_in_english}
+                </p>
+              )}
+              {confirmTranslation.meaning_in_chinese && (
+                <p>
+                  <strong>{t('Meaning in Chinese', '中文释义')}:</strong> {confirmTranslation.meaning_in_chinese}
+                </p>
+              )}
+              {confirmTranslation.created_at && (
+                <p>
+                  <strong>{t('Created At', '创建时间')}:</strong> {confirmTranslation.created_at}
+                </p>
+              )}
+            </div>
+            <div className='flex justify-center gap-6'>
+              <button
+                onClick={handleCancel}
+                className='px-6 py-2 rounded-lg border border-gray-300 text-gray-700 hover:bg-gray-100'
+              >
+                {t('Cancel', '取消')}
+              </button>
+              <button onClick={handleConfirm} className='px-6 py-2 rounded-lg bg-blue-600 text-white hover:bg-blue-700'>
+                {t('Confirm', '确认')}
+              </button>
+            </div>
+          </div>
+        </div>
+      )}
+    </div>
+  );
 };
 
 export default TranslationForm;