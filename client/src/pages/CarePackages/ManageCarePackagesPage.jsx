import React, { useState, useEffect, useMemo } from 'react';
import { useNavigate } from 'react-router-dom';
import useAuth from '@/hooks/useAuth';
import { Table, TableBody, TableCell, TableHead, TableHeader, TableRow, TableCaption } from '@/components/ui/table';
import { Button } from '@/components/ui/button';
import { Input } from '@/components/ui/input';
import { Label } from '@/components/ui/label';
import {
  DropdownMenu,
  DropdownMenuContent,
  DropdownMenuItem,
  DropdownMenuTrigger,
  DropdownMenuSeparator,
} from '@/components/ui/dropdown-menu';
import {
  MoreHorizontal,
  Eye,
  Edit,
  Trash2,
  ChevronLeft,
  ChevronRight,
  ChevronsLeft,
  ChevronsRight,
  AlertTriangle,
} from 'lucide-react';
<<<<<<< HEAD
import { useCpPaginationStore } from '@/stores/useCpPaginationStore';
import { useCpSpecificStore } from '@/stores/useCpSpecificStore';
=======
import { useCpPaginationStore } from '@/stores/CarePackage/useCpPaginationStore';
import { useCpSpecificStore } from '@/stores/CarePackage/useCpSpecificStore';
>>>>>>> 537c2451
import { Card, CardContent, CardHeader, CardTitle, CardFooter } from '@/components/ui/card';
import { Select, SelectContent, SelectItem, SelectTrigger, SelectValue } from '@/components/ui/select';
import { AppSidebar } from '@/components/app-sidebar';
import { SiteHeader } from '@/components/site-header';
import { SidebarInset, SidebarProvider } from '@/components/ui/sidebar';
import { ErrorState } from '@/components/ErrorState';
import { LoadingState } from '@/components/LoadingState';
<<<<<<< HEAD
=======
import DeleteConfirmationDialog from '@/components/DeleteConfirmationDialog';
>>>>>>> 537c2451

function ManageCarePackagesPage() {
  const { user, statuses } = useAuth();
  const navigate = useNavigate();

  const {
    carePackages,
    currentPage,
    currentLimit,
    hasNextPage,
    hasPreviousPage,
    searchTerm,
    totalCount,
    isLoading,
    error,
    initializePagination,
    goToNextPage,
    goToPreviousPage,
    goToPage,
    setSearchTerm,
    setLimit,
    purchaseCountData,
    isPurchaseCountLoading,
    purchaseCountError,
    fetchPurchaseCount,
  } = useCpPaginationStore();
<<<<<<< HEAD
  const { updatePackageStatus } = useCpSpecificStore();
=======
  const { updatePackageStatus, deletePackage } = useCpSpecificStore();
>>>>>>> 537c2451

  const [inputSearchTerm, setInputSearchTerm] = useState(searchTerm);
  const [targetPageInput, setTargetPageInput] = useState('');
  const [updatingPackages, setUpdatingPackages] = useState(new Set());
<<<<<<< HEAD
=======
  const [deletingPackages, setDeletingPackages] = useState(new Set());
  const [deleteDialogOpen, setDeleteDialogOpen] = useState(false);
  const [packageToDelete, setPackageToDelete] = useState(null);
>>>>>>> 537c2451

  useEffect(() => {
    // Initialize with a default limit and empty search term if not already set
    initializePagination(currentLimit || 10, searchTerm || '');
    // Fetch purchase count data when component mounts
    fetchPurchaseCount();
  }, [initializePagination, currentLimit, searchTerm, fetchPurchaseCount]);

  const handleSearchSubmit = (e) => {
    e.preventDefault();
    setSearchTerm(inputSearchTerm);
    goToPage(1); // Reset to first page on new search
  };

  const handleLimitChange = (value) => {
    const newLimit = parseInt(value, 10);
    if (!isNaN(newLimit) && newLimit > 0) {
      setLimit(newLimit);
      goToPage(1); // Reset to first page on limit change
    }
  };

  const handleGoToPage = (e) => {
    e.preventDefault();
    const pageNum = parseInt(targetPageInput, 10);
    if (!isNaN(pageNum) && pageNum > 0 && totalCount && pageNum <= Math.ceil(totalCount / currentLimit)) {
      goToPage(pageNum);
      setTargetPageInput(''); // Clear input after navigation
    } else if (totalCount === null) {
      alert('Total count not yet available to jump by page number.');
    } else {
      alert(`Please enter a valid page number between 1 and ${Math.ceil(totalCount / currentLimit) || 1}`);
    }
  };

  const totalPages = totalCount ? Math.ceil(totalCount / currentLimit) : 0;

  // helper function to get purchase count for a package
  const getPurchaseCountForPackage = (packageId) => {
    if (!purchaseCountData || !purchaseCountData[packageId]) {
      return { purchase_count: 0, is_purchased: false };
    }
    return purchaseCountData[packageId];
  };

  const pageNumbers = useMemo(() => {
    if (!totalPages) return [];
    const pages = [];
    const maxPagesToShow = 5; // Show 5 page numbers at a time
    let startPage, endPage;

    if (totalPages <= maxPagesToShow) {
      startPage = 1;
      endPage = totalPages;
    } else {
      if (currentPage <= Math.ceil(maxPagesToShow / 2)) {
        startPage = 1;
        endPage = maxPagesToShow;
      } else if (currentPage + Math.floor(maxPagesToShow / 2) >= totalPages) {
        startPage = totalPages - maxPagesToShow + 1;
        endPage = totalPages;
      } else {
        startPage = currentPage - Math.floor(maxPagesToShow / 2);
        endPage = currentPage + Math.floor(maxPagesToShow / 2);
      }
    }

    for (let i = startPage; i <= endPage; i++) {
      pages.push(i);
    }
    return pages;
  }, [totalPages, currentPage]);

  // --- Action Handlers ---
  const handleView = (id) => {
    navigate(`/cp/${id}`);
  };

  const handleEdit = (id) => {
    navigate(`/cp/${id}/edit`);
  };

  // helper functions to determine if a package is enabled based on status
  const isPackageEnabled = (pkg) => {
<<<<<<< HEAD
    return pkg.status_id === 1;
  };

  const getStatusIdForToggle = (enabled) => {
    return enabled ? 1 : 2;
=======
    return pkg.status === 'ENABLED';
  };

  const getStatusIdForToggle = (enabled) => {
    return enabled ? 'ENABLED' : 'DISABLED';
>>>>>>> 537c2451
  };

  const handleToggleStatus = async (pkg, newEnabledState) => {
    const packageId = pkg.id;
    setUpdatingPackages((prev) => new Set(prev).add(packageId));

    try {
<<<<<<< HEAD
      const newStatusId = getStatusIdForToggle(newEnabledState);
      await updatePackageStatus(packageId, newStatusId);
=======
      const newStatus = getStatusIdForToggle(newEnabledState);
      await updatePackageStatus(packageId, newStatus);
>>>>>>> 537c2451

      initializePagination(currentLimit, searchTerm);
    } catch (err) {
      console.error('Failed to update package status:', err);
      alert(`Failed to ${newEnabledState ? 'enable' : 'disable'} package: ${err.message}`);
    } finally {
      setUpdatingPackages((prev) => {
        const newSet = new Set(prev);
        newSet.delete(packageId);
        return newSet;
      });
    }
  };

<<<<<<< HEAD
  const handleDelete = async (id) => {
    // Example: You might want to show a confirmation dialog first
    if (window.confirm('Are you sure you want to delete this care package?')) {
      try {
        // await api.delete(`/care-packages/${id}`); // Replace with your actual API call
        alert(`Care package ${id} deleted (simulated).`);
        // Optionally, re-fetch data or update store
        initializePagination(currentLimit, searchTerm);
        fetchPurchaseCount();
      } catch (err) {
        console.error('Failed to delete care package:', err);
        alert('Failed to delete care package.');
=======
  // open delete confirmation dialog
  const handleDeleteClick = (pkg) => {
    setPackageToDelete(pkg);
    setDeleteDialogOpen(true);
  };

  // handle actual deletion
  const handleDeleteConfirm = async () => {
    if (!packageToDelete) return;

    const packageId = packageToDelete.id;
    setDeletingPackages((prev) => new Set(prev).add(packageId));

    try {
      await deletePackage(packageId);
      initializePagination(currentLimit, searchTerm);
      fetchPurchaseCount();

      // close dialog and reset state
      setDeleteDialogOpen(false);
      setPackageToDelete(null);
    } catch (err) {
      console.error('Failed to delete care package:', err);

      // show error message
      let errorMessage = 'Failed to delete care package.';
      if (err.response?.data?.message) {
        errorMessage = err.response.data.message;
      } else if (err.message) {
        errorMessage = err.message;
>>>>>>> 537c2451
      }

      alert(errorMessage);
    } finally {
      setDeletingPackages((prev) => {
        const newSet = new Set(prev);
        newSet.delete(packageId);
        return newSet;
      });
    }
  };

  // cancel deletion
  const handleDeleteCancel = () => {
    setDeleteDialogOpen(false);
    setPackageToDelete(null);
  };

  // enhanced check if package can be safely deleted (both purchase count AND status)
  const canDeletePackage = (pkg) => {
    const purchaseData = getPurchaseCountForPackage(pkg.id);
    const hasNoPurchases = purchaseData.purchase_count === 0 && !purchaseData.is_purchased;
    const isDisabled = !isPackageEnabled(pkg); // Must be disabled (status_id !== 1)

    return hasNoPurchases && isDisabled;
  };

  // enhanced deletion restriction reason that includes both purchase count AND status
  const getDeleteRestrictionReason = (pkg) => {
    const purchaseData = getPurchaseCountForPackage(pkg.id);
    const hasNoPurchases = purchaseData.purchase_count === 0 && !purchaseData.is_purchased;
    const isEnabled = isPackageEnabled(pkg);

    const reasons = [];

    // check purchase count first
    if (purchaseData.purchase_count > 0) {
      reasons.push(
        `This package has ${purchaseData.purchase_count} existing purchase${purchaseData.purchase_count > 1 ? 's' : ''}`
      );
    }

    // check status
    if (isEnabled) {
      reasons.push('This package is currently enabled');
    }
    if (reasons.length === 0) {
      return null;
    }

    let message = reasons.join(' and ') + ' and cannot be deleted.';
    if (isEnabled && hasNoPurchases) {
      message += ' Please disable the package first by changing its status to "Inactive" before attempting deletion.';
    } else if (isEnabled && !hasNoPurchases) {
      message += ' You can disable it to prevent new purchases, but it cannot be deleted due to existing purchases.';
    } else if (!isEnabled && !hasNoPurchases) {
      message +=
        ' You can keep it disabled to prevent new purchases, but it cannot be deleted due to existing purchases.';
    }

    return message;
  };

  // --- Role-based access ---
  const canEdit = user?.role === 'super_admin' || user?.role === 'data_admin';
  const canDelete = user?.role === 'super_admin';
  const canToggleStatus = user?.role === 'super_admin' || user?.role === 'data_admin';

  // --- Table Headers ---
  const tableHeaders = [
    { key: 'id', label: 'ID' },
    { key: 'care_package_name', label: 'Package Name' },
    { key: 'care_package_price', label: 'Price' },
    { key: 'care_package_status', label: 'Status' },
    { key: 'purchase_count', label: 'Purchase Count' },
    { key: 'updated_at', label: 'Last Updated' },
    { key: 'actions', label: 'Actions' },
  ];

  if (isLoading && !carePackages.length) {
    return <LoadingState />;
  }

  if (error) {
    return <ErrorState />;
  }

  return (
    <div className='[--header-height:calc(theme(spacing.14))]'>
      <SidebarProvider className='flex flex-col'>
        <SiteHeader />
        <div className='flex flex-1'>
          <AppSidebar />
          <SidebarInset>
            <div className='container mx-auto p-4 space-y-6'>
              <Card>
                <CardHeader>
                  <CardTitle>Care Packages Management</CardTitle>
                  {isPurchaseCountLoading && (
                    <div className='text-sm text-muted-foreground'>Loading purchase data...</div>
                  )}
                  {purchaseCountError && (
                    <div className='text-sm text-red-600'>Error loading purchase data: {purchaseCountError}</div>
                  )}
                </CardHeader>
                <CardContent className='space-y-4'>
                  {/* Search and Limit Controls */}
                  <div className='flex flex-col sm:flex-row gap-4 items-end'>
                    <form onSubmit={handleSearchSubmit} className='flex-grow sm:flex-grow-0 sm:w-1/3'>
                      <Label htmlFor='search' className='sr-only'>
                        Search
                      </Label>
                      <div className='flex gap-2'>
                        <Input
                          id='search'
                          type='text'
                          placeholder='Search packages...'
                          value={inputSearchTerm}
                          onChange={(e) => setInputSearchTerm(e.target.value)}
                        />
                        <Button type='submit'>Search</Button>
                      </div>
                    </form>
                    <div className='flex items-end gap-2'>
                      <Label htmlFor='limit' className='mb-2'>
                        Items per page:
                      </Label>
                      <Select value={currentLimit.toString()} onValueChange={handleLimitChange}>
                        <SelectTrigger id='limit' className='w-[80px]'>
                          <SelectValue placeholder={currentLimit} />
                        </SelectTrigger>
                        <SelectContent>
                          <SelectItem value='5'>5</SelectItem>
                          <SelectItem value='10'>10</SelectItem>
                          <SelectItem value='20'>20</SelectItem>
                          <SelectItem value='50'>50</SelectItem>
                        </SelectContent>
                      </Select>
                    </div>
                  </div>

                  {/* Table */}
                  <div className='rounded-md border'>
                    <Table>
                      <TableHeader>
                        <TableRow>
                          {tableHeaders.map((header) => (
                            <TableHead key={header.key} className={header.key === 'actions' ? 'text-right' : ''}>
                              {header.label}
                            </TableHead>
                          ))}
                        </TableRow>
                      </TableHeader>
                      <TableBody>
                        {isLoading &&
                          carePackages.length > 0 && ( // Show loading indicator over existing data
                            <TableRow>
                              <TableCell colSpan={tableHeaders.length} className='h-24 text-center'>
                                Updating data...
                              </TableCell>
                            </TableRow>
                          )}
                        {!isLoading && carePackages.length === 0 && (
                          <TableRow>
                            <TableCell colSpan={tableHeaders.length} className='h-24 text-center'>
                              No care packages found.
                            </TableCell>
                          </TableRow>
                        )}
                        {!isLoading &&
                          carePackages.map((pkg) => {
                            const purchaseData = getPurchaseCountForPackage(pkg.id);
                            const isEnabled = isPackageEnabled(pkg);
                            const isUpdatingThis = updatingPackages.has(pkg.id);
<<<<<<< HEAD
=======
                            const isDeletingThis = deletingPackages.has(pkg.id);
                            const isDeletable = canDeletePackage(pkg);
>>>>>>> 537c2451

                            return (
                              <TableRow key={pkg.id}>
                                {tableHeaders.map((header) => {
                                  if (header.key === 'actions') {
                                    return (
                                      <TableCell key={header.key} className='text-right'>
                                        <DropdownMenu>
                                          <DropdownMenuTrigger asChild>
<<<<<<< HEAD
                                            <Button variant='ghost' className='h-8 w-8 p-0'>
=======
                                            <Button variant='ghost' className='h-8 w-8 p-0' disabled={isDeletingThis}>
>>>>>>> 537c2451
                                              <span className='sr-only'>Open menu</span>
                                              <MoreHorizontal className='h-4 w-4' />
                                            </Button>
                                          </DropdownMenuTrigger>
                                          <DropdownMenuContent align='end'>
                                            <DropdownMenuItem onClick={() => handleView(pkg.id)}>
                                              <Eye className='mr-2 h-4 w-4' />
                                              View
                                            </DropdownMenuItem>
                                            {canEdit && (
                                              <DropdownMenuItem onClick={() => handleEdit(pkg.id)}>
                                                <Edit className='mr-2 h-4 w-4' />
                                                Edit
                                              </DropdownMenuItem>
                                            )}
                                            {canDelete && (
                                              <>
                                                <DropdownMenuSeparator />
                                                <DropdownMenuItem
<<<<<<< HEAD
                                                  onClick={() => handleDelete(pkg.id)}
                                                  className='text-destructive focus:text-destructive focus:bg-destructive/10'
                                                >
                                                  <Trash2 className='mr-2 h-4 w-4' />
                                                  Delete
=======
                                                  onClick={() => handleDeleteClick(pkg)}
                                                  disabled={!isDeletable || isDeletingThis}
                                                  className={`${
                                                    isDeletable && !isDeletingThis
                                                      ? 'text-destructive focus:text-destructive focus:bg-destructive/10'
                                                      : 'text-muted-foreground cursor-not-allowed'
                                                  }`}
                                                  title={
                                                    !isDeletable
                                                      ? isEnabled
                                                        ? 'Package must be disabled and have no purchases to delete'
                                                        : 'Package has existing purchases and cannot be deleted'
                                                      : 'Delete package'
                                                  }
                                                >
                                                  <Trash2 className='mr-2 h-4 w-4' />
                                                  {isDeletingThis ? 'Deleting...' : 'Delete'}
                                                  {!isDeletable && !isDeletingThis && (
                                                    <AlertTriangle className='ml-2 h-3 w-3' />
                                                  )}
>>>>>>> 537c2451
                                                </DropdownMenuItem>
                                              </>
                                            )}
                                          </DropdownMenuContent>
                                        </DropdownMenu>
                                      </TableCell>
                                    );
                                  }
                                  if (header.key === 'care_package_price') {
                                    return (
                                      <TableCell key={header.key}>
                                        ${pkg[header.key] != null ? parseFloat(pkg[header.key]).toFixed(2) : '0.00'}
                                      </TableCell>
                                    );
                                  }
                                  // matches the key in tableHeaders
                                  if (header.key === 'care_package_status') {
                                    return (
                                      <TableCell key={header.key}>
                                        <div className='flex flex-col gap-2'>
                                          {/* Toggle switch under status */}
                                          <div className='flex items-center gap-2'>
                                            {canToggleStatus ? (
                                              <button
                                                onClick={() => handleToggleStatus(pkg, !isEnabled)}
                                                disabled={isUpdatingThis}
                                                className={`
                                                  relative inline-flex h-5 w-9 items-center rounded-full transition-colors
                                                  ${
                                                    isEnabled
                                                      ? 'bg-gray-700 dark:bg-gray-100'
                                                      : 'bg-gray-300 dark:bg-gray-600'
                                                  }
                                                  ${isUpdatingThis ? 'opacity-50 cursor-not-allowed' : 'cursor-pointer'}
                                                  focus:outline-none focus:ring-2 focus:ring-gray-500 focus:ring-offset-2
                                                `}
                                              >
                                                <span
                                                  className={`
                                                    inline-block h-4 w-4 transform rounded-full bg-white transition-transform
                                                    ${isEnabled ? 'translate-x-4' : 'translate-x-0.5'}
                                                  `}
                                                />
                                              </button>
                                            ) : (
                                              <button
                                                disabled={true}
                                                className={`
                                                  relative inline-flex h-5 w-9 items-center rounded-full
                                                  ${
                                                    isEnabled
                                                      ? 'bg-gray-700 dark:bg-gray-100'
                                                      : 'bg-gray-300 dark:bg-gray-600'
                                                  }
                                                  opacity-50 cursor-not-allowed
                                                `}
                                              >
                                                <span
                                                  className={`
                                                    inline-block h-4 w-4 transform rounded-full bg-white transition-transform
                                                    ${isEnabled ? 'translate-x-4' : 'translate-x-0.5'}
                                                  `}
                                                />
                                              </button>
                                            )}
<<<<<<< HEAD
                                            <span className='text-xs text-muted-foreground'>
                                              {isUpdatingThis ? 'Updating...' : isEnabled ? 'ENABLED' : 'DISABLED'}
                                            </span>
=======
                                            <div className='flex items-center gap-1'>
                                              <span className='text-xs text-muted-foreground'>
                                                {isUpdatingThis ? 'Updating...' : isEnabled ? 'ENABLED' : 'DISABLED'}
                                              </span>
                                              {isEnabled && canDelete && purchaseData.purchase_count === 0 && (
                                                <div className='group relative'>
                                                  <AlertTriangle className='h-3 w-3 text-amber-500' />
                                                  <div className='absolute bottom-full left-1/2 transform -translate-x-1/2 mb-2 px-2 py-1 text-xs text-white bg-gray-800 rounded opacity-0 group-hover:opacity-100 transition-opacity whitespace-nowrap z-10'>
                                                    Disable to allow deletion
                                                  </div>
                                                </div>
                                              )}
                                            </div>
>>>>>>> 537c2451
                                          </div>
                                        </div>
                                      </TableCell>
                                    );
                                  }
                                  if (header.key === 'purchase_count') {
                                    return (
                                      <TableCell key={header.key}>
                                        {isPurchaseCountLoading ? (
                                          <span className='text-muted-foreground'>Loading...</span>
                                        ) : (
<<<<<<< HEAD
                                          <span>{purchaseData.purchase_count}</span>
=======
                                          <div className='flex items-center gap-2'>
                                            <span>{purchaseData.purchase_count}</span>
                                            {purchaseData.purchase_count > 0 && (
                                              <AlertTriangle
                                                className='h-3 w-3 text-amber-500'
                                                title='Has purchases - deletion restricted'
                                              />
                                            )}
                                          </div>
>>>>>>> 537c2451
                                        )}
                                      </TableCell>
                                    );
                                  }
                                  if (header.key === 'updated_at' || header.key === 'created_at') {
                                    return (
                                      <TableCell key={header.key}>
                                        {new Date(pkg[header.key]).toLocaleString()}
                                      </TableCell>
                                    );
                                  }
                                  return <TableCell key={header.key}>{pkg[header.key] || 'N/A'}</TableCell>;
                                })}
                              </TableRow>
                            );
                          })}
                      </TableBody>
                    </Table>
                  </div>
                </CardContent>
                <CardFooter>
                  {/* Pagination Controls */}
                  {totalPages > 0 && (
                    <div className='flex flex-col sm:flex-row items-center justify-between w-full gap-4'>
                      <div className='text-sm text-muted-foreground'>
                        Page {currentPage} of {totalPages} (Total: {totalCount} items)
                      </div>
                      <div className='flex items-center gap-2'>
                        <Button
                          variant='outline'
                          size='sm'
                          onClick={() => goToPage(1)}
                          disabled={!hasPreviousPage || isLoading}
                        >
                          <ChevronsLeft className='h-4 w-4' />
                        </Button>
                        <Button
                          variant='outline'
                          size='sm'
                          onClick={goToPreviousPage}
                          disabled={!hasPreviousPage || isLoading}
                        >
                          <ChevronLeft className='h-4 w-4' />
                          Previous
                        </Button>
                        {pageNumbers.map((page) => (
                          <Button
                            key={page}
                            variant={currentPage === page ? 'default' : 'outline'}
                            size='sm'
                            onClick={() => goToPage(page)}
                            disabled={isLoading}
                          >
                            {page}
                          </Button>
                        ))}
                        <Button variant='outline' size='sm' onClick={goToNextPage} disabled={!hasNextPage || isLoading}>
                          Next
                          <ChevronRight className='h-4 w-4' />
                        </Button>
                        <Button
                          variant='outline'
                          size='sm'
                          onClick={() => goToPage(totalPages)}
                          disabled={!hasNextPage || isLoading}
                        >
                          <ChevronsRight className='h-4 w-4' />
                        </Button>
                      </div>
                      <form onSubmit={handleGoToPage} className='flex items-center gap-2'>
                        <Input
                          type='number'
                          min='1'
                          max={totalPages}
                          placeholder='Page #'
                          value={targetPageInput}
                          onChange={(e) => setTargetPageInput(e.target.value)}
                          className='w-20 h-9'
                          disabled={isLoading}
                        />
                        <Button type='submit' variant='outline' size='sm' disabled={isLoading}>
                          Go
                        </Button>
                      </form>
                    </div>
                  )}
                </CardFooter>
              </Card>

              {/* delete confirmation dialog */}
              {packageToDelete && (
                <DeleteConfirmationDialog
                  open={deleteDialogOpen}
                  onOpenChange={setDeleteDialogOpen}
                  onConfirm={handleDeleteConfirm}
                  onCancel={handleDeleteCancel}
                  title='Delete Care Package'
                  itemName={packageToDelete.care_package_name}
                  itemType='care package'
                  isDeleting={deletingPackages.has(packageToDelete.id)}
                  canDelete={canDeletePackage(packageToDelete)}
                  deleteRestrictionReason={getDeleteRestrictionReason(packageToDelete)}
                  destructiveAction={true}
                  itemDetails={
                    <div>
                      <div>
                        <strong>Package ID:</strong> {packageToDelete.id}
                      </div>
                      <div>
                        <strong>Price:</strong> ${parseFloat(packageToDelete.care_package_price || 0).toFixed(2)}
                      </div>
                      <div>
                        <strong>Status:</strong> {getStatusById(packageToDelete.status_id)?.status_name || 'Unknown'}
                      </div>
                      <div>
                        <strong>Purchase Count:</strong> {getPurchaseCountForPackage(packageToDelete.id).purchase_count}
                      </div>
                    </div>
                  }
                />
              )}
            </div>
          </SidebarInset>
        </div>
      </SidebarProvider>
    </div>
  );
}

export default ManageCarePackagesPage;<|MERGE_RESOLUTION|>--- conflicted
+++ resolved
@@ -23,13 +23,8 @@
   ChevronsRight,
   AlertTriangle,
 } from 'lucide-react';
-<<<<<<< HEAD
-import { useCpPaginationStore } from '@/stores/useCpPaginationStore';
-import { useCpSpecificStore } from '@/stores/useCpSpecificStore';
-=======
 import { useCpPaginationStore } from '@/stores/CarePackage/useCpPaginationStore';
 import { useCpSpecificStore } from '@/stores/CarePackage/useCpSpecificStore';
->>>>>>> 537c2451
 import { Card, CardContent, CardHeader, CardTitle, CardFooter } from '@/components/ui/card';
 import { Select, SelectContent, SelectItem, SelectTrigger, SelectValue } from '@/components/ui/select';
 import { AppSidebar } from '@/components/app-sidebar';
@@ -37,13 +32,10 @@
 import { SidebarInset, SidebarProvider } from '@/components/ui/sidebar';
 import { ErrorState } from '@/components/ErrorState';
 import { LoadingState } from '@/components/LoadingState';
-<<<<<<< HEAD
-=======
 import DeleteConfirmationDialog from '@/components/DeleteConfirmationDialog';
->>>>>>> 537c2451
 
 function ManageCarePackagesPage() {
-  const { user, statuses } = useAuth();
+  const { user } = useAuth();
   const navigate = useNavigate();
 
   const {
@@ -67,21 +59,14 @@
     purchaseCountError,
     fetchPurchaseCount,
   } = useCpPaginationStore();
-<<<<<<< HEAD
-  const { updatePackageStatus } = useCpSpecificStore();
-=======
   const { updatePackageStatus, deletePackage } = useCpSpecificStore();
->>>>>>> 537c2451
 
   const [inputSearchTerm, setInputSearchTerm] = useState(searchTerm);
   const [targetPageInput, setTargetPageInput] = useState('');
   const [updatingPackages, setUpdatingPackages] = useState(new Set());
-<<<<<<< HEAD
-=======
   const [deletingPackages, setDeletingPackages] = useState(new Set());
   const [deleteDialogOpen, setDeleteDialogOpen] = useState(false);
   const [packageToDelete, setPackageToDelete] = useState(null);
->>>>>>> 537c2451
 
   useEffect(() => {
     // Initialize with a default limit and empty search term if not already set
@@ -166,19 +151,11 @@
 
   // helper functions to determine if a package is enabled based on status
   const isPackageEnabled = (pkg) => {
-<<<<<<< HEAD
-    return pkg.status_id === 1;
-  };
-
-  const getStatusIdForToggle = (enabled) => {
-    return enabled ? 1 : 2;
-=======
     return pkg.status === 'ENABLED';
   };
 
   const getStatusIdForToggle = (enabled) => {
     return enabled ? 'ENABLED' : 'DISABLED';
->>>>>>> 537c2451
   };
 
   const handleToggleStatus = async (pkg, newEnabledState) => {
@@ -186,13 +163,8 @@
     setUpdatingPackages((prev) => new Set(prev).add(packageId));
 
     try {
-<<<<<<< HEAD
-      const newStatusId = getStatusIdForToggle(newEnabledState);
-      await updatePackageStatus(packageId, newStatusId);
-=======
       const newStatus = getStatusIdForToggle(newEnabledState);
       await updatePackageStatus(packageId, newStatus);
->>>>>>> 537c2451
 
       initializePagination(currentLimit, searchTerm);
     } catch (err) {
@@ -207,20 +179,6 @@
     }
   };
 
-<<<<<<< HEAD
-  const handleDelete = async (id) => {
-    // Example: You might want to show a confirmation dialog first
-    if (window.confirm('Are you sure you want to delete this care package?')) {
-      try {
-        // await api.delete(`/care-packages/${id}`); // Replace with your actual API call
-        alert(`Care package ${id} deleted (simulated).`);
-        // Optionally, re-fetch data or update store
-        initializePagination(currentLimit, searchTerm);
-        fetchPurchaseCount();
-      } catch (err) {
-        console.error('Failed to delete care package:', err);
-        alert('Failed to delete care package.');
-=======
   // open delete confirmation dialog
   const handleDeleteClick = (pkg) => {
     setPackageToDelete(pkg);
@@ -251,7 +209,6 @@
         errorMessage = err.response.data.message;
       } else if (err.message) {
         errorMessage = err.message;
->>>>>>> 537c2451
       }
 
       alert(errorMessage);
@@ -426,11 +383,8 @@
                             const purchaseData = getPurchaseCountForPackage(pkg.id);
                             const isEnabled = isPackageEnabled(pkg);
                             const isUpdatingThis = updatingPackages.has(pkg.id);
-<<<<<<< HEAD
-=======
                             const isDeletingThis = deletingPackages.has(pkg.id);
                             const isDeletable = canDeletePackage(pkg);
->>>>>>> 537c2451
 
                             return (
                               <TableRow key={pkg.id}>
@@ -440,11 +394,7 @@
                                       <TableCell key={header.key} className='text-right'>
                                         <DropdownMenu>
                                           <DropdownMenuTrigger asChild>
-<<<<<<< HEAD
-                                            <Button variant='ghost' className='h-8 w-8 p-0'>
-=======
                                             <Button variant='ghost' className='h-8 w-8 p-0' disabled={isDeletingThis}>
->>>>>>> 537c2451
                                               <span className='sr-only'>Open menu</span>
                                               <MoreHorizontal className='h-4 w-4' />
                                             </Button>
@@ -464,13 +414,6 @@
                                               <>
                                                 <DropdownMenuSeparator />
                                                 <DropdownMenuItem
-<<<<<<< HEAD
-                                                  onClick={() => handleDelete(pkg.id)}
-                                                  className='text-destructive focus:text-destructive focus:bg-destructive/10'
-                                                >
-                                                  <Trash2 className='mr-2 h-4 w-4' />
-                                                  Delete
-=======
                                                   onClick={() => handleDeleteClick(pkg)}
                                                   disabled={!isDeletable || isDeletingThis}
                                                   className={`${
@@ -491,7 +434,6 @@
                                                   {!isDeletable && !isDeletingThis && (
                                                     <AlertTriangle className='ml-2 h-3 w-3' />
                                                   )}
->>>>>>> 537c2451
                                                 </DropdownMenuItem>
                                               </>
                                             )}
@@ -557,11 +499,6 @@
                                                 />
                                               </button>
                                             )}
-<<<<<<< HEAD
-                                            <span className='text-xs text-muted-foreground'>
-                                              {isUpdatingThis ? 'Updating...' : isEnabled ? 'ENABLED' : 'DISABLED'}
-                                            </span>
-=======
                                             <div className='flex items-center gap-1'>
                                               <span className='text-xs text-muted-foreground'>
                                                 {isUpdatingThis ? 'Updating...' : isEnabled ? 'ENABLED' : 'DISABLED'}
@@ -575,7 +512,6 @@
                                                 </div>
                                               )}
                                             </div>
->>>>>>> 537c2451
                                           </div>
                                         </div>
                                       </TableCell>
@@ -587,9 +523,6 @@
                                         {isPurchaseCountLoading ? (
                                           <span className='text-muted-foreground'>Loading...</span>
                                         ) : (
-<<<<<<< HEAD
-                                          <span>{purchaseData.purchase_count}</span>
-=======
                                           <div className='flex items-center gap-2'>
                                             <span>{purchaseData.purchase_count}</span>
                                             {purchaseData.purchase_count > 0 && (
@@ -599,7 +532,6 @@
                                               />
                                             )}
                                           </div>
->>>>>>> 537c2451
                                         )}
                                       </TableCell>
                                     );
