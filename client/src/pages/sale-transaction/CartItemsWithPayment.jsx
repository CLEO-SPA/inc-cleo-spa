--- conflicted
+++ resolved
@@ -27,13 +27,12 @@
 
   // Track which transfer sections have been processed to prevent duplicates
   const processedTransferSections = useRef(new Set());
-<<<<<<< HEAD
+
   // Track which sections have had GST added
   const processedGSTSections = useRef(new Set());
   // Track which sections have had Free added
   const processedFreeSections = useRef(new Set());
-=======
->>>>>>> f9126dc0
+
 
   const employees = useEmployeeStore((state) => state.employees);
   const fetchDropdownEmployees = useEmployeeStore((state) => state.fetchDropdownEmployees);
@@ -70,7 +69,7 @@
     }
   }, [dropdownPaymentMethods]);
 
-<<<<<<< HEAD
+
   // Helper function to round to 2 decimal places
   const roundTo2Decimals = (num) => {
     return Math.round((num + Number.EPSILON) * 100) / 100;
@@ -221,8 +220,7 @@
     return gstAmount;
   };
 
-=======
->>>>>>> f9126dc0
+
   // Group items by type and create sections
   const groupedItems = {
     Services: cartItems.filter((item) => item.type === 'service'),
@@ -238,18 +236,15 @@
   // Create payment sections based on cart items
   const getPaymentSections = () => {
     const sections = [];
-<<<<<<< HEAD
-    
-=======
+
 
     // Services + Products combined section (mandatory)
->>>>>>> f9126dc0
     const servicesAndProducts = [...groupedItems.Services, ...groupedItems.Products];
     if (servicesAndProducts.length > 0) {
       const combinedAmount = servicesAndProducts.reduce((total, item) => {
         const pricing = getItemPricing(item.id);
         return total + pricing.totalLinePrice;
-<<<<<<< HEAD
+
       }, 0));
       
       // NO free amount calculation for services/products
@@ -257,17 +252,11 @@
       
       // GST will be calculated dynamically based on payments
       const dynamicGST = calculateDynamicGST('services-products');
-      const totalWithGST = roundTo2Decimals(combinedAmount + dynamicGST);
-      
-=======
-      }, 0);
-
->>>>>>> f9126dc0
+      const totalWithGST = roundTo2Decimals(combinedAmount + dynamicGST);      
       sections.push({
         id: 'services-products',
         title: 'Services & Products (Required)',
         amount: combinedAmount,
-<<<<<<< HEAD
         freeAmount: freeAmount,
         gstAmount: dynamicGST,
         totalWithGST: totalWithGST,
@@ -368,58 +357,6 @@
         isPartialTransfer: true,
         isDynamicGST: true,
         hasFreeAmount: false // NO free amounts for transfers
-=======
-        required: true,
-        items: servicesAndProducts,
-      });
-    }
-
-    // Individual sections for Packages
-    groupedItems.Packages.forEach((item) => {
-      const pricing = getItemPricing(item.id);
-      sections.push({
-        id: `package-${item.id}`,
-        title: `Package: ${item.data?.name || 'Unnamed Package'}`,
-        amount: pricing.totalLinePrice,
-        required: false,
-        items: [item],
-      });
-    });
-
-    // Individual sections for Vouchers
-    groupedItems.Vouchers.forEach((item) => {
-      const pricing = getItemPricing(item.id);
-      sections.push({
-        id: `voucher-${item.id}`,
-        title: `Voucher: ${item.data?.member_voucher_name || 'Unnamed Voucher'}`,
-        amount: pricing.totalLinePrice,
-        required: false,
-        items: [item],
-      });
-    });
-
-    // Individual sections for MCP Transfers
-    groupedItems.TransferMCP.forEach((item) => {
-      const pricing = getItemPricing(item.id);
-      sections.push({
-        id: `transfer-mcp-${item.id}`,
-        title: `MCP Transfer: ${item.data?.description || item.data?.name || 'MCP Balance Transfer'}`,
-        amount: pricing.totalLinePrice,
-        required: false,
-        items: [item],
-      });
-    });
-
-    // Individual sections for MV Transfers
-    groupedItems.TransferMV.forEach((item) => {
-      const pricing = getItemPricing(item.id);
-      sections.push({
-        id: `transfer-mv-${item.id}`,
-        title: `MV Transfer: ${item.data?.description || item.data?.name || 'Member Voucher Transfer'}`,
-        amount: pricing.totalLinePrice,
-        required: false,
-        items: [item],
->>>>>>> f9126dc0
       });
     });
 
@@ -455,16 +392,6 @@
     if (field === 'quantity') {
       newPricing.quantity = Math.max(1, Math.floor(numValue));
     } else if (field === 'customPrice') {
-<<<<<<< HEAD
-      newPricing.customPrice = roundTo2Decimals(numValue);
-      newPricing.discount = 1; // Reset discount to 1 when custom price is used
-      newPricing.finalUnitPrice = roundTo2Decimals(numValue);
-    } else if (field === 'discount') {
-      const discountValue = Math.max(0, Math.min(1, numValue)); 
-      newPricing.discount = roundTo2Decimals(discountValue);
-      newPricing.customPrice = 0; // Reset custom price when discount is used
-      newPricing.finalUnitPrice = roundTo2Decimals(newPricing.originalPrice * discountValue);
-=======
       newPricing.customPrice = numValue;
       // When custom price is used, set discount to 1 (full pay of custom amount)
       newPricing.discount = 1;
@@ -475,7 +402,6 @@
       newPricing.discount = discountValue;
       newPricing.customPrice = 0;
       newPricing.finalUnitPrice = newPricing.originalPrice * discountValue;
->>>>>>> f9126dc0
     }
 
     // Calculate total line price
@@ -484,11 +410,11 @@
     return newPricing;
   };
 
-<<<<<<< HEAD
-  // Handle assigning employee to a cart item
-  const handleAssignEmployee = (itemId, employeeId) => {
-    onEmployeeChange(itemId, employeeId);
-=======
+
+  // Handle assigning employee to a cart item - from bugfix/master
+//   const handleAssignEmployee = (itemId, employeeId) => { 
+//     onEmployeeChange(itemId, employeeId);
+
   // Get item pricing data
   const getItemPricing = (itemId) => {
     return (
@@ -688,7 +614,6 @@
     }
 
     onEmployeeChange(itemId, updatedAssignments);
->>>>>>> f9126dc0
   };
 
   const normalizeAssignments = (itemId) => {
@@ -776,8 +701,6 @@
 
     // Reset the selection for this section
     onSelectedPaymentMethodChange(sectionId, '');
-<<<<<<< HEAD
-    
     // Force GST calculation for dynamic GST sections when revenue payment is added
     const revenueMethodIds = getRevenuePaymentMethods();
     if (revenueMethodIds.includes(parseInt(methodId))) {
@@ -812,8 +735,6 @@
         }
       }, 100);
     }
-=======
->>>>>>> f9126dc0
   };
 
   // Remove payment method from section
@@ -823,7 +744,6 @@
 
   // Update payment amount
   const updatePaymentAmount = (sectionId, paymentId, amount) => {
-<<<<<<< HEAD
     const numAmount = roundTo2Decimals(parseFloat(amount) || 0);
     const paymentSections = getPaymentSections();
     const section = paymentSections.find(s => s.id === sectionId);
@@ -853,24 +773,6 @@
       if (numAmount > maxAllowed && maxAllowed >= 0) {
         console.warn(`Payment amount adjusted from ${numAmount} to ${clampedAmount} for section ${sectionId}`);
       }
-=======
-    const numAmount = parseFloat(amount) || 0;
-    const section = paymentSections.find((s) => s.id === sectionId);
-    const currentPayments = sectionPayments[sectionId] || [];
-
-    // Calculate total of other payments in this section
-    const otherPaymentsTotal = currentPayments.filter((p) => p.id !== paymentId).reduce((sum, p) => sum + p.amount, 0);
-
-    // Calculate maximum allowed for this payment
-    const maxAllowed = section ? section.amount - otherPaymentsTotal : numAmount;
-
-    // Clamp the amount to not exceed the maximum allowed
-    const clampedAmount = Math.min(numAmount, Math.max(0, maxAllowed));
-
-    // Show warning if amount was adjusted
-    if (numAmount > maxAllowed && maxAllowed >= 0) {
-      console.warn(`Payment amount adjusted from ${numAmount} to ${clampedAmount} for section ${sectionId}`);
->>>>>>> f9126dc0
     }
 
     onPaymentChange('updateAmount', sectionId, { paymentId, amount: clampedAmount });
@@ -881,19 +783,13 @@
     onPaymentChange('updateRemark', sectionId, { paymentId, remark });
   };
 
-<<<<<<< HEAD
+
   // Get total payment for a section (excluding GST and Free)
   const getSectionPaymentTotal = (sectionId) => {
     const payments = sectionPayments[sectionId] || [];
     return roundTo2Decimals(payments
       .filter(payment => payment.methodName !== `GST (${gstRate}%)` && payment.methodName !== 'Free')
       .reduce((total, payment) => total + payment.amount, 0));
-=======
-  // Get total payment for a section
-  const getSectionPaymentTotal = (sectionId) => {
-    const payments = sectionPayments[sectionId] || [];
-    return payments.reduce((total, payment) => total + payment.amount, 0);
->>>>>>> f9126dc0
   };
 
   // Format currency
@@ -907,7 +803,6 @@
 
   const paymentSections = getPaymentSections();
 
-<<<<<<< HEAD
   // Auto-add Free payment method for sections with discount/custom pricing (ONLY when needed)
   const autoAddFreePayment = (sectionId, freeAmount) => {
 
@@ -974,8 +869,6 @@
     }
   };
 
-=======
->>>>>>> f9126dc0
   // Auto-add transfer payment method for transfer sections
   const autoAddTransferPayment = (sectionId, amount) => {
     // Check if we've already processed this section
@@ -985,17 +878,14 @@
 
     // Check if this section already has any payments
     const existingPayments = sectionPayments[sectionId] || [];
-<<<<<<< HEAD
     const hasNonGSTNonFreePayments = existingPayments.some(payment => 
       payment.methodName !== `GST (${gstRate}%)` && payment.methodName !== 'Free'
     );
     
     if (!hasNonGSTNonFreePayments && transferAmount > 0) {
-=======
-
     // Only auto-add if there are no existing payments at all
-    if (existingPayments.length === 0) {
->>>>>>> f9126dc0
+//     if (existingPayments.length === 0) {
+
       const transferPayment = {
         id: crypto.randomUUID(),
         methodId: 9,
@@ -1012,9 +902,6 @@
       console.log(`Auto-added transfer payment for ${sectionId} with amount: ${amount}`);
     }
   };
-
-<<<<<<< HEAD
-
 
   // Effect to auto-add GST payments for all sections 
   useEffect(() => {
@@ -1141,9 +1028,6 @@
       }
     });
   }, [itemPricing, cartItems, gstLoading]); // Trigger when pricing changes
-
-=======
->>>>>>> f9126dc0
   // Effect to auto-add transfer payments when transfer sections are created
   // Removed sectionPayments from dependency array to prevent infinite loop
   useEffect(() => {
@@ -1163,9 +1047,7 @@
 
     paymentSections.forEach((section) => {
       if (section.id.startsWith('transfer-mcp-') || section.id.startsWith('transfer-mv-')) {
-        const existingPayments = sectionPayments[section.id] || [];
-<<<<<<< HEAD
-        
+        const existingPayments = sectionPayments[section.id] || [];        
         existingPayments.forEach(payment => {
           if ((payment.methodName === 'Transfer' || payment.methodId === 9) && 
               payment.amount === 0 && !payment.isGST && !payment.isFree) {
@@ -1182,16 +1064,6 @@
             onPaymentChange('updateAmount', section.id, { 
               paymentId: payment.id, 
               amount: roundedTransferAmount 
-=======
-
-        // Find transfer payments with 0 amount and update them
-        existingPayments.forEach((payment) => {
-          if ((payment.methodName === 'Transfer' || payment.methodId === 9) && payment.amount === 0) {
-            console.log(`Updating transfer payment amount for ${section.id} to ${section.amount}`);
-            onPaymentChange('updateAmount', section.id, {
-              paymentId: payment.id,
-              amount: section.amount,
->>>>>>> f9126dc0
             });
           }
         });
@@ -1212,8 +1084,6 @@
         processedTransferSections.current.delete(id);
       }
     });
-<<<<<<< HEAD
-
     const processedGSTIds = Array.from(processedGSTSections.current);
     processedGSTIds.forEach(id => {
       if (!currentSectionIds.includes(id)) {
@@ -1227,8 +1097,6 @@
         processedFreeSections.current.delete(id);
       }
     });
-=======
->>>>>>> f9126dc0
   }, [cartItems]);
 
   return (
@@ -1244,7 +1112,7 @@
                   <span className='text-xs bg-red-100 text-red-700 px-2 py-1 rounded-full'>Required</span>
                 )}
               </CardTitle>
-<<<<<<< HEAD
+
               <div className="text-right">
                 <div className="text-sm text-gray-500">Section Total</div>
                 <div className="text-lg font-bold">{formatCurrency(section.amount)}</div>
@@ -1264,11 +1132,6 @@
                 
                 <div className="text-sm text-gray-500">GST ({gstRate}%): {formatCurrency(section.gstAmount)}</div>
                 <div className="text-lg font-bold text-blue-600">Total with GST: {formatCurrency(section.totalWithGST)}</div>
-=======
-              <div className='text-right'>
-                <div className='text-sm text-gray-500'>Total Amount</div>
-                <div className='text-lg font-bold'>{formatCurrency(section.amount)}</div>
->>>>>>> f9126dc0
               </div>
             </div>
           </CardHeader>
@@ -1278,7 +1141,6 @@
               <table className='w-full border-collapse border border-gray-200'>
                 <thead className='bg-gray-50'>
                   <tr>
-<<<<<<< HEAD
                     <th className="px-4 py-3 text-left text-xs font-medium text-gray-500 uppercase tracking-wider">Item</th>
                     <th className="px-4 py-3 text-center text-xs font-medium text-gray-500 uppercase tracking-wider">Qty</th>
                     <th className="px-4 py-3 text-right text-xs font-medium text-gray-500 uppercase tracking-wider">Original Price</th>
@@ -1287,40 +1149,16 @@
                     <th className="px-4 py-3 text-right text-xs font-medium text-gray-500 uppercase tracking-wider">Final Unit Price</th>
                     <th className="px-4 py-3 text-right text-xs font-medium text-gray-500 uppercase tracking-wider">Total Line Price</th>
                     <th className="px-4 py-3 text-right text-xs font-medium text-gray-500 uppercase tracking-wider">Free Amount</th>
-                    <th className="px-4 py-3 text-left text-xs font-medium text-gray-500 uppercase tracking-wider">Assigned Employee</th>
-                    <th className="px-4 py-3 text-left text-xs font-medium text-gray-500 uppercase tracking-wider">Remarks</th>
-=======
-                    <th className='px-4 py-3 text-left text-xs font-medium text-gray-500 uppercase tracking-wider'>
-                      Item
-                    </th>
-                    <th className='px-4 py-3 text-center text-xs font-medium text-gray-500 uppercase tracking-wider'>
-                      Qty
-                    </th>
-                    <th className='px-4 py-3 text-right text-xs font-medium text-gray-500 uppercase tracking-wider'>
-                      Original Price
-                    </th>
-                    <th className='px-4 py-3 text-right text-xs font-medium text-gray-500 uppercase tracking-wider'>
-                      Custom Price
-                    </th>
-                    <th className='px-4 py-3 text-right text-xs font-medium text-gray-500 uppercase tracking-wider'>
-                      Payment Ratio
-                    </th>
-                    <th className='px-4 py-3 text-right text-xs font-medium text-gray-500 uppercase tracking-wider'>
-                      Final Unit Price
-                    </th>
-                    <th className='px-4 py-3 text-right text-xs font-medium text-gray-500 uppercase tracking-wider'>
-                      Total Line Price
-                    </th>
                     <th className='px-4 py-3 text-left text-xs font-medium text-gray-500 uppercase tracking-wider'>
                       Employee Commission
                     </th>
->>>>>>> f9126dc0
+                    <th className="px-4 py-3 text-left text-xs font-medium text-gray-500 uppercase tracking-wider">Remarks</th>
                   </tr>
                 </thead>
                 <tbody>
                   {section.items.map((item) => {
                     const pricing = getItemPricing(item.id);
-<<<<<<< HEAD
+
                     
                     // Calculate free amount for this specific item - 
                     let itemFreeAmount = 0;
@@ -1340,13 +1178,10 @@
                         itemFreeAmount = roundTo2Decimals(discountPerUnit * pricing.quantity);
                       }
                     }
-                    
-=======
+                   
                     // console.log('employeeAssignments for item:', item.id, itemEmployees);
                     // normalize assignments: convert simple IDs into full assignment objects
                     const employeeAssignments = normalizeAssignments(item.id);
-
->>>>>>> f9126dc0
                     return (
                       <>
                         <tr key={item.id} className='border-t border-gray-200 hover:bg-gray-50'>
@@ -1357,7 +1192,6 @@
                             <div className='text-xs text-gray-500 capitalize'>
                               {item.type === 'member-voucher' ? 'Voucher' : item.type}
                             </div>
-<<<<<<< HEAD
                           )}
                         </td>
                         <td className="px-4 py-3 text-center">
@@ -1411,50 +1245,6 @@
                                 onChange={(e) => updateItemPricing(item.id, 'discount', e.target.value)}
                                 placeholder="1.00"
                                 className="w-16 p-1 border border-gray-300 rounded text-right text-sm"
-=======
-                            {item.data?.description && (
-                              <div className='text-xs text-gray-500 truncate max-w-xs'>{item.data.description}</div>
-                            )}
-                            {item.type === 'member-voucher' && (
-                              <div className='text-xs text-blue-500 mt-1'>
-                                {item.data?.starting_balance
-                                  ? `Balance: ${formatCurrency(item.data.starting_balance)}`
-                                  : ''}
-                                {item.data?.free_of_charge > 0
-                                  ? ` (FOC: ${formatCurrency(item.data.free_of_charge)})`
-                                  : ''}
-                              </div>
-                            )}
-                          </td>
-                          <td className='px-4 py-3 text-center'>
-                            {item.type === 'member-voucher' ? (
-                              <span className='text-gray-500'>-</span>
-                            ) : (
-                              <input
-                                type='number'
-                                min='1'
-                                value={pricing.quantity}
-                                onChange={(e) => updateItemPricing(item.id, 'quantity', e.target.value)}
-                                className='w-16 p-1 border border-gray-300 rounded text-center text-sm'
-                              />
-                            )}
-                          </td>
-                          <td className='px-4 py-3 text-right text-gray-900'>
-                            {formatCurrency(pricing.originalPrice)}
-                          </td>
-                          <td className='px-4 py-3 text-right'>
-                            {item.type === 'member-voucher' ? (
-                              <span className='text-gray-500'>-</span>
-                            ) : (
-                              <input
-                                type='number'
-                                min='0'
-                                step='0.01'
-                                value={pricing.customPrice || ''}
-                                onChange={(e) => updateItemPricing(item.id, 'customPrice', e.target.value)}
-                                placeholder='0.00'
-                                className='w-20 p-1 border border-gray-300 rounded text-right text-sm'
->>>>>>> f9126dc0
                               />
                             )}
                           </td>
@@ -1511,7 +1301,6 @@
                                 Add
                               </Button>
                             </div>
-<<<<<<< HEAD
                           )}
                         </td>
                         <td className="px-4 py-3 text-right font-medium text-gray-900">
@@ -1528,30 +1317,6 @@
                           ) : (
                             <span className="text-gray-400">-</span>
                           )}
-                        </td>
-                        <td className="px-4 py-3">
-                          <EmployeeSelect 
-                            label=""
-                            value={
-                              item.type === 'member-voucher' && item.data?.created_by 
-                                ? item.data.created_by.toString()
-                                : itemEmployees[item.id] || ""
-                            }
-                            onChange={(id) => handleAssignEmployee(item.id, id)}
-                            errors={{}}
-                          />
-                        </td>
-                        <td className="px-4 py-3">
-                          <input
-                            type="text"
-                            placeholder="Enter remarks..."
-                            value={itemRemarks[item.id] || ''}
-                            onChange={(e) => handleRemarksChange(item.id, e.target.value)}
-                            className="w-full p-2 border border-gray-300 rounded text-sm"
-                          />
-                        </td>
-                      </tr>
-=======
                           </td>
                         </tr>
                         {/* Employee Assignment Rows */}
@@ -1648,13 +1413,11 @@
                           </tr>
                         ))}
                       </>
->>>>>>> f9126dc0
                     );
                   })}
                 </tbody>
                 <tfoot className='bg-gray-50'>
                   <tr>
-<<<<<<< HEAD
                     <td colSpan={7} className="px-4 py-3 text-right font-medium">Section Total:</td>
                     <td className="px-4 py-3 text-right font-bold text-lg">{formatCurrency(section.amount)}</td>
                     <td className="px-4 py-3 text-right">
@@ -1666,12 +1429,6 @@
                         <span className="text-gray-400">-</span>
                       )}
                     </td>
-=======
-                    <td colSpan={7} className='px-4 py-3 text-right font-medium'>
-                      Section Total:
-                    </td>
-                    <td className='px-4 py-3 text-right font-bold text-lg'>{formatCurrency(section.amount)}</td>
->>>>>>> f9126dc0
                     <td></td>
                   </tr>
                 </tfoot>
@@ -1713,7 +1470,6 @@
               {sectionPayments[section.id] && sectionPayments[section.id].length > 0 && (
                 <div className='space-y-3'>
                   {sectionPayments[section.id].map((payment) => {
-<<<<<<< HEAD
                     const isGST = payment.methodName === `GST (${gstRate}%)`;
                     const isFree = payment.methodName === 'Free';
                     const isAutoGeneratedFree = isFree && payment.isFree; // Only auto-generated Free payments are disabled
@@ -1750,17 +1506,6 @@
                             {isAutoGeneratedFree && <span className="block text-xs text-green-600">Auto-calculated</span>}
                             {isManualFree && <span className="block text-xs text-green-500">Manual entry</span>}
                           </span>
-=======
-                    const otherPaymentsTotal = sectionPayments[section.id]
-                      .filter((p) => p.id !== payment.id)
-                      .reduce((sum, p) => sum + p.amount, 0);
-                    const maxAllowed = section.amount - otherPaymentsTotal;
-
-                    return (
-                      <div key={payment.id} className='flex items-center gap-3 p-3 bg-gray-50 rounded-md'>
-                        <div className='flex-shrink-0 w-32'>
-                          <span className='text-sm font-medium'>{payment.methodName}</span>
->>>>>>> f9126dc0
                         </div>
                         <div className='flex-1'>
                           <input
@@ -1771,7 +1516,6 @@
                             placeholder='Enter amount'
                             value={payment.amount || ''}
                             onChange={(e) => updatePaymentAmount(section.id, payment.id, e.target.value)}
-<<<<<<< HEAD
                             disabled={isGST || isAutoGeneratedFree} // Only disable GST and auto-generated Free
                             className={`w-full p-2 border rounded-md text-sm ${
                               isGST 
@@ -1792,12 +1536,6 @@
                             <div className="text-xs text-orange-500 mt-1">
                               Section fully paid
                             </div>
-=======
-                            className='w-full p-2 border border-gray-300 rounded-md text-sm'
-                          />
-                          {maxAllowed < section.amount && (
-                            <div className='text-xs text-gray-500 mt-1'>Max: {formatCurrency(maxAllowed)}</div>
->>>>>>> f9126dc0
                           )}
                         </div>
                         <div className='flex-1'>
@@ -1806,7 +1544,6 @@
                             placeholder='Remark (optional)'
                             value={payment.remark}
                             onChange={(e) => updatePaymentRemark(section.id, payment.id, e.target.value)}
-<<<<<<< HEAD
                             disabled={isGST || isAutoGeneratedFree} // Only disable GST and auto-generated Free
                             className={`w-full p-2 border rounded-md text-sm ${
                               isGST 
@@ -1842,17 +1579,6 @@
                             <span className="text-green-500 text-xs font-medium">FREE</span>
                           </div>
                         )}
-=======
-                            className='w-full p-2 border border-gray-300 rounded-md text-sm'
-                          />
-                        </div>
-                        <button
-                          onClick={() => removePaymentMethod(section.id, payment.id)}
-                          className='p-2 text-red-600 hover:bg-red-100 rounded-md'
-                        >
-                          <X className='h-4 w-4' />
-                        </button>
->>>>>>> f9126dc0
                       </div>
                     );
                   })}
@@ -1860,7 +1586,6 @@
               )}
 
               {/* Payment Summary */}
-<<<<<<< HEAD
               <div className="mt-4 pt-3 border-t">
                 <div className="space-y-2">
                   <div className="flex justify-between items-center">
@@ -1902,20 +1627,6 @@
                         ? 'text-green-600' 
                         : 'text-red-600'
                     }`}>
-=======
-              <div className='mt-4 pt-3 border-t'>
-                <div className='flex justify-between items-center'>
-                  <span className='font-medium'>Payment Total:</span>
-                  <span className='font-bold text-lg'>{formatCurrency(getSectionPaymentTotal(section.id))}</span>
-                </div>
-                {section.required && (
-                  <div className='flex justify-between items-center mt-1'>
-                    <span className='text-sm text-gray-500'>Remaining:</span>
-                    <span
-                      className={`text-sm font-medium ${section.amount - getSectionPaymentTotal(section.id) === 0 ? 'text-green-600' : 'text-red-600'
-                        }`}
-                    >
->>>>>>> f9126dc0
                       {formatCurrency(section.amount - getSectionPaymentTotal(section.id))}
                     </span>
                   </div>
