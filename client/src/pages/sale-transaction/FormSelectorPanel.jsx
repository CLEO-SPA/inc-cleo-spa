--- conflicted
+++ resolved
@@ -1,84 +1,9 @@
-<<<<<<< HEAD
-import { useState } from 'react';
-import useSalesTransactionStore from '@/stores/useSelectedMemberStore';
-import { Button } from '@/components/ui/button';
-import ServiceTab from '@/pages/sale-transaction/tabs/ServiceTab';
-import ProductTab from '@/pages/sale-transaction/tabs/ProductTab';
-
-export default function FormSelectorPanel() {
-  const [selectedTab, setSelectedTab] = useState('services');
-  const { error, clearError } = useSalesTransactionStore();
-
-  const tabs = [
-    { key: 'services', label: 'Services' },
-    { key: 'products', label: 'Products' },
-    { key: 'mcp', label: 'MCP' },
-    { key: 'vouchers', label: 'Vouchers' },
-    { key: 'transfer_voucher', label: 'Transfer Voucher' },
-    { key: 'transfer_mcp', label: 'Transfer MCP' }
-  ];
-
-  const renderTabContent = () => {
-    switch (selectedTab) {
-      case 'services':
-        return <ServiceTab onServiceSelect={(service) => console.log('Service selected:', service)} />;
-      case 'products':
-        return <ProductTab onProductSelect={(product) => console.log('Product selected:', product)} />;
-      case 'mcp':
-        return <div className="p-4 text-gray-500">MCP tab content coming soon</div>;
-      case 'vouchers':
-        return <div className="p-4 text-gray-500">Vouchers tab content coming soon</div>;
-      case 'transfer_voucher':
-        return <div className="p-4 text-gray-500">Transfer Voucher tab content coming soon</div>;
-      case 'transfer_mcp':
-        return <div className="p-4 text-gray-500">Transfer MCP tab content coming soon</div>;
-      default:
-        return <div className="p-4 text-gray-500">Select a tab</div>;
-    }
-  };
-
-  return (
-    <div className="flex flex-col h-full overflow-hidden">
-      {/* Error display */}
-      {error && (
-        <div className="bg-red-100 border border-red-400 text-red-700 px-4 py-3 rounded relative mb-2">
-          <span className="block sm:inline">{error}</span>
-          <button
-            onClick={clearError}
-            className="absolute top-0 bottom-0 right-0 px-4 py-3"
-          >
-            <span className="sr-only">Dismiss</span>
-            ×
-          </button>
-        </div>
-      )}
-
-      {/* Tabs */}
-      <div className="flex flex-wrap gap-2 pt-2 shrink-0">
-        {tabs.map((tab) => (
-          <Button
-            key={tab.key}
-            size="sm"
-            variant={selectedTab === tab.key ? "default" : "outline"}
-            onClick={() => setSelectedTab(tab.key)}
-          >
-            {tab.label}
-          </Button>
-        ))}
-      </div>
-
-      {/* Tab Content (scrollable) */}
-      <div className="flex-1 overflow-y-auto bg-gray-50 p-4 mt-4 rounded-md">
-        {renderTabContent()}
-      </div>
-    </div>
-  );
-=======
 import { useState } from 'react'; 
 import useSelectedMemberStore from '@/stores/useSelectedMemberStore'; 
 import { Button } from '@/components/ui/button'; 
 import CreateMemberVoucherForm from './tabs/CreateMemberVoucherForm'; 
-
+import ServiceTab from '@/pages/sale-transaction/tabs/ServiceTab';
+import ProductTab from '@/pages/sale-transaction/tabs/ProductTab';
 export default function FormSelectorPanel() { 
   const [selectedTab, setSelectedTab] = useState('services'); 
   const { error, clearError } = useSelectedMemberStore(); 
@@ -149,5 +74,4 @@
       </div> 
     </div> 
   ); 
->>>>>>> 930d798b
 }