--- conflicted
+++ resolved
@@ -439,13 +439,8 @@
                       <span>Packages</span>
                       {packageCount > 0 && (
                         <div className={`rounded-full w-4 h-4 flex items-center justify-center text-xs font-medium ${isActive
-<<<<<<< HEAD
-                            ? 'bg-white text-gray-800'
-                            : 'bg-gray-800 text-white'
-=======
                           ? 'bg-white text-gray-800'
                           : 'bg-gray-800 text-white'
->>>>>>> 9c5979f7
                           }`}>
                           {packageCount}
                         </div>
@@ -459,13 +454,8 @@
                       <span>Vouchers</span>
                       {voucherCount > 0 && (
                         <div className={`rounded-full w-4 h-4 flex items-center justify-center text-xs font-medium ${isActive
-<<<<<<< HEAD
-                            ? 'bg-white text-gray-800'
-                            : 'bg-gray-800 text-white'
-=======
                           ? 'bg-white text-gray-800'
                           : 'bg-gray-800 text-white'
->>>>>>> 9c5979f7
                           }`}>
                           {voucherCount}
                         </div>
@@ -581,10 +571,7 @@
                           <TableRow>
                             <TableHead className="text-xs">Name</TableHead>
                             <TableHead className="text-xs">Total Price</TableHead>
-<<<<<<< HEAD
-=======
                             <TableHead className="text-xs">Balance</TableHead>
->>>>>>> 9c5979f7
                             <TableHead className="text-xs">Remarks</TableHead>
                             <TableHead className="text-xs">Actions</TableHead>
                           </TableRow>
@@ -594,10 +581,7 @@
                             <TableRow key={mcp.id}>
                               <TableCell className="text-xs">{mcp.package_name}</TableCell>
                               <TableCell className="text-xs">${mcp.total_price}</TableCell>
-<<<<<<< HEAD
-=======
                               <TableCell className="text-xs">${mcp.balance}</TableCell>
->>>>>>> 9c5979f7
                               <TableCell className="text-xs">{mcp.package_remarks}</TableCell>
                               <TableCell className="w-20 px-1 py-1">
                                 <DropdownMenu>
