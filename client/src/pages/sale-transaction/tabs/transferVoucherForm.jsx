import React, { useEffect, useState } from 'react';
import { IoAddOutline } from 'react-icons/io5';
import { Plus, Trash2 } from 'lucide-react';
import { Card, CardContent } from '@/components/ui/card';
import { Button } from '@/components/ui/button';
import { Input } from '@/components/ui/input';
import { Label } from '@/components/ui/label';
import ServiceSelect from '@/components/ui/forms/ServiceSelect';
import EmployeeSelect from '@/components/ui/forms/EmployeeSelect';
import useTransferVoucherStore from '@/stores/useTransferVoucherStore';
import useTransactionCartStore from '@/stores/useTransactionCartStore';
import useSelectedMemberStore from '@/stores/useSelectedMemberStore';
<<<<<<< HEAD
=======
import EmployeeSelect from '@/components/ui/forms/EmployeeSelect';


>>>>>>> f2f4e28e

const TransferVoucherForm = () => {
  const currentMember = useSelectedMemberStore((state) => state.currentMember);
  const { selectedMember } = useTransactionCartStore();

  const {
    voucherTemplates,
    selectedVoucherName,
    memberVouchers,
    bypassTemplate,
    price,
    foc,
    oldVouchers,
    fetchVoucherTemplates,
    fetchMemberVoucher,
    setSelectedVoucherName,
    toggleBypassTemplate,
    setPrice,
    setFoc,
    setOldVouchers,
    setSelectedMember,
    setTransferFormData,
    setTopUpBalance,
  } = useTransferVoucherStore();

  const { addCartItem } = useTransactionCartStore();

  const [customVoucherName, setCustomVoucherName] = useState('');
  const [hasCustomPrice, setHasCustomPrice] = useState(false);
  const [hasCustomFoc, setHasCustomFoc] = useState(false);
  const [createdBy, setCreatedBy] = useState('');

  const [remarks, setRemarks] = useState('');
  const [validationErrors, setValidationErrors] = useState({});

<<<<<<< HEAD
=======

  const [displayVoucherName, setDisplayVoucherName] = useState('');
  const [displayCustomVoucherName, setDisplayCustomVoucherName] = useState('');
  const [displayPrice, setDisplayPrice] = useState('');
  const [displayFoc, setDisplayFoc] = useState('');
  const [displayOldVouchers, setDisplayOldVouchers] = useState(['']);
  const [displayRemarks, setDisplayRemarks] = useState('');
  const [displayCreatedBy, setDisplayCreatedBy] = useState('');
  const [displayServiceDetails, setDisplayServiceDetails] = useState([]);
>>>>>>> f2f4e28e
  // New state for service details when bypass is enabled
  const [serviceDetails, setServiceDetails] = useState([]);

  const isFocGreaterThanPrice = parseFloat(foc || '0') > parseFloat(price || '0');

  useEffect(() => {
    fetchVoucherTemplates?.();
  }, []);

  useEffect(() => {
    if (currentMember?.name) {
      fetchMemberVoucher(currentMember.name);
      setSelectedMember({ name: currentMember.name });
    }
  }, [currentMember]);

  useEffect(() => {
    if (!bypassTemplate && selectedVoucherName) {
      const template = voucherTemplates.find((v) => v.voucher_template_name === selectedVoucherName);
      if (template) {
        if (!hasCustomPrice) {
          setPrice(template.default_total_price || 0);
          setDisplayPrice(template.default_total_price || 0);
        }
        if (!hasCustomFoc) {
          setFoc(template.default_free_of_charge || 0);
          setDisplayFoc(template.default_free_of_charge || 0);
        }
      }
    }
  }, [selectedVoucherName, voucherTemplates, bypassTemplate, hasCustomPrice, hasCustomFoc]);

<<<<<<< HEAD
=======

>>>>>>> f2f4e28e
  useEffect(() => {
    setHasCustomPrice(false);
    setHasCustomFoc(false);
    // Clear service details when toggling bypass
    if (!bypassTemplate) {
      setServiceDetails([]);
      setDisplayServiceDetails([]); // Add this line

    }
  }, [bypassTemplate]);
  const clearForm = () => {
    // Clear only display states - store states remain for payload
    setDisplayVoucherName('');
    setDisplayCustomVoucherName('');
    setDisplayPrice('');
    setDisplayFoc('');
    setDisplayOldVouchers(['']);
    setDisplayRemarks('');
    setDisplayServiceDetails([]);
    setValidationErrors({});

<<<<<<< HEAD
=======

  };
>>>>>>> f2f4e28e
  const validateForm = () => {
    const errors = {};

    // Validate voucher name
    const voucherNameToUse = bypassTemplate ? customVoucherName : selectedVoucherName;
    if (!voucherNameToUse || voucherNameToUse.trim() === '') {
      errors.voucherName = 'Voucher name is required';
    }

    // Validate price
    if (!price || price === '' || parseFloat(price) <= 0) {
      errors.price = 'Price must be greater than 0';
    }

    // Validate FOC
    if (foc === '' || isNaN(parseFloat(foc))) {
      errors.foc = 'FOC is required';
    } else if (parseFloat(foc) < 0) {
      errors.foc = 'FOC cannot be negative';
    } else if (parseFloat(foc) > parseFloat(price || '0')) {
      errors.foc = 'FOC cannot be greater than price';
    }

    if (parseFloat(foc || '0') > parseFloat(price || '0')) {
      errors.foc = 'FOC cannot be greater than price';
    }

    // Validate old vouchers
    if (oldVouchers.length === 0 || oldVouchers.every(v => !v || v.trim() === '')) {
      errors.oldVouchers = 'At least one old voucher must be selected';
    }

    // Check for duplicate old vouchers
    const nonEmptyOldVouchers = oldVouchers.filter(v => v && v.trim() !== '');
    if (nonEmptyOldVouchers.length !== new Set(nonEmptyOldVouchers).size) {
      errors.oldVouchers = 'Duplicate old vouchers are not allowed';
    }

    // Validate service details when bypass is enabled
    if (bypassTemplate) {
      if (serviceDetails.length === 0) {
        errors.serviceDetails = 'At least one service detail must be added when bypass template is enabled';
      } else {
        // Validate each service detail
        const serviceErrors = {};
        serviceDetails.forEach((detail, index) => {
          const detailErrors = {};

          if (!detail.name || detail.name.trim() === '') {
            detailErrors.name = 'Service name is required';
          }

          if (!detail.duration || detail.duration <= 0) {
            detailErrors.duration = 'Duration must be greater than 0';
          }

          if (!detail.price || detail.price <= 0) {
            detailErrors.price = 'Price must be greater than 0';
          }

          if (detail.discount < 0 || detail.discount > 100) {
            detailErrors.discount = 'Discount must be between 0 and 100';
          }

          if (Object.keys(detailErrors).length > 0) {
            serviceErrors[index] = detailErrors;
          }
        });

        if (Object.keys(serviceErrors).length > 0) {
          errors.serviceErrors = serviceErrors;
        }
      }
    }

    // Validate created by
    if (!createdBy) {
      errors.createdBy = 'Created by is required';
    }

    setValidationErrors(errors);
    return Object.keys(errors).length === 0;
  };

  // Service details management functions
  const addServiceDetail = () => {
    const newDetail = {
      id: Date.now(),
      service_id: '',
      name: '',
      duration: '',
      price: 0,
      discount: 0,
      final_price: 0,
    };
    setServiceDetails([...serviceDetails, newDetail]);
    setDisplayServiceDetails([...displayServiceDetails, newDetail]);

    if (validationErrors.serviceDetails) {
      const newErrors = { ...validationErrors };
      delete newErrors.serviceDetails;
      setValidationErrors(newErrors);
    }
  };

  const updateServiceDetail = (id, field, value) => {
    setServiceDetails(details =>
      details.map(detail => {
        if (detail.id === id) {
          const updated = { ...detail, [field]: value };

          // Recalculate final price when price or discount changes
          if (field === 'price' || field === 'discount') {
            const price = field === 'price' ? value : detail.price;
            const discount = field === 'discount' ? value : detail.discount;
            updated.final_price = price - (price * discount / 100);
          }

          return updated;
        }
        return detail;
      })
    );

    if (validationErrors.serviceErrors) {
      const serviceIndex = serviceDetails.findIndex(d => d.id === id);
      if (serviceIndex !== -1 && validationErrors.serviceErrors[serviceIndex]) {
        const newErrors = { ...validationErrors };
        const newServiceErrors = { ...newErrors.serviceErrors };
        delete newServiceErrors[serviceIndex][field];

        if (Object.keys(newServiceErrors[serviceIndex]).length === 0) {
          delete newServiceErrors[serviceIndex];
        }

        if (Object.keys(newServiceErrors).length === 0) {
          delete newErrors.serviceErrors;
        } else {
          newErrors.serviceErrors = newServiceErrors;
        }

        setValidationErrors(newErrors);
      }
    }
  };

  const removeServiceDetail = (id) => {
    setServiceDetails(details => details.filter(detail => detail.id !== id));
    setDisplayServiceDetails(details => details.filter(detail => detail.id !== id));
  };

  const handleServiceSelect = (detailId, serviceData) => {
    updateServiceDetail(detailId, 'service_id', serviceData.id);
    updateServiceDetail(detailId, 'name', serviceData.service_name);
    updateServiceDetail(detailId, 'price', serviceData.price);
    updateServiceDetail(detailId, 'duration', serviceData.duration);
    // Recalculate final price
    const detail = serviceDetails.find(d => d.id === detailId);
    if (detail) {
      const finalPrice = serviceData.price - (serviceData.price * (detail.discount || 0) / 100);
      updateServiceDetail(detailId, 'final_price', finalPrice);
    }
  };

  // Calculate total old voucher balance excluding FOC amounts
  const totalOldBalance = oldVouchers.reduce((acc, voucherName) => {
    const voucher = memberVouchers.find(
      (v) => v.member_voucher_name.trim().toLowerCase() === voucherName.trim().toLowerCase()
    );
    if (!voucher) return acc;
    const nonFocBalance = Number(voucher.current_balance) - (Number(voucher.free_of_charge) || 0);
    return acc + (nonFocBalance > 0 ? nonFocBalance : 0);
  }, 0);

  // Calculate top-up balance based on price and totalOldBalance
  const topUpBalance = Math.max(0, Number(price) - totalOldBalance);

  useEffect(() => {
    const memberName = currentMember?.name;
    const voucherNameToUse = bypassTemplate ? customVoucherName : selectedVoucherName;

    if (!memberName || !voucherNameToUse) {
      setTransferFormData(null);
      return;
    }

    const oldVoucherDetails = oldVouchers
      .map((name) =>
        memberVouchers.find((v) => v.member_voucher_name.trim().toLowerCase() === name.trim().toLowerCase())
      )
      .filter(Boolean)
      .map((v) => ({
        voucher_id: v.id,
        member_voucher_name: v.member_voucher_name,
        balance_to_transfer: Number(v.current_balance) - (Number(v.free_of_charge) || 0),
      }));

    const payload = {
      member_name: memberName,
      voucher_template_name: voucherNameToUse,
      price: Number(price),
      foc: Number(foc),
      old_voucher_names: oldVouchers,
      old_voucher_details: oldVoucherDetails,
      is_bypass: bypassTemplate,
      created_by: createdBy,
      remarks: remarks.trim() === '' ? 'NA' : remarks,
      top_up_balance: topUpBalance,
      service_details: bypassTemplate ? serviceDetails : [], // Include service details
    };

    setTransferFormData(payload);
  }, [
    currentMember,
    selectedVoucherName,
    price,
    foc,
    oldVouchers,
    memberVouchers,
    bypassTemplate,
    customVoucherName,
    createdBy,
    remarks,
    serviceDetails, // Add serviceDetails to dependencies
  ]);

  const handleDecimalInput = (e, setter, displaySetter, setCustomFlag, isFoc = false) => {
    const value = e.target.value;
    if (/^\d*(\.\d{0,2})?$/.test(value)) {
      const numericValue = parseFloat(value || '0');
      const currentPrice = parseFloat(price || '0');

      if (isFoc && numericValue > currentPrice) {
        alert('FOC cannot be greater than the price.');
        return;
      }

      setCustomFlag(true);
      setter(value);
      displaySetter(value); // Add this line
    }
  };

  const isBalanceGreater = totalOldBalance > Number(price);

  const handleAddToCart = () => {
<<<<<<< HEAD
=======

    if (isBalanceGreater) {
      alert('Cannot add to cart: Total balance of old vouchers exceeds the price of the new voucher!');
      return;
    }

>>>>>>> f2f4e28e
    const isValid = validateForm();
    if (!isValid) {
      alert('Please fix the form errors before adding to cart.');
      return;
    }

    const voucherNameToUse = bypassTemplate ? customVoucherName : selectedVoucherName;
    if (!voucherNameToUse || !price) return;

    const transferAmount = totalOldBalance;

    const cartPayload = {
      id: `transfer-${Date.now()}`,
      type: 'transferMV',
      data: {
        name: voucherNameToUse,
        amount: Number(price),
        description: `Transferred from: ${oldVouchers.join(', ')}`,
        transferAmount: transferAmount,
        serviceDetails: bypassTemplate ? serviceDetails : [], // Include service details in cart
      },
    };

    addCartItem(cartPayload);
    clearForm();

  };

  const handleInputChange = (field, value) => {
    // Clear validation error when user starts typing
    if (validationErrors[field]) {
      const newErrors = { ...validationErrors };
      delete newErrors[field];
      setValidationErrors(newErrors);
    }
  };

  return (
    <div className='p-0'>
      {!selectedMember && (
        <Card className='border-orange-200 bg-orange-50'>
          <CardContent className='py-2'>
            <p className='text-orange-800 text-sm'>
              Please select a member first before transferring member voucher balances.
            </p>
          </CardContent>
        </Card>
      )}

      {selectedMember && (
        <Card className='border-green-200 bg-green-50'>
          <CardContent className='py-2'>
            <p className='text-green-800 text-sm'>
              Transferring member voucher balance for: <strong>{selectedMember.name}</strong>
            </p>
          </CardContent>
        </Card>
      )}

      <div className='p-3 bg-white shadow rounded-lg h-[700px] overflow-y-auto'>
        <h2 className='text-xl font-semibold mb-4'>Transfer Voucher</h2>

        {/* New Voucher Name */}
        <div className='mb-6'>
          <Label className='text-sm font-medium text-gray-700 mb-1'>New Voucher Name</Label>
          {bypassTemplate ? (
            <Input
              type='text'
              className='h-9 bg-white'
              placeholder='Enter custom voucher name'
              value={displayCustomVoucherName}
              onChange={(e) => {
                setCustomVoucherName(e.target.value);
                setDisplayCustomVoucherName(e.target.value);
                handleInputChange('voucherName');
              }}
            />
          ) : (
            <select
              className='w-full border px-3 py-2 rounded h-9 bg-white'
              value={displayVoucherName}
              onChange={(e) => {
                setSelectedVoucherName(e.target.value);
                setDisplayVoucherName(e.target.value);
                handleInputChange('voucherName');
              }}
            >
              <option value=''>Select a voucher template</option>
              {voucherTemplates.map((v) => (
                <option key={v.id} value={v.voucher_template_name}>
                  {v.voucher_template_name}
                </option>
              ))}
            </select>
          )}

          {validationErrors.voucherName && (
            <p className='text-red-600 text-sm mt-1'>{validationErrors.voucherName}</p>
          )}
        </div>

        {/* Price and Bypass */}
        <div className='mb-6 flex flex-col md:flex-row md:items-end gap-4'>
          <div className='flex-1'>
            <Label className='text-sm font-medium text-gray-700 mb-1'>Price of New Voucher</Label>
            <Input
              type='text'
              className='h-9 bg-white'
              value={displayPrice}
              onChange={(e) => handleDecimalInput(e, setPrice, setDisplayPrice, setHasCustomPrice)}
              placeholder={bypassTemplate ? 'Enter price' : 'Auto-filled unless changed'}
            />
            {validationErrors.price && (
              <p className="text-red-600 text-sm mt-1">{validationErrors.price}</p>
            )}
          </div>
          <div className='flex flex-col items-center'>
            <Label className='text-sm font-medium text-gray-700 mb-1 whitespace-nowrap'>Bypass Template</Label>
            <label className='inline-flex items-center cursor-pointer'>
              <input
                type='checkbox'
                className='sr-only peer'
                checked={bypassTemplate}
                onChange={toggleBypassTemplate}
              />
              <div className='w-11 h-6 bg-gray-300 rounded-full peer peer-checked:bg-blue-500 relative'>
                <div className='w-5 h-5 bg-white rounded-full absolute top-0.5 left-0.5 transition peer-checked:translate-x-5'></div>
              </div>
            </label>
          </div>
        </div>

        {/* FOC */}
        <div className='mb-6'>
          <Label className='text-sm font-medium text-gray-700 mb-1'>FOC</Label>
          <Input
            type='text'
            className='h-9 bg-white'
            value={displayFoc}
            onChange={(e) => handleDecimalInput(e, setFoc, setDisplayFoc, setHasCustomFoc, true)}
            placeholder={bypassTemplate ? 'Enter FOC' : 'Auto-filled unless changed'}
          />
          {validationErrors.foc && (
            <p className="text-red-600 text-sm mt-1">{validationErrors.foc}</p>
          )}
        </div>
        {parseFloat(foc || '0') > parseFloat(price || '0') && (
          <div className='mb-4 p-2 bg-red-100 text-red-700 rounded'>⚠️ FOC cannot be more than price.</div>
        )}

        {/* Service Details Section - Only show when bypass is enabled */}
        {bypassTemplate && (
          <div className='mb-6'>
            <div className='flex items-center justify-between mb-3'>
              <Label className='text-sm font-medium text-gray-700'>Service Details</Label>
              <Button
                type='button'
                variant='outline'
                size='sm'
                onClick={addServiceDetail}
                className='h-8'
              >
                <Plus className='h-4 w-4 mr-1' />
                Add Details
              </Button>
            </div>

            {displayServiceDetails.length > 0 && (
              <div className='space-y-2'>
                {displayServiceDetails.map((detail, index) => (
                  <ServiceDetailRow
                    key={detail.id}
                    detail={detail}
                    index={index}
                    onUpdateDetail={updateServiceDetail}
                    onRemoveDetail={removeServiceDetail}
                    onServiceSelect={handleServiceSelect}
                  />
                ))}
              </div>
            )}
          </div>
        )}

        {/* Remarks */}
        <div className='mb-6'>
          <Label className='text-sm font-medium text-gray-700 mb-1'>Remarks</Label>
          <Input
            type='text'
            className='h-9 bg-white'
            placeholder='Enter remarks'
            value={displayRemarks}
            onChange={(e) => {
              setRemarks(e.target.value);
              setDisplayRemarks(e.target.value);
            }}
          />
        </div>

        {/* Old Vouchers */}
        <div className='mb-6'>
          <Label className='text-sm font-medium text-gray-700 mb-1'>Old Voucher(s) [INCLUDE FOC]</Label>
          {displayOldVouchers.map((voucherName, index) => (
            <div key={index} className='mb-2 flex items-center gap-2'>
              <select
                className='border px-3 py-2 rounded w-full h-9 bg-white'
                value={voucherName}
                onChange={(e) => {
                  const updated = [...oldVouchers];
                  updated[index] = e.target.value;
                  setOldVouchers(updated);
<<<<<<< HEAD
=======

                  const displayUpdated = [...displayOldVouchers];
                  displayUpdated[index] = e.target.value;
                  setDisplayOldVouchers(displayUpdated);

>>>>>>> f2f4e28e
                  handleInputChange('oldVouchers');
                }}
              >
                <option value=''>Select old voucher</option>
                {memberVouchers
                  .filter(
                    (mv) => !oldVouchers.includes(mv.member_voucher_name) || mv.member_voucher_name === voucherName
                  )
                  .map((mv) => (
                    <option key={mv.id} value={mv.member_voucher_name}>
                      {mv.member_voucher_name} (Balance: {mv.current_balance})
                    </option>
                  ))}
              </select>
              {index !== 0 && (
                <button
                  type='button'
                  onClick={() => {
                    const updated = oldVouchers.filter((_, i) => i !== index);
                    setOldVouchers(updated);

                    const displayUpdated = displayOldVouchers.filter((_, i) => i !== index);
                    setDisplayOldVouchers(displayUpdated);
                  }}
                  className='text-red-500 font-bold text-xl w-9 h-9 flex items-center justify-center hover:bg-red-50 rounded'
                  title='Remove this voucher'
                >
                  &times;
                </button>
              )}
            </div>
          ))}
          {validationErrors.oldVouchers && (
            <p className='text-red-600 text-sm mt-1'>{validationErrors.oldVouchers}</p>
          )}
          <Button
            type='button'
            onClick={() => {
              setOldVouchers([...oldVouchers, '']);
              setDisplayOldVouchers([...displayOldVouchers, '']);
            }}
            variant='outline'
            size='sm'
            className='mt-2 h-9'
          >
            <IoAddOutline className='text-lg mr-2' />
            Add Another Old Voucher
          </Button>
        </div>

        {/* Totals */}
        <div className='mb-4'>
          <Label className='text-sm font-medium text-gray-700 mb-1'>Balance of Old Vouchers (Excluding FOC)</Label>
          <Input
            type='text'
            className='h-9 bg-gray-100'
            value={totalOldBalance}
            readOnly
          />
        </div>

        {isBalanceGreater && (
          <div className='mb-4 p-3 bg-red-100 text-red-700 rounded'>
            Warning: Total balance of old vouchers exceeds the price of the new voucher!
          </div>
        )}

        <div className='mb-6'>
          <Label className='text-sm font-medium text-gray-700 mb-1'>To Be Topped Up</Label>
          <Input
            type='text'
            className='h-9 bg-gray-100'
            value={topUpBalance}
            readOnly
          />
        </div>

        {/* Created By*/}
        <div className='mb-6'>
          <EmployeeSelect
            name='created_by'
            label='Created By *'
            value={createdBy}
            onChange={(employeeId) => {
              setCreatedBy(employeeId);
              handleInputChange('createdBy');
            }}
            errors={{ created_by: validationErrors.createdBy }}
          />
        </div>

        {/* Add to Cart Button */}
        <div className='mt-4 flex justify-end'>
          <Button
            onClick={handleAddToCart}
            disabled={isFocGreaterThanPrice || isBalanceGreater}
            className={`px-6 py-2 h-9 ${(isFocGreaterThanPrice || isBalanceGreater) ? 'bg-gray-400 cursor-not-allowed' : 'bg-green-600 hover:bg-green-700 text-white'
              }`}
          >
            Add to Cart
          </Button>
        </div>
      </div>
    </div>
  );
};

// Service Detail Row Component
const ServiceDetailRow = ({ detail, index, onUpdateDetail, onRemoveDetail, onServiceSelect }) => (
  <div className='p-3 border rounded-lg bg-gray-50 space-y-3'>
    {/* Service Selection Row */}
    <div className='grid grid-cols-1 md:grid-cols-3 gap-4'>
      <div className='space-y-1'>
        <Label className='text-sm font-medium text-gray-700'>Service Name</Label>
        <Input
          placeholder='Enter service name'
          value={detail.name || ''}
          onChange={(e) => onUpdateDetail(detail.id, 'name', e.target.value)}
          className='h-9 bg-white'
        />
      </div>
      <div className='space-y-1'>
        <Label className='text-sm font-medium text-gray-700'>Duration</Label>
        <Input
          type='number'
          placeholder='e.g., 60 min'
          value={detail.duration || ''}
          onChange={(e) => onUpdateDetail(detail.id, 'duration', e.target.value)}
          className='h-9 bg-white'
        />
      </div>
      <div className='space-y-1'>
        <Label className='text-sm font-medium text-gray-700'>Price</Label>
        <Input
          type='number'
          step='0.01'
          placeholder='0.00'
          value={detail.price || 0}
          onChange={(e) => onUpdateDetail(detail.id, 'price', parseFloat(e.target.value) || 0)}
          className='h-9 bg-white'
        />
      </div>
    </div>

    {/* Details Row */}
    <div className='grid grid-cols-1 md:grid-cols-3 gap-4'>
      <div className='space-y-1'>
        <Label className='text-sm font-medium text-gray-700'>Discount (%)</Label>
        <Input
          type='number'
          step='0.01'
          min='0'
          max='100'
          placeholder='0.00'
          value={detail.discount || 0}
          onChange={(e) => onUpdateDetail(detail.id, 'discount', parseFloat(e.target.value) || 0)}
          className='h-9 bg-white'
        />
      </div>
      <div className='space-y-1'>
        <Label className='text-sm font-medium text-gray-700'>Final Price</Label>
        <Input
          type='number'
          step='0.01'
          value={detail.final_price || 0}
          readOnly
          className='h-9 bg-gray-100'
        />
      </div>
      <div className='flex items-end'>
        <Button
          type='button'
          variant='outline'
          size='sm'
          onClick={() => onRemoveDetail(detail.id)}
          className='h-9 px-3 text-red-600 hover:text-red-700 hover:bg-red-50'
        >
          <Trash2 className='h-4 w-4' />
        </Button>
      </div>
    </div>
  </div>
);

export default TransferVoucherForm;<|MERGE_RESOLUTION|>--- conflicted
+++ resolved
@@ -10,12 +10,6 @@
 import useTransferVoucherStore from '@/stores/useTransferVoucherStore';
 import useTransactionCartStore from '@/stores/useTransactionCartStore';
 import useSelectedMemberStore from '@/stores/useSelectedMemberStore';
-<<<<<<< HEAD
-=======
-import EmployeeSelect from '@/components/ui/forms/EmployeeSelect';
-
-
->>>>>>> f2f4e28e
 
 const TransferVoucherForm = () => {
   const currentMember = useSelectedMemberStore((state) => state.currentMember);
@@ -51,9 +45,6 @@
   const [remarks, setRemarks] = useState('');
   const [validationErrors, setValidationErrors] = useState({});
 
-<<<<<<< HEAD
-=======
-
   const [displayVoucherName, setDisplayVoucherName] = useState('');
   const [displayCustomVoucherName, setDisplayCustomVoucherName] = useState('');
   const [displayPrice, setDisplayPrice] = useState('');
@@ -62,7 +53,7 @@
   const [displayRemarks, setDisplayRemarks] = useState('');
   const [displayCreatedBy, setDisplayCreatedBy] = useState('');
   const [displayServiceDetails, setDisplayServiceDetails] = useState([]);
->>>>>>> f2f4e28e
+
   // New state for service details when bypass is enabled
   const [serviceDetails, setServiceDetails] = useState([]);
 
@@ -95,10 +86,6 @@
     }
   }, [selectedVoucherName, voucherTemplates, bypassTemplate, hasCustomPrice, hasCustomFoc]);
 
-<<<<<<< HEAD
-=======
-
->>>>>>> f2f4e28e
   useEffect(() => {
     setHasCustomPrice(false);
     setHasCustomFoc(false);
@@ -119,12 +106,8 @@
     setDisplayRemarks('');
     setDisplayServiceDetails([]);
     setValidationErrors({});
-
-<<<<<<< HEAD
-=======
-
-  };
->>>>>>> f2f4e28e
+  };
+
   const validateForm = () => {
     const errors = {};
 
@@ -371,15 +354,11 @@
   const isBalanceGreater = totalOldBalance > Number(price);
 
   const handleAddToCart = () => {
-<<<<<<< HEAD
-=======
-
     if (isBalanceGreater) {
       alert('Cannot add to cart: Total balance of old vouchers exceeds the price of the new voucher!');
       return;
     }
 
->>>>>>> f2f4e28e
     const isValid = validateForm();
     if (!isValid) {
       alert('Please fix the form errors before adding to cart.');
@@ -591,14 +570,9 @@
                   const updated = [...oldVouchers];
                   updated[index] = e.target.value;
                   setOldVouchers(updated);
-<<<<<<< HEAD
-=======
-
                   const displayUpdated = [...displayOldVouchers];
                   displayUpdated[index] = e.target.value;
                   setDisplayOldVouchers(displayUpdated);
-
->>>>>>> f2f4e28e
                   handleInputChange('oldVouchers');
                 }}
               >
