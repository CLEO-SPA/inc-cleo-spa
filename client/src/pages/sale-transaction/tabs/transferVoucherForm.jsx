import React, { useEffect, useState } from 'react';
import { IoAddOutline } from 'react-icons/io5';
import { Card, CardContent } from '@/components/ui/card';
import useTransferVoucherStore from '@/stores/useTransferVoucherStore';
import useTransactionCartStore from '@/stores/useTransactionCartStore';
import useSelectedMemberStore from '@/stores/useSelectedMemberStore';
import useEmployeeStore from '@/stores/useEmployeeStore';

const TransferVoucherForm = () => {
  const currentMember = useSelectedMemberStore((state) => state.currentMember);
  const { selectedMember } = useTransactionCartStore();

  const {
    voucherTemplates,
    selectedVoucherName,
    memberVouchers,
    bypassTemplate,
    price,
    foc,
    oldVouchers,
    fetchVoucherTemplates,
    fetchMemberVoucher,
    setSelectedVoucherName,
    toggleBypassTemplate,
    setPrice,
    setFoc,
    setOldVouchers,
<<<<<<< HEAD
    getTopUpBalance,
=======
>>>>>>> 4871aa2c
    setSelectedMember,
    setTransferFormData,
    setTopUpBalance,
  } = useTransferVoucherStore();

  const { addCartItem } = useTransactionCartStore();
  const { employees, fetchDropdownEmployees } = useEmployeeStore();

  const [customVoucherName, setCustomVoucherName] = useState('');
  const [hasCustomPrice, setHasCustomPrice] = useState(false);
  const [hasCustomFoc, setHasCustomFoc] = useState(false);
  const [createdBy, setCreatedBy] = useState('');
<<<<<<< HEAD
  const [createdAt, setCreatedAt] = useState(() => {
    const now = new Date();
    now.setSeconds(0, 0); // truncate seconds/ms for input compatibility
    return now.toISOString().slice(0, 16); // for datetime-local input
  });
=======
  // ❌ REMOVED: Calendar component for creation date/time
  // const [createdAt, setCreatedAt] = useState(() => {
  //   const now = new Date();
  //   now.setSeconds(0, 0); // truncate seconds/ms for input compatibility
  //   return now.toISOString().slice(0, 16); // for datetime-local input
  // });
>>>>>>> 4871aa2c

  const [remarks, setRemarks] = useState('');
  const isFocGreaterThanPrice = parseFloat(foc || '0') > parseFloat(price || '0');

  useEffect(() => {
    fetchVoucherTemplates?.();
    fetchDropdownEmployees?.();
  }, []);

  useEffect(() => {
    if (currentMember?.name) {
      fetchMemberVoucher(currentMember.name);
      setSelectedMember({ name: currentMember.name });
    }
  }, [currentMember]);

  useEffect(() => {
    if (!bypassTemplate && selectedVoucherName) {
      const template = voucherTemplates.find((v) => v.voucher_template_name === selectedVoucherName);
      if (template) {
        if (!hasCustomPrice) setPrice(template.price || 0);
        if (!hasCustomFoc) setFoc(template.foc || 0);
      }
    }
  }, [selectedVoucherName, voucherTemplates, bypassTemplate, hasCustomPrice, hasCustomFoc]);

  useEffect(() => {
    if (!createdBy && employees?.length > 0) {
      setCreatedBy(employees[0].id);
    }
  }, [employees]);

  useEffect(() => {
    setHasCustomPrice(false);
    setHasCustomFoc(false);
    // clearCart(); // ❌ DO NOT clear cart anymore
  }, [bypassTemplate]);

  // Calculate total old voucher balance excluding FOC amounts
  const totalOldBalance = oldVouchers.reduce((acc, voucherName) => {
    const voucher = memberVouchers.find(
      (v) => v.member_voucher_name.trim().toLowerCase() === voucherName.trim().toLowerCase()
    );
    if (!voucher) return acc;
    // Assumes voucher.current_balance includes total balance
    // and voucher.foc_balance contains FOC portion, change if property names differ
    const nonFocBalance = Number(voucher.current_balance) - (Number(voucher.free_of_charge) || 0);
    return acc + (nonFocBalance > 0 ? nonFocBalance : 0);
  }, 0);

  // Calculate top-up balance based on price and totalOldBalance
  const topUpBalance = Math.max(0, Number(price) - totalOldBalance);

  useEffect(() => {
    const memberName = currentMember?.name;
    const voucherNameToUse = bypassTemplate ? customVoucherName : selectedVoucherName;

    if (!memberName || !voucherNameToUse) {
      setTransferFormData(null);
      return;
    }

    const oldVoucherDetails = oldVouchers
      .map((name) =>
        memberVouchers.find((v) => v.member_voucher_name.trim().toLowerCase() === name.trim().toLowerCase())
      )
      .filter(Boolean)
      .map((v) => ({
        voucher_id: v.id,
        member_voucher_name: v.member_voucher_name,
<<<<<<< HEAD
        balance_to_transfer: Number(v.current_balance) - (Number(v.foc_balance) || 0),
=======
        balance_to_transfer: Number(v.current_balance) - (Number(v.free_of_charge) || 0),
>>>>>>> 4871aa2c
      }));

    const payload = {
      member_name: memberName,
      voucher_template_name: voucherNameToUse,
      price: Number(price),
      foc: Number(foc),
      old_voucher_names: oldVouchers,
      old_voucher_details: oldVoucherDetails,
      is_bypass: bypassTemplate,
      created_by: createdBy,
<<<<<<< HEAD
      created_at: createdAt,
      remarks,
=======
      // ❌ REMOVED: No longer include created_at since it will use sale transaction date
      // created_at: createdAt,
      remarks: remarks.trim() === '' ? 'NA' : remarks,
      top_up_balance: topUpBalance, // ✅ Add this line
>>>>>>> 4871aa2c
    };

    setTransferFormData(payload);
  }, [
    currentMember,
    selectedVoucherName,
    price,
    foc,
    oldVouchers,
    memberVouchers,
    bypassTemplate,
    customVoucherName,
    createdBy,
<<<<<<< HEAD
    createdAt,
=======
    // ❌ REMOVED: createdAt dependency
>>>>>>> 4871aa2c
    remarks,
  ]);

  const handleDecimalInput = (e, setter, setCustomFlag, isFoc = false) => {
    const value = e.target.value;
    if (/^\d*(\.\d{0,2})?$/.test(value)) {
      const numericValue = parseFloat(value || '0');
      const currentPrice = parseFloat(price || '0');

      if (isFoc && numericValue > currentPrice) {
        alert('FOC cannot be greater than the price.');
        return;
      }

      setCustomFlag(true);
      setter(value);
    }
  };

  const isBalanceGreater = totalOldBalance > Number(price);

  const handleAddToCart = () => {
    const voucherNameToUse = bypassTemplate ? customVoucherName : selectedVoucherName;
    if (!voucherNameToUse || !price) return;

<<<<<<< HEAD
=======
    const transferAmount = totalOldBalance;

>>>>>>> 4871aa2c
    const cartPayload = {
      id: `transfer-${Date.now()}`,
      type: 'transferMV',
      data: {
        name: voucherNameToUse,
        amount: Number(price),
        description: `Transferred from: ${oldVouchers.join(', ')}`,
<<<<<<< HEAD
=======
        transferAmount: transferAmount,
>>>>>>> 4871aa2c
      },
    };

    addCartItem(cartPayload);
  };

  return (
    <div className='p-0'>
      {!selectedMember && (
        <Card className='border-orange-200 bg-orange-50'>
          <CardContent className='py-2'>
            <p className='text-orange-800 text-sm'>
              Please select a member first before transferring member voucher balances.
            </p>
          </CardContent>
        </Card>
      )}

      {selectedMember && (
        <Card className='border-green-200 bg-green-50'>
          <CardContent className='py-2'>
            <p className='text-green-800 text-sm'>
              Transferring member voucher balance for: <strong>{selectedMember.name}</strong>
            </p>
          </CardContent>
        </Card>
      )}

      <div className='p-3 bg-white shadow rounded-lg h-[700px] overflow-y-auto'>
        <h2 className='text-xl font-semibold mb-4'>Transfer Voucher</h2>

        {/* New Voucher Name */}
        <div className='mb-6'>
          <label className='block font-medium mb-1'>New Voucher Name</label>
          {bypassTemplate ? (
            <input
              type='text'
              className='w-full border px-3 py-2 rounded'
              placeholder='Enter custom voucher name'
              value={customVoucherName}
              onChange={(e) => setCustomVoucherName(e.target.value)}
            />
          ) : (
            <select
              className='w-full border px-3 py-2 rounded'
              value={selectedVoucherName}
              onChange={(e) => setSelectedVoucherName(e.target.value)}
            >
              <option value=''>Select a voucher template</option>
              {voucherTemplates.map((v) => (
                <option key={v.id} value={v.voucher_template_name}>
                  {v.voucher_template_name}
                </option>
              ))}
            </select>
          )}
        </div>

        {/* Price and Bypass */}
        <div className='mb-6 flex flex-col md:flex-row md:items-end gap-4'>
          <div className='flex-1'>
            <label className='block font-medium mb-1'>Price of New Voucher</label>
            <input
              type='text'
              className='w-full border px-3 py-2 rounded'
              value={price}
              onChange={(e) => handleDecimalInput(e, setPrice, setHasCustomPrice)}
              placeholder={bypassTemplate ? 'Enter price' : 'Auto-filled unless changed'}
            />
          </div>
          <div className='flex flex-col items-center'>
            <label className='text-sm font-medium mb-1 whitespace-nowrap'>Bypass Template</label>
            <label className='inline-flex items-center cursor-pointer'>
              <input
                type='checkbox'
                className='sr-only peer'
                checked={bypassTemplate}
                onChange={toggleBypassTemplate}
              />
              <div className='w-11 h-6 bg-gray-300 rounded-full peer peer-checked:bg-blue-500 relative'>
                <div className='w-5 h-5 bg-white rounded-full absolute top-0.5 left-0.5 transition peer-checked:translate-x-5'></div>
              </div>
            </label>
          </div>
        </div>

        {/* FOC */}
        <div className='mb-6'>
          <label className='block font-medium mb-1'>FOC</label>
          <input
            type='text'
            className='w-full border px-3 py-2 rounded'
            value={foc}
            onChange={(e) => handleDecimalInput(e, setFoc, setHasCustomFoc, true)}
            placeholder={bypassTemplate ? 'Enter FOC' : 'Auto-filled unless changed'}
          />
        </div>
        {parseFloat(foc || '0') > parseFloat(price || '0') && (
<<<<<<< HEAD
          <div className='mb-4 p-2 bg-red-100 text-red-700 rounded'>
            ⚠️ FOC cannot be more than price.
          </div>
=======
          <div className='mb-4 p-2 bg-red-100 text-red-700 rounded'>⚠️ FOC cannot be more than price.</div>
>>>>>>> 4871aa2c
        )}

        {/* Remarks */}
        <div className='mb-6'>
          <label className='block font-medium mb-1'>Remarks</label>
          <input
            type='text'
            className='w-full border px-3 py-2 rounded'
            placeholder='Enter remarks'
            value={remarks}
            onChange={(e) => setRemarks(e.target.value)}
          />
        </div>

        {/* Old Vouchers */}
        <div className='mb-6'>
          <label className='block font-medium mb-1'>Old Voucher(s) [INCLUDE FOC]</label>
          {oldVouchers.map((voucherName, index) => (
            <div key={index} className='mb-2 flex items-center gap-2'>
              <select
                className='border px-3 py-2 rounded w-full'
                value={voucherName}
                onChange={(e) => {
                  const updated = [...oldVouchers];
                  updated[index] = e.target.value;
                  setOldVouchers(updated);
                }}
              >
                <option value=''>Select old voucher</option>
                {memberVouchers
                  .filter(
                    (mv) => !oldVouchers.includes(mv.member_voucher_name) || mv.member_voucher_name === voucherName
                  )
                  .map((mv) => (
                    <option key={mv.id} value={mv.member_voucher_name}>
                      {mv.member_voucher_name} (Balance: {mv.current_balance})
                    </option>
                  ))}
              </select>
              {index !== 0 && (
                <button
                  type='button'
                  onClick={() => {
                    const updated = oldVouchers.filter((_, i) => i !== index);
                    setOldVouchers(updated);
                  }}
                  className='text-red-500 font-bold text-xl'
                  title='Remove this voucher'
                >
                  &times;
                </button>
              )}
            </div>
          ))}
          <button
            type='button'
            onClick={() => setOldVouchers([...oldVouchers, ''])}
            className='mt-2 flex items-center gap-2 px-4 py-2 bg-blue-500 text-white rounded hover:bg-blue-600 transition'
          >
            <IoAddOutline className='text-lg' />
            Add Another Old Voucher
          </button>
        </div>

        {/* Totals */}
        <div className='mb-4'>
          <label className='block font-medium mb-1'>Balance of Old Vouchers (Excluding FOC)</label>
          <input type='text' className='w-full border px-3 py-2 rounded' value={totalOldBalance} readOnly />
        </div>

        {isBalanceGreater && (
          <div className='mb-4 p-3 bg-red-100 text-red-700 rounded'>
            Warning: Total balance of old vouchers exceeds the price of the new voucher!
          </div>
        )}

        <div className='mb-6'>
          <label className='block font-medium mb-1'>To Be Topped Up</label>
          <input type='text' className='w-full border px-3 py-2 rounded' value={topUpBalance} readOnly />
        </div>

        {/* Created By */}
        <div className='mb-6'>
          <label className='block font-medium mb-1'>Created By</label>
          <select
            className='w-full border px-3 py-2 rounded'
            value={createdBy}
            onChange={(e) => setCreatedBy(Number(e.target.value))}
          >
            <option value=''>Select employee</option>
            {employees?.map((emp) => (
              <option key={emp.id} value={emp.id}>
                {emp.employee_name}
              </option>
            ))}
          </select>
        </div>

<<<<<<< HEAD
        {/* Created At */}
        <div className='mb-6'>
          <label className='block font-medium mb-1'>Created At</label>
          <input
            type='datetime-local'
            className='w-full border px-3 py-2 rounded'
            value={createdAt}
            onChange={(e) => setCreatedAt(e.target.value)}
          />
        </div>

=======
>>>>>>> 4871aa2c
        {/* Add to Cart Button */}
        <div className='mt-4 flex justify-end'>
          <button
            onClick={handleAddToCart}
            disabled={isFocGreaterThanPrice}
<<<<<<< HEAD
            className={`px-6 py-2 rounded transition ${isFocGreaterThanPrice
              ? 'bg-gray-400 cursor-not-allowed'
              : 'bg-green-600 hover:bg-green-700 text-white'
              }`}
=======
            className={`px-6 py-2 rounded transition ${
              isFocGreaterThanPrice ? 'bg-gray-400 cursor-not-allowed' : 'bg-green-600 hover:bg-green-700 text-white'
            }`}
>>>>>>> 4871aa2c
          >
            Add to Cart
          </button>
        </div>
      </div>
    </div>
  );
};

export default TransferVoucherForm;<|MERGE_RESOLUTION|>--- conflicted
+++ resolved
@@ -25,10 +25,8 @@
     setPrice,
     setFoc,
     setOldVouchers,
-<<<<<<< HEAD
+    getTotalOldBalance,
     getTopUpBalance,
-=======
->>>>>>> 4871aa2c
     setSelectedMember,
     setTransferFormData,
     setTopUpBalance,
@@ -41,20 +39,12 @@
   const [hasCustomPrice, setHasCustomPrice] = useState(false);
   const [hasCustomFoc, setHasCustomFoc] = useState(false);
   const [createdBy, setCreatedBy] = useState('');
-<<<<<<< HEAD
-  const [createdAt, setCreatedAt] = useState(() => {
-    const now = new Date();
-    now.setSeconds(0, 0); // truncate seconds/ms for input compatibility
-    return now.toISOString().slice(0, 16); // for datetime-local input
-  });
-=======
   // ❌ REMOVED: Calendar component for creation date/time
   // const [createdAt, setCreatedAt] = useState(() => {
   //   const now = new Date();
   //   now.setSeconds(0, 0); // truncate seconds/ms for input compatibility
   //   return now.toISOString().slice(0, 16); // for datetime-local input
   // });
->>>>>>> 4871aa2c
 
   const [remarks, setRemarks] = useState('');
   const isFocGreaterThanPrice = parseFloat(foc || '0') > parseFloat(price || '0');
@@ -125,11 +115,7 @@
       .map((v) => ({
         voucher_id: v.id,
         member_voucher_name: v.member_voucher_name,
-<<<<<<< HEAD
-        balance_to_transfer: Number(v.current_balance) - (Number(v.foc_balance) || 0),
-=======
-        balance_to_transfer: Number(v.current_balance) - (Number(v.free_of_charge) || 0),
->>>>>>> 4871aa2c
+        balance_to_transfer: Number(v.current_balance),
       }));
 
     const payload = {
@@ -141,15 +127,8 @@
       old_voucher_details: oldVoucherDetails,
       is_bypass: bypassTemplate,
       created_by: createdBy,
-<<<<<<< HEAD
-      created_at: createdAt,
-      remarks,
-=======
-      // ❌ REMOVED: No longer include created_at since it will use sale transaction date
-      // created_at: createdAt,
-      remarks: remarks.trim() === '' ? 'NA' : remarks,
-      top_up_balance: topUpBalance, // ✅ Add this line
->>>>>>> 4871aa2c
+      updated_by: updatedBy,
+      remarks: remarks, // <-- add remarks here
     };
 
     setTransferFormData(payload);
@@ -163,12 +142,8 @@
     bypassTemplate,
     customVoucherName,
     createdBy,
-<<<<<<< HEAD
-    createdAt,
-=======
-    // ❌ REMOVED: createdAt dependency
->>>>>>> 4871aa2c
-    remarks,
+    updatedBy,
+    remarks, // add remarks here as dependency
   ]);
 
   const handleDecimalInput = (e, setter, setCustomFlag, isFoc = false) => {
@@ -188,32 +163,7 @@
   };
 
   const isBalanceGreater = totalOldBalance > Number(price);
-
-  const handleAddToCart = () => {
-    const voucherNameToUse = bypassTemplate ? customVoucherName : selectedVoucherName;
-    if (!voucherNameToUse || !price) return;
-
-<<<<<<< HEAD
-=======
-    const transferAmount = totalOldBalance;
-
->>>>>>> 4871aa2c
-    const cartPayload = {
-      id: `transfer-${Date.now()}`,
-      type: 'transferMV',
-      data: {
-        name: voucherNameToUse,
-        amount: Number(price),
-        description: `Transferred from: ${oldVouchers.join(', ')}`,
-<<<<<<< HEAD
-=======
-        transferAmount: transferAmount,
->>>>>>> 4871aa2c
-      },
-    };
-
-    addCartItem(cartPayload);
-  };
+  const topUpBalance = getTopUpBalance();
 
   return (
     <div className='p-0'>
@@ -306,17 +256,6 @@
             placeholder={bypassTemplate ? 'Enter FOC' : 'Auto-filled unless changed'}
           />
         </div>
-        {parseFloat(foc || '0') > parseFloat(price || '0') && (
-<<<<<<< HEAD
-          <div className='mb-4 p-2 bg-red-100 text-red-700 rounded'>
-            ⚠️ FOC cannot be more than price.
-          </div>
-=======
-          <div className='mb-4 p-2 bg-red-100 text-red-700 rounded'>⚠️ FOC cannot be more than price.</div>
->>>>>>> 4871aa2c
-        )}
-
-        {/* Remarks */}
         <div className='mb-6'>
           <label className='block font-medium mb-1'>Remarks</label>
           <input
@@ -412,35 +351,13 @@
           </select>
         </div>
 
-<<<<<<< HEAD
-        {/* Created At */}
-        <div className='mb-6'>
-          <label className='block font-medium mb-1'>Created At</label>
-          <input
-            type='datetime-local'
-            className='w-full border px-3 py-2 rounded'
-            value={createdAt}
-            onChange={(e) => setCreatedAt(e.target.value)}
-          />
-        </div>
-
-=======
->>>>>>> 4871aa2c
         {/* Add to Cart Button */}
         <div className='mt-4 flex justify-end'>
           <button
             onClick={handleAddToCart}
             disabled={isFocGreaterThanPrice}
-<<<<<<< HEAD
-            className={`px-6 py-2 rounded transition ${isFocGreaterThanPrice
-              ? 'bg-gray-400 cursor-not-allowed'
-              : 'bg-green-600 hover:bg-green-700 text-white'
+            className={`px-6 py-2 rounded transition ${isFocGreaterThanPrice ? 'bg-gray-400 cursor-not-allowed' : 'bg-green-600 hover:bg-green-700 text-white'
               }`}
-=======
-            className={`px-6 py-2 rounded transition ${
-              isFocGreaterThanPrice ? 'bg-gray-400 cursor-not-allowed' : 'bg-green-600 hover:bg-green-700 text-white'
-            }`}
->>>>>>> 4871aa2c
           >
             Add to Cart
           </button>
