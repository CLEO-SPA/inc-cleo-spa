--- conflicted
+++ resolved
@@ -10,12 +10,6 @@
 import useTransferVoucherStore from '@/stores/useTransferVoucherStore';
 import useTransactionCartStore from '@/stores/useTransactionCartStore';
 import useSelectedMemberStore from '@/stores/useSelectedMemberStore';
-<<<<<<< HEAD
-=======
-import EmployeeSelect from '@/components/ui/forms/EmployeeSelect';
-
-
->>>>>>> f2f4e28e
 
 const TransferVoucherForm = () => {
   const currentMember = useSelectedMemberStore((state) => state.currentMember);
@@ -51,9 +45,6 @@
   const [remarks, setRemarks] = useState('');
   const [validationErrors, setValidationErrors] = useState({});
 
-<<<<<<< HEAD
-=======
-
   const [displayVoucherName, setDisplayVoucherName] = useState('');
   const [displayCustomVoucherName, setDisplayCustomVoucherName] = useState('');
   const [displayPrice, setDisplayPrice] = useState('');
@@ -62,7 +53,6 @@
   const [displayRemarks, setDisplayRemarks] = useState('');
   const [displayCreatedBy, setDisplayCreatedBy] = useState('');
   const [displayServiceDetails, setDisplayServiceDetails] = useState([]);
->>>>>>> f2f4e28e
   // New state for service details when bypass is enabled
   const [serviceDetails, setServiceDetails] = useState([]);
 
@@ -95,10 +85,6 @@
     }
   }, [selectedVoucherName, voucherTemplates, bypassTemplate, hasCustomPrice, hasCustomFoc]);
 
-<<<<<<< HEAD
-=======
-
->>>>>>> f2f4e28e
   useEffect(() => {
     setHasCustomPrice(false);
     setHasCustomFoc(false);
@@ -106,7 +92,6 @@
     if (!bypassTemplate) {
       setServiceDetails([]);
       setDisplayServiceDetails([]); // Add this line
-
     }
   }, [bypassTemplate]);
   const clearForm = () => {
@@ -119,12 +104,7 @@
     setDisplayRemarks('');
     setDisplayServiceDetails([]);
     setValidationErrors({});
-
-<<<<<<< HEAD
-=======
-
-  };
->>>>>>> f2f4e28e
+  };
   const validateForm = () => {
     const errors = {};
 
@@ -153,12 +133,12 @@
     }
 
     // Validate old vouchers
-    if (oldVouchers.length === 0 || oldVouchers.every(v => !v || v.trim() === '')) {
+    if (oldVouchers.length === 0 || oldVouchers.every((v) => !v || v.trim() === '')) {
       errors.oldVouchers = 'At least one old voucher must be selected';
     }
 
     // Check for duplicate old vouchers
-    const nonEmptyOldVouchers = oldVouchers.filter(v => v && v.trim() !== '');
+    const nonEmptyOldVouchers = oldVouchers.filter((v) => v && v.trim() !== '');
     if (nonEmptyOldVouchers.length !== new Set(nonEmptyOldVouchers).size) {
       errors.oldVouchers = 'Duplicate old vouchers are not allowed';
     }
@@ -231,8 +211,8 @@
   };
 
   const updateServiceDetail = (id, field, value) => {
-    setServiceDetails(details =>
-      details.map(detail => {
+    setServiceDetails((details) =>
+      details.map((detail) => {
         if (detail.id === id) {
           const updated = { ...detail, [field]: value };
 
@@ -240,7 +220,7 @@
           if (field === 'price' || field === 'discount') {
             const price = field === 'price' ? value : detail.price;
             const discount = field === 'discount' ? value : detail.discount;
-            updated.final_price = price - (price * discount / 100);
+            updated.final_price = price - (price * discount) / 100;
           }
 
           return updated;
@@ -250,7 +230,7 @@
     );
 
     if (validationErrors.serviceErrors) {
-      const serviceIndex = serviceDetails.findIndex(d => d.id === id);
+      const serviceIndex = serviceDetails.findIndex((d) => d.id === id);
       if (serviceIndex !== -1 && validationErrors.serviceErrors[serviceIndex]) {
         const newErrors = { ...validationErrors };
         const newServiceErrors = { ...newErrors.serviceErrors };
@@ -272,8 +252,8 @@
   };
 
   const removeServiceDetail = (id) => {
-    setServiceDetails(details => details.filter(detail => detail.id !== id));
-    setDisplayServiceDetails(details => details.filter(detail => detail.id !== id));
+    setServiceDetails((details) => details.filter((detail) => detail.id !== id));
+    setDisplayServiceDetails((details) => details.filter((detail) => detail.id !== id));
   };
 
   const handleServiceSelect = (detailId, serviceData) => {
@@ -282,9 +262,9 @@
     updateServiceDetail(detailId, 'price', serviceData.price);
     updateServiceDetail(detailId, 'duration', serviceData.duration);
     // Recalculate final price
-    const detail = serviceDetails.find(d => d.id === detailId);
+    const detail = serviceDetails.find((d) => d.id === detailId);
     if (detail) {
-      const finalPrice = serviceData.price - (serviceData.price * (detail.discount || 0) / 100);
+      const finalPrice = serviceData.price - (serviceData.price * (detail.discount || 0)) / 100;
       updateServiceDetail(detailId, 'final_price', finalPrice);
     }
   };
@@ -371,15 +351,11 @@
   const isBalanceGreater = totalOldBalance > Number(price);
 
   const handleAddToCart = () => {
-<<<<<<< HEAD
-=======
-
     if (isBalanceGreater) {
       alert('Cannot add to cart: Total balance of old vouchers exceeds the price of the new voucher!');
       return;
     }
 
->>>>>>> f2f4e28e
     const isValid = validateForm();
     if (!isValid) {
       alert('Please fix the form errors before adding to cart.');
@@ -405,7 +381,6 @@
 
     addCartItem(cartPayload);
     clearForm();
-
   };
 
   const handleInputChange = (field, value) => {
@@ -476,9 +451,7 @@
             </select>
           )}
 
-          {validationErrors.voucherName && (
-            <p className='text-red-600 text-sm mt-1'>{validationErrors.voucherName}</p>
-          )}
+          {validationErrors.voucherName && <p className='text-red-600 text-sm mt-1'>{validationErrors.voucherName}</p>}
         </div>
 
         {/* Price and Bypass */}
@@ -492,9 +465,7 @@
               onChange={(e) => handleDecimalInput(e, setPrice, setDisplayPrice, setHasCustomPrice)}
               placeholder={bypassTemplate ? 'Enter price' : 'Auto-filled unless changed'}
             />
-            {validationErrors.price && (
-              <p className="text-red-600 text-sm mt-1">{validationErrors.price}</p>
-            )}
+            {validationErrors.price && <p className='text-red-600 text-sm mt-1'>{validationErrors.price}</p>}
           </div>
           <div className='flex flex-col items-center'>
             <Label className='text-sm font-medium text-gray-700 mb-1 whitespace-nowrap'>Bypass Template</Label>
@@ -522,9 +493,7 @@
             onChange={(e) => handleDecimalInput(e, setFoc, setDisplayFoc, setHasCustomFoc, true)}
             placeholder={bypassTemplate ? 'Enter FOC' : 'Auto-filled unless changed'}
           />
-          {validationErrors.foc && (
-            <p className="text-red-600 text-sm mt-1">{validationErrors.foc}</p>
-          )}
+          {validationErrors.foc && <p className='text-red-600 text-sm mt-1'>{validationErrors.foc}</p>}
         </div>
         {parseFloat(foc || '0') > parseFloat(price || '0') && (
           <div className='mb-4 p-2 bg-red-100 text-red-700 rounded'>⚠️ FOC cannot be more than price.</div>
@@ -535,13 +504,7 @@
           <div className='mb-6'>
             <div className='flex items-center justify-between mb-3'>
               <Label className='text-sm font-medium text-gray-700'>Service Details</Label>
-              <Button
-                type='button'
-                variant='outline'
-                size='sm'
-                onClick={addServiceDetail}
-                className='h-8'
-              >
+              <Button type='button' variant='outline' size='sm' onClick={addServiceDetail} className='h-8'>
                 <Plus className='h-4 w-4 mr-1' />
                 Add Details
               </Button>
@@ -591,14 +554,11 @@
                   const updated = [...oldVouchers];
                   updated[index] = e.target.value;
                   setOldVouchers(updated);
-<<<<<<< HEAD
-=======
 
                   const displayUpdated = [...displayOldVouchers];
                   displayUpdated[index] = e.target.value;
                   setDisplayOldVouchers(displayUpdated);
 
->>>>>>> f2f4e28e
                   handleInputChange('oldVouchers');
                 }}
               >
@@ -631,9 +591,7 @@
               )}
             </div>
           ))}
-          {validationErrors.oldVouchers && (
-            <p className='text-red-600 text-sm mt-1'>{validationErrors.oldVouchers}</p>
-          )}
+          {validationErrors.oldVouchers && <p className='text-red-600 text-sm mt-1'>{validationErrors.oldVouchers}</p>}
           <Button
             type='button'
             onClick={() => {
@@ -652,12 +610,7 @@
         {/* Totals */}
         <div className='mb-4'>
           <Label className='text-sm font-medium text-gray-700 mb-1'>Balance of Old Vouchers (Excluding FOC)</Label>
-          <Input
-            type='text'
-            className='h-9 bg-gray-100'
-            value={totalOldBalance}
-            readOnly
-          />
+          <Input type='text' className='h-9 bg-gray-100' value={totalOldBalance} readOnly />
         </div>
 
         {isBalanceGreater && (
@@ -668,12 +621,7 @@
 
         <div className='mb-6'>
           <Label className='text-sm font-medium text-gray-700 mb-1'>To Be Topped Up</Label>
-          <Input
-            type='text'
-            className='h-9 bg-gray-100'
-            value={topUpBalance}
-            readOnly
-          />
+          <Input type='text' className='h-9 bg-gray-100' value={topUpBalance} readOnly />
         </div>
 
         {/* Created By*/}
@@ -695,8 +643,11 @@
           <Button
             onClick={handleAddToCart}
             disabled={isFocGreaterThanPrice || isBalanceGreater}
-            className={`px-6 py-2 h-9 ${(isFocGreaterThanPrice || isBalanceGreater) ? 'bg-gray-400 cursor-not-allowed' : 'bg-green-600 hover:bg-green-700 text-white'
-              }`}
+            className={`px-6 py-2 h-9 ${
+              isFocGreaterThanPrice || isBalanceGreater
+                ? 'bg-gray-400 cursor-not-allowed'
+                : 'bg-green-600 hover:bg-green-700 text-white'
+            }`}
           >
             Add to Cart
           </Button>
@@ -760,13 +711,7 @@
       </div>
       <div className='space-y-1'>
         <Label className='text-sm font-medium text-gray-700'>Final Price</Label>
-        <Input
-          type='number'
-          step='0.01'
-          value={detail.final_price || 0}
-          readOnly
-          className='h-9 bg-gray-100'
-        />
+        <Input type='number' step='0.01' value={detail.final_price || 0} readOnly className='h-9 bg-gray-100' />
       </div>
       <div className='flex items-end'>
         <Button
