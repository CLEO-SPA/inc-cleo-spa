--- conflicted
+++ resolved
@@ -53,7 +53,6 @@
   const [displayRemarks, setDisplayRemarks] = useState('');
   const [displayCreatedBy, setDisplayCreatedBy] = useState('');
   const [displayServiceDetails, setDisplayServiceDetails] = useState([]);
-
   // New state for service details when bypass is enabled
   const [serviceDetails, setServiceDetails] = useState([]);
 
@@ -106,7 +105,6 @@
     setDisplayServiceDetails([]);
     setValidationErrors({});
   };
-
   const validateForm = () => {
     const errors = {};
 
@@ -467,13 +465,7 @@
               onChange={(e) => handleDecimalInput(e, setPrice, setDisplayPrice, setHasCustomPrice)}
               placeholder={bypassTemplate ? 'Enter price' : 'Auto-filled unless changed'}
             />
-<<<<<<< HEAD
             {validationErrors.price && <p className='text-red-600 text-sm mt-1'>{validationErrors.price}</p>}
-=======
-            {validationErrors.price && (
-              <p className="text-red-600 text-sm mt-1">{validationErrors.price}</p>
-            )}
->>>>>>> f2e22834
           </div>
           <div className='flex flex-col items-center'>
             <Label className='text-sm font-medium text-gray-700 mb-1 whitespace-nowrap'>Bypass Template</Label>
@@ -501,13 +493,7 @@
             onChange={(e) => handleDecimalInput(e, setFoc, setDisplayFoc, setHasCustomFoc, true)}
             placeholder={bypassTemplate ? 'Enter FOC' : 'Auto-filled unless changed'}
           />
-<<<<<<< HEAD
           {validationErrors.foc && <p className='text-red-600 text-sm mt-1'>{validationErrors.foc}</p>}
-=======
-          {validationErrors.foc && (
-            <p className="text-red-600 text-sm mt-1">{validationErrors.foc}</p>
-          )}
->>>>>>> f2e22834
         </div>
         {parseFloat(foc || '0') > parseFloat(price || '0') && (
           <div className='mb-4 p-2 bg-red-100 text-red-700 rounded'>⚠️ FOC cannot be more than price.</div>
