--- conflicted
+++ resolved
@@ -683,7 +683,6 @@
                         <p className="text-red-500 text-xs mt-1">Transaction creator is required</p>
                       )}
                     </div>
-<<<<<<< HEAD
                     
                     <div className={`${
                       !transactionDetails.handledBy || transactionDetails.handledBy === ''
@@ -692,15 +691,6 @@
                     }`}>
                       <EmployeeSelect 
                         label="Payment Handler *"
-=======
-
-                    <div className={`${!transactionDetails.handledBy || transactionDetails.handledBy === ''
-                      ? 'ring-2 ring-red-200 rounded-md p-2'
-                      : ''
-                      }`}>
-                      <EmployeeSelect
-                        label="Transaction Handler *"
->>>>>>> 3e2846e4
                         value={transactionDetails.handledBy || ""}
                         onChange={setHandledBy}
                         disabled={isCreating}
