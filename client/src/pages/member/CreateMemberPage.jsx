--- conflicted
+++ resolved
@@ -28,11 +28,7 @@
   const [showSuccessDialog, setShowSuccessDialog] = useState(false);
   const [createdMember, setCreatedMember] = useState(null);
   const navigate = useNavigate();
-<<<<<<< HEAD
-  
-=======
-
->>>>>>> 7f8a3b51
+
   // Use only one useForm instance
   const methods = useForm({
     defaultValues: {
@@ -102,22 +98,16 @@
               {/* Header Section */}
               <div className="flex items-center gap-3 mb-6">
                 <Link to="/member">
-<<<<<<< HEAD
-                <Button variant="ghost" size="sm" className="p-2">
-                  <ArrowLeft className="h-4 w-4" />
-                </Button>
-=======
                   <Button variant="ghost" size="sm" className="p-2">
                     <ArrowLeft className="h-4 w-4" />
                   </Button>
->>>>>>> 7f8a3b51
                 </Link>
                 <div>
                   <h1 className="text-2xl font-semibold text-gray-900">Create New Member</h1>
                   <p className="text-sm text-gray-600 mt-1">Add member details and information</p>
                 </div>
               </div>
-              
+
               {/* Form Section */}
               <FormProvider {...methods}>
                 <form onSubmit={handleSubmit(onSubmit)} className="container mx-auto p-4 space-y-6">
@@ -132,52 +122,6 @@
                           <Label htmlFor="name" className="text-sm font-medium text-gray-700">
                             Full Name *
                           </Label>
-                          <Input 
-                            id="name"
-                            placeholder="Enter full name" 
-                            {...register("name", { required: "Name is required" })} 
-                            className={errors.name ? "border-red-500" : ""}
-                          />
-                          {errors.name && (
-                            <p className="text-red-500 text-xs">{errors.name.message}</p>
-                          )}
-                        </div>
-
-<<<<<<< HEAD
-                        <div className="space-y-2">
-                          <Label htmlFor="email" className="text-sm font-medium text-gray-700">
-                            Email Address *
-                          </Label>
-                          <Input 
-                            id="email"
-                            placeholder="Enter email address" 
-                            type="email" 
-                            {...register("email", { 
-                              required: "Email is required",
-                              pattern: {
-                                value: /^[A-Z0-9._%+-]+@[A-Z0-9.-]+\.[A-Z]{2,}$/i,
-                                message: "Invalid email address"
-                              }
-                            })} 
-                            className={errors.email ? "border-red-500" : ""}
-                          />
-                          {errors.email && (
-                            <p className="text-red-500 text-xs">{errors.email.message}</p>
-=======
-              {/* Form Section */}
-              <FormProvider {...methods}>
-                <form onSubmit={handleSubmit(onSubmit)} className="container mx-auto p-4 space-y-6">
-                  {/* Basic Information Card */}
-                  <Card>
-                    <CardHeader>
-                      <CardTitle className="text-lg font-medium">Basic Information</CardTitle>
-                    </CardHeader>
-                    <CardContent className="space-y-6">
-                      <div className="grid grid-cols-1 md:grid-cols-3 lg:grid-cols-4 gap-6">
-                        <div className="space-y-2">
-                          <Label htmlFor="name" className="text-sm font-medium text-gray-700">
-                            Full Name *
-                          </Label>
                           <Input
                             id="name"
                             placeholder="Enter full name"
@@ -186,24 +130,10 @@
                           />
                           {errors.name && (
                             <p className="text-red-500 text-xs">{errors.name.message}</p>
->>>>>>> 7f8a3b51
                           )}
                         </div>
 
                         <div className="space-y-2">
-<<<<<<< HEAD
-                          <Label htmlFor="contact" className="text-sm font-medium text-gray-700">
-                            Contact Number *
-                          </Label>
-                          <Input 
-                            id="contact"
-                            placeholder="Enter contact number" 
-                            {...register("contact", { required: "Contact number is required" })} 
-                            className={errors.contact ? "border-red-500" : ""}
-                          />
-                          {errors.contact && (
-                            <p className="text-red-500 text-xs">{errors.contact.message}</p>
-=======
                           <Label htmlFor="email" className="text-sm font-medium text-gray-700">
                             Email Address *
                           </Label>
@@ -222,31 +152,10 @@
                           />
                           {errors.email && (
                             <p className="text-red-500 text-xs">{errors.email.message}</p>
->>>>>>> 7f8a3b51
                           )}
                         </div>
 
                         <div className="space-y-2">
-<<<<<<< HEAD
-                          <Label htmlFor="nric" className="text-sm font-medium text-gray-700">
-                            NRIC/ID Number
-                          </Label>
-                          <Input 
-                            id="nric"
-                            placeholder="Enter NRIC/ID number" 
-                            {...register("nric")} 
-                          />
-                        </div>
-
-                        <div className="space-y-2">
-                          <Label htmlFor="dob" className="text-sm font-medium text-gray-700">
-                            Date of Birth
-                          </Label>
-                          <Input 
-                            id="dob"
-                            type="date" 
-                            {...register("dob")} 
-=======
                           <Label htmlFor="contact" className="text-sm font-medium text-gray-700">
                             Contact Number *
                           </Label>
@@ -269,12 +178,21 @@
                             id="nric"
                             placeholder="Enter NRIC/ID number"
                             {...register("nric")}
->>>>>>> 7f8a3b51
-                          />
-                        </div>
-
-                        <div className="space-y-2">
-<<<<<<< HEAD
+                          />
+                        </div>
+
+                        <div className="space-y-2">
+                          <Label htmlFor="dob" className="text-sm font-medium text-gray-700">
+                            Date of Birth
+                          </Label>
+                          <Input
+                            id="dob"
+                            type="date"
+                            {...register("dob")}
+                          />
+                        </div>
+
+                        <div className="space-y-2">
                           <Label className="text-sm font-medium text-gray-700">
                             Gender
                           </Label>
@@ -296,81 +214,6 @@
                           <Label htmlFor="address" className="text-sm font-medium text-gray-700">
                             Address
                           </Label>
-                          <Textarea 
-                            id="address"
-                            placeholder="Enter full address" 
-                            {...register("address")} 
-                            rows={3}
-                          />
-                        </div>
-                      </div>
-                    </CardContent>
-                  </Card>
-
-                  {/* Membership Information Card */}
-                  <Card>
-                  <CardHeader>
-                    <CardTitle className="text-lg font-medium">Membership Information</CardTitle>
-                  </CardHeader>
-                  <CardContent className="space-y-4">
-                    <div className="grid grid-cols-1 md:grid-cols-2 lg:grid-cols-3 gap-6">
-                      {/* Creation Date & Time */}
-                      <div className="space-y-2">
-                        <Label htmlFor="created_at" className="text-sm font-medium text-gray-700">
-                          Creation Date & Time *
-                        </Label>
-                        <Input
-                          id="created_at"
-                          type="datetime-local"
-                          {...register("created_at", { required: "Creation datetime is required" })}
-                          className={errors.created_at ? "border-red-500" : ""}
-                        />
-                        {errors.created_at && (
-                          <p className="text-red-500 text-xs">{errors.created_at.message}</p>
-                        )}
-                      </div>
-
-                      {/* Created By */}
-                      <div className="space-y-2">
-                      <EmployeeSelect name="created_by" label="Created By *" />
-                       </div>
-
-                      {/* Membership Type */}
-                      <div className="space-y-2">
-                        <MembershipTypeSelect />
-=======
-                          <Label htmlFor="dob" className="text-sm font-medium text-gray-700">
-                            Date of Birth
-                          </Label>
-                          <Input
-                            id="dob"
-                            type="date"
-                            {...register("dob")}
-                          />
-                        </div>
-
-                        <div className="space-y-2">
-                          <Label className="text-sm font-medium text-gray-700">
-                            Gender
-                          </Label>
-                          <Select onValueChange={(val) => setValue('sex', val)}>
-                            <SelectTrigger className="w-full">
-                              <SelectValue placeholder="Select gender" />
-                            </SelectTrigger>
-                            <SelectContent>
-                              <SelectItem value="Male">Male</SelectItem>
-                              <SelectItem value="Female">Female</SelectItem>
-                              <SelectItem value="other">Other</SelectItem>
-                            </SelectContent>
-                          </Select>
-                        </div>
-                      </div>
-
-                      <div className="grid grid-cols-1 md:grid-cols-2 gap-6">
-                        <div className="space-y-2">
-                          <Label htmlFor="address" className="text-sm font-medium text-gray-700">
-                            Address
-                          </Label>
                           <Textarea
                             id="address"
                             placeholder="Enter full address"
@@ -429,7 +272,6 @@
                             rows={3}
                           />
                         </div>
->>>>>>> 7f8a3b51
                       </div>
                     </CardContent>
                   </Card>
@@ -441,26 +283,10 @@
                     </div>
                   )}
 
-<<<<<<< HEAD
-                    {/* Remarks Section */}
-                    <div className="grid grid-cols-1 md:grid-cols-2 gap-6">
-                      <div className="space-y-2">
-                        <Label htmlFor="remarks" className="text-sm font-medium text-gray-700">
-                          Remarks
-                        </Label>
-                        <Textarea 
-                          id="remarks"
-                          placeholder="Enter any additional remarks or notes" 
-                          {...register("remarks")} 
-                          rows={3}
-                        />
-                      </div>
-=======
                   {/* Submit Button */}
                   <div className="flex justify-between items-center pt-6 border-t">
                     <div className="text-sm text-gray-500">
                       All fields marked with * are required
->>>>>>> 7f8a3b51
                     </div>
                     <Button
                       type="submit"
@@ -476,88 +302,6 @@
           </SidebarInset>
         </div>
 
-<<<<<<< HEAD
-                  {/* Error Display */}
-                  {error && (
-                    <div className="bg-red-50 border border-red-200 rounded-md p-4">
-                      <p className="text-red-800 text-sm">{error}</p>
-                    </div>
-                  )}
-
-                  {/* Submit Button */}
-                  <div className="flex justify-between items-center pt-6 border-t">
-                    <div className="text-sm text-gray-500">
-                      All fields marked with * are required
-                    </div>
-                    <Button 
-                      type="submit" 
-                      disabled={isCreating} 
-                      className="px-12 py-3 bg-blue-600 hover:bg-blue-700 text-white font-medium text-base"
-                    >
-                      {isCreating ? "Creating Member..." : "Create Member"}
-                    </Button>
-                  </div>
-                </form>
-              </FormProvider>
-            </div>
-          </SidebarInset>
-        </div>
-
-        {/* Success Dialog */}
-        <Dialog open={showSuccessDialog} onOpenChange={setShowSuccessDialog}>
-          <DialogContent className="sm:max-w-md">
-            <DialogHeader>
-              <DialogTitle className="flex items-center gap-2 text-green-600">
-                <div className="w-6 h-6 rounded-full bg-green-100 flex items-center justify-center">
-                  <svg className="w-4 h-4 text-green-600" fill="none" stroke="currentColor" viewBox="0 0 24 24">
-                    <path strokeLinecap="round" strokeLinejoin="round" strokeWidth={2} d="M5 13l4 4L19 7" />
-                  </svg>
-                </div>
-                Member Created Successfully!
-              </DialogTitle>
-            </DialogHeader>
-            <div className="py-4">
-              <p className="text-sm text-gray-600 mb-4">
-                The member "{createdMember?.name}" has been created successfully and added to the system.
-              </p>
-              <div className="bg-gray-50 rounded-lg p-3 space-y-2">
-                <div className="flex justify-between text-sm">
-                  <span className="text-gray-600">Full Name:</span>
-                  <span className="font-medium text-gray-900">
-                    {createdMember?.name}
-                  </span>
-                </div>
-                <div className="flex justify-between text-sm">
-                  <span className="text-gray-600">Email:</span>
-                  <span className="font-medium text-gray-900">
-                    {createdMember?.email}
-                  </span>
-                </div>
-                <div className="flex justify-between text-sm">
-                  <span className="text-gray-600">Contact:</span>
-                  <span className="font-medium text-gray-900">
-                    {createdMember?.contact}
-                  </span>
-                </div>
-                {createdMember?.sex && (
-                  <div className="flex justify-between text-sm">
-                    <span className="text-gray-600">Gender:</span>
-                    <span className="font-medium text-gray-900">
-                      {createdMember?.sex}
-                    </span>
-                  </div>
-                )}
-                {createdMember?.dob && (
-                  <div className="flex justify-between text-sm">
-                    <span className="text-gray-600">Date of Birth:</span>
-                    <span className="font-medium text-gray-900">
-                      {new Date(createdMember?.dob).toLocaleDateString()}
-                    </span>
-                  </div>
-                )}
-              </div>
-            </div>
-=======
         {/* Success Dialog */}
         <Dialog open={showSuccessDialog} onOpenChange={setShowSuccessDialog}>
           <DialogContent className="sm:max-w-md">
@@ -612,7 +356,6 @@
                 )}
               </div>
             </div>
->>>>>>> 7f8a3b51
             <DialogFooter className="flex gap-2">
               <Button variant="outline" onClick={handleCloseDialog}>
                 Create Another Member
