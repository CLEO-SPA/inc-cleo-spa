--- conflicted
+++ resolved
@@ -52,35 +52,6 @@
 function ManageMembersPage() {
   const { user } = useAuth();
   const navigate = useNavigate();
-<<<<<<< HEAD
-
-  const {
-    members,
-    currentPage,
-    currentLimit,
-    totalPages,
-    totalCount,
-    searchTerm,
-    createdBy,
-    startDate_utc,
-    endDate_utc,
-    isFetching,
-    isDeleting,
-    error,
-    errorMessage,
-    fetchMembers,
-    deleteMember,
-    setSelectedMemberId,
-    goToPage,
-    goToNextPage,
-    goToPreviousPage,
-    setLimit,
-    setDateRange,
-    setCreatedBy,
-    setSearchTerm,
-  } = useMemberStore();
-=======
->>>>>>> e0d82daf
 
   const {
     members,
@@ -119,21 +90,9 @@
 
   const [targetPageInput, setTargetPageInput] = useState('');
 
-<<<<<<< HEAD
-  // Initialize search input with store value
-  useEffect(() => {
-    setInputSearchTerm(searchTerm || '');
-    setInputCreatedBy(createdBy || '');
-    setCreatedDateRange({
-      from: startDate_utc ? new Date(startDate_utc) : undefined,
-      to: endDate_utc ? new Date(endDate_utc) : undefined
-    });
-  }, [searchTerm, createdBy, startDate_utc, endDate_utc]);
-=======
   // Delete dialog state
   const [deleteDialogOpen, setDeleteDialogOpen] = useState(false);
   const [memberToDelete, setMemberToDelete] = useState(null);
->>>>>>> e0d82daf
 
   // Delete error state
   const [deleteError, setDeleteError] = useState(null);
@@ -225,10 +184,6 @@
     navigate(`/member/edit/${id}`); // Adjust route as needed
   };
 
-<<<<<<< HEAD
-
-=======
->>>>>>> e0d82daf
   const handleCreate = () => {
     navigate('/member/create'); // Adjust route as needed
   };
@@ -340,22 +295,6 @@
                   )}
                 </CardHeader>
                 <CardContent className='space-y-4'>
-<<<<<<< HEAD
-                  {/* Search and Limit Controls */}
-                  <div className='flex flex-col sm:flex-row gap-4 items-end'>
-
-                    <form onSubmit={handleSearchSubmit} className='flex-grow sm:flex-grow-0 sm:w-5/8'>
-                      <div className='flex items-center gap-2'>
-                        <Input
-                          id='search'
-                          type='text'
-                          placeholder='Search by Name or Contact'
-                          value={inputSearchTerm}
-                          onChange={(e) => setInputSearchTerm(e.target.value)}
-                          className='w-55'
-                        />
-
-=======
                   {/* Delete Error Alert */}
                   {(deleteError || (error && errorMessage?.includes('Cannot delete member'))) && (
                     <Alert variant="destructive" className="mb-4">
@@ -388,7 +327,6 @@
                           className='w-55'
                         />
 
->>>>>>> e0d82daf
                         <Input
                           id="createdBy"
                           type="text"
@@ -407,10 +345,6 @@
                           />
                         </div>
 
-<<<<<<< HEAD
-
-=======
->>>>>>> e0d82daf
                         <Button type='submit'
                           className='w-25'
                           disabled={isFetching}>
