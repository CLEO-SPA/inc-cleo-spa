--- conflicted
+++ resolved
@@ -16,14 +16,11 @@
 import CreateCarePackageFormPage from '@/pages/CarePackages/CreateCarePackageFormPage';
 import DatabaseReportPage from '@/pages/DatabaseReportPage';
 import CreateConsumptionPage from '@/pages/CarePackages/CreateConsumptionPage';
-<<<<<<< HEAD
-=======
 import ManageServicePage from '@/pages/ManageServicePage';
 import CreateServicePage from '@/pages/CreateServicePage';
 import UpdateServicePage from '@/pages/UpdateServicePage';
 import ReorderServicePage from '@/pages/ReorderServicePage';
 import CreateMemberCarePackageFormPage from '@/pages/CarePackages/CreateMemberCarePackageFormPage';
->>>>>>> c0275061
 
 function App() {
   return (
@@ -41,12 +38,6 @@
               <Route path='/cp/c' element={<CreateCarePackageFormPage />} />
 
               {/* member care package */}
-<<<<<<< HEAD
-              <Route path='/mcp/:packageId/consume' element={<CreateConsumptionPage />} />
-
-              {/* statistics */}
-              <Route path='/dbcr' element={<DatabaseReportPage />} />
-=======
               <Route path='/mcp/:id/consume' element={<CreateConsumptionPage />} />
               <Route path='/mcp/c' element={<CreateMemberCarePackageFormPage />} />
 
@@ -58,7 +49,6 @@
               <Route path='/create-service' element={<CreateServicePage />} />
               <Route path='/update-service/:service_id' element={<UpdateServicePage />} />
               <Route path='/reorder-service' element={<ReorderServicePage />} />
->>>>>>> c0275061
             </Route>
             <Route path='/login' element={<LoginPage />} />
 
