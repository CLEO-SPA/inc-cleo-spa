--- conflicted
+++ resolved
@@ -51,12 +51,8 @@
 // Member Care Package Management
 import ManageMemberCarePackagesPage from '@/pages/MemberCarePackages/ManageMemberCarePackagesPage';
 import ViewMemberCarePackageDetailsPage from '@/pages/MemberCarePackages/ViewMemberCarePackageDetailsPage';
-<<<<<<< HEAD
 import CreateMcpConsumptionPage from '@/pages/MemberCarePackages/CreateMcpConsumptionPage';
 // import CreateMemberCarePackageFormPage from '@/pages/CarePackages/CreateMemberCarePackageFormPage';
-=======
-import CreateConsumptionPage from '@/pages/CarePackages/CreateConsumptionPage';
->>>>>>> e54ef994
 // Data Export
 import DataExportPage from '@/pages/miscellaneous/DateExportPage';
 // Translations
@@ -75,14 +71,8 @@
 import ManageEmployeesPage from '@/pages/em/ManageEmployeesPage';
 import CreateEmployeePage from '@/pages/em/CreateEmployeePage';
 import EditEmployeePage from '@/pages/em/UpdateEmployeePage';
-<<<<<<< HEAD
-
-import RevenueReportPage from './pages/revenue/RevenueReportPage';
-import DeferredRevenuePage from './pages/revenue/DeferredRevenuePage';
-=======
 import RevenueReportPage from '@/pages/revenue/RevenueReportPage';
 import DeferredRevenuePage from '@/pages/revenue/DeferredRevenuePage';
->>>>>>> e54ef994
 // Employees
 import EmployeeTimetablePage from '@/pages/EmployeeTimetable/EmployeeTimetable';
 
@@ -104,12 +94,8 @@
 import UpdateProductPage from '@/pages/product/UpdateProductPage';
 import ViewProductSalesHistoryPage from '@/pages/product/ViewProductSalesHistoryPage';
 
-<<<<<<< HEAD
-import RefundPage from '@/pages/Refund/refund'; // Add this line
-=======
 // Refund
 import RefundPage from '@/pages/Refund/refund';
->>>>>>> e54ef994
 import MCPDetail from '@/pages/Refund/MCPDetail';
 import MemberPackagesList from '@/components/refund/MemberPackagesList';
 
@@ -118,12 +104,12 @@
     <AuthProvider>
       <ReloadTimerPopup />
       <DateRangeProvider>
-<<<<<<< HEAD
-        <Router>
-          <Routes>
-            <Route path='/' element={<ProtectedRoute />}>
-              {/* Home page */}
-              <Route index element={<HomePage />} />
+        <TranslationProvider>
+          <Router>
+            <Routes>
+              <Route path='/' element={<ProtectedRoute />}>
+                {/* Home page */}
+                <Route index element={<HomePage />} />
 
               {/* appointments */}
               <Route path='/appointments' element={<ManageAppointmentsPage />} />
@@ -141,6 +127,7 @@
               <Route path='/member/create' element={<CreateMemberPage />} />
               <Route path='/member/edit/:id' element={<EditMemberPage />} />
 
+
               {/* Care Packages Management */}
               <Route path='/cp' element={<ManageCarePackagesPage />} />
               <Route path='/cp/:id' element={<ViewCarePackageDetailsPage />} />
@@ -179,94 +166,6 @@
 
               <Route path='/mcp/:packageId/consume' element={<CreateMcpConsumptionPage />} />
 
-              {/* member vouchers */}
-              <Route path='/mv' element={<ManageVouchersPage />} />
-              <Route path='/mv/:memberId/consume' element={<CreateMemberVoucherConsumptionPage />} />
-
-              {/* membership-type */}
-              <Route path='/membership-type' element={<ManageMembershipTypePage />} />
-
-              {/* data-export */}
-              <Route path='/data-export' element={<DataExportPage />} />
-
-              {/* statistics */}
-              <Route path='/dbcr' element={<DatabaseReportPage />} />
-
-              {/* Service Management */}
-              <Route path='/manage-service' element={<ManageServicePage />} />
-              <Route path='/create-service' element={<CreateServicePage />} />
-              <Route path='/update-service/:service_id' element={<UpdateServicePage />} />
-              <Route path='/reorder-service' element={<ReorderServicePage />} />
-              <Route path='/view-sales-history/:service_id' element={<ViewSalesHistoryPage />} />
-              <Route path='/manage-service-category' element={<ManageServiceCategoryPage />} />
-
-              {/* Payment Methods Management */}
-              <Route path='/payment-method' element={<ManagePaymentMethodsPage />} />
-              <Route path='/payment-method/create' element={<CreatePaymentMethodPage />} />
-              <Route path='/payment-method/edit/:id' element={<EditPaymentMethodPage />} />
-              <Route path='/payment-method/test' element={<TestPMComponent />} />
-
-              {/* employee timetable */}
-              <Route path='/et/create-employee-timetable' element={<CreateEmployeeTimetablePage />} />
-              <Route path='/et/update-employee-timetable/:timetableId' element={<UpdateEmployeeTimetablePage />} />
-              <Route path='/et' element={<EmployeeTimetablePage />} />
-
-              {/* Product Management */}
-              <Route path='/manage-product' element={<ManageProductPage />} />
-              <Route path='/create-product' element={<CreateProductPage />} />
-              <Route path='/update-product/:product_id' element={<UpdateProductPage />} />
-              <Route path='/reorder-product' element={<ReorderProductPage />} />
-              <Route path='/manage-product-category' element={<ManageProductCategoryPage />} />
-              <Route path='/view-product-sales-history/:product_id' element={<ViewProductSalesHistoryPage />} />
-
-              {/* Revenue Report Page */}
-              <Route path='/rr' element={<RevenueReportPage />} />
-              {/* Deferred Revenue Page */}
-              <Route path='/dr' element={<DeferredRevenuePage />} />
-            </Route>
-            <Route path='/login' element={<LoginPage />} />
-
-            {/* Invitation & Reset Password */}
-            <Route path='/invites' element={<ResetPasswordPage />} />
-            <Route path='/reset-password' element={<ResetPasswordPage />} />
-
-            {/* 404 Page */}
-            <Route path='*' element={<NotFoundPage />} />
-          </Routes>
-        </Router>
-=======
-        <TranslationProvider>
-          <Router>
-            <Routes>
-              <Route path='/' element={<ProtectedRoute />}>
-                {/* Home page */}
-                <Route index element={<HomePage />} />
-
-                {/* Care Packages Management */}
-                <Route path='/mcp' element={<ManageCarePackagesPage />} />
-                <Route path='/cp' element={<ManageCarePackagesPage />} /> {/* from master */}
-                <Route path='/cp/:id' element={<ViewCarePackageDetailsPage />} />
-                <Route path='/cp/c' element={<CreateCarePackageFormPage />} />
-                <Route path='/cp/:id/edit' element={<EditCarePackagePage />} />
-
-                {/* Member Care Package Management */}
-                <Route path='/mcp/:id/consume' element={<CreateConsumptionPage />} />
-                <Route path='/mcp/:packageId/consume' element={<CreateConsumptionPage />} /> {/* from feature */}
-                <Route path='/mcp' element={<ManageMemberCarePackagesPage />} />
-                <Route path='/mcp/:id' element={<ViewMemberCarePackageDetailsPage />} />
-
-                {/* Member Management */}
-                <Route path='/member' element={<ManageMembersPage />} />
-                <Route path='/member/create' element={<CreateMemberPage />} />
-                <Route path='/member/edit/:id' element={<EditMemberPage />} />
-                <Route path='/member/:id' element={<EditMemberPage />} /> {/* from feature */}
-
-                {/* Voucher Template */}
-                <Route path='/voucher-template/create' element={<CreateVoucherTemplatesPage />} />
-                <Route path='/voucher-template' element={<ManageVoucherTemplatesPage />} />
-                <Route path='/voucher-template/edit/:id' element={<EditVoucherTemplatePage />} />
-                <Route path='/voucher-template/:id' element={<ViewVoucherTemplatePage />} />
-
                 {/* member vouchers */}
                 <Route path='/mv' element={<ManageVouchersPage />} />
                 <Route path='/mv/:memberId/consume' element={<CreateMemberVoucherConsumptionPage />} />
@@ -334,9 +233,6 @@
                 <Route path='/translations' element={<ViewTranslations />} />
                 <Route path='/create-translation' element={<TranslationPage />} />
 
-                {/* Cart Test */}
-                <Route path='/cart-test' element={<MockSalesTransactionPage />} />
-
               </Route>
 
               {/* Public routes */}
@@ -349,7 +245,6 @@
             </Routes>
           </Router>
         </TranslationProvider>
->>>>>>> e54ef994
       </DateRangeProvider>
     </AuthProvider>
   );
