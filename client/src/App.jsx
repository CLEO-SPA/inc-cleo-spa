import { BrowserRouter as Router, Routes, Route } from 'react-router-dom';
import { AuthProvider } from '@/context/AuthContext';
import ProtectedRoute from '@/components/ProtectedRoute';

// Pages
// import HomePage from '@/pages/HomePage';
import Login from '@/pages/Login';

// 404
import NotFoundPage from '@/pages/404';

//Homepage
import HomePage from '@/pages/Dashboard';

function App() {
  return (
<<<<<<< HEAD
    <AuthProvider>
      <Router>
        <Routes>
          <Route path='/' element={<ProtectedRoute />}>
            <Route index element={<HomePage />} />
          </Route>
          <Route path='/login' element={<LoginPage />} />
          <Route path='*' element={<NotFoundPage />} />
        </Routes>
      </Router>
    </AuthProvider>
=======
    <BrowserRouter>
      {/* You can add layout components here that should appear on all pages, like a Navbar or Footer */}
      <Routes>
        {/* Define the route for the login page */}
        <Route path='/login' element={<Login />} />

        {/* Add other routes here, e.g., a home page */}
        {/* <Route path="/" element={<HomePage />} /> */}

        {/* Example of a placeholder for the root path */}
        <Route path='/' element={<HomePage/>} />

        <Route path='*' element={<NotFoundPage />} />
      </Routes>
    </BrowserRouter>
>>>>>>> 10369210
  );
}

export default App;<|MERGE_RESOLUTION|>--- conflicted
+++ resolved
@@ -14,7 +14,6 @@
 
 function App() {
   return (
-<<<<<<< HEAD
     <AuthProvider>
       <Router>
         <Routes>
@@ -26,23 +25,6 @@
         </Routes>
       </Router>
     </AuthProvider>
-=======
-    <BrowserRouter>
-      {/* You can add layout components here that should appear on all pages, like a Navbar or Footer */}
-      <Routes>
-        {/* Define the route for the login page */}
-        <Route path='/login' element={<Login />} />
-
-        {/* Add other routes here, e.g., a home page */}
-        {/* <Route path="/" element={<HomePage />} /> */}
-
-        {/* Example of a placeholder for the root path */}
-        <Route path='/' element={<HomePage/>} />
-
-        <Route path='*' element={<NotFoundPage />} />
-      </Routes>
-    </BrowserRouter>
->>>>>>> 10369210
   );
 }
 
