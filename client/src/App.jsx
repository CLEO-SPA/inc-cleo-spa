--- conflicted
+++ resolved
@@ -11,13 +11,12 @@
 import LoginPage from '@/pages/LoginPage';
 import ResetPasswordPage from '@/pages/ResetPasswordPage';
 import NotFoundPage from '@/pages/404Page';
-<<<<<<< HEAD
+
 import ManageMembershipTypePage from '@/pages/membership-type/ManageMembershipTypePage';
 import ManageCarePackagesPage from './pages/CarePackages/ManageCarePackagesPage';
 import ManageMembersPage from './pages/member/ManageMembersPage';
 import CreateMemberPage from './pages/member/CreateMemberPage';
 import EditMemberPage from './pages/member/EditMemberPage';
-=======
 import ManageCarePackagesPage from '@/pages/CarePackages/ManageCarePackagesPage';
 import ViewCarePackageDetailsPage from '@/pages/CarePackages/ViewCarePackageDetailsPage';
 import CreateCarePackageFormPage from '@/pages/CarePackages/CreateCarePackageFormPage';
@@ -29,7 +28,6 @@
 import UpdateServicePage from '@/pages/UpdateServicePage';
 import ReorderServicePage from '@/pages/ReorderServicePage';
 // import CreateMemberCarePackageFormPage from '@/pages/CarePackages/CreateMemberCarePackageFormPage';
->>>>>>> 773c1d07
 
 function App() {
   return (
@@ -40,13 +38,12 @@
           <Routes>
             <Route path='/' element={<ProtectedRoute />}>
               <Route index element={<HomePage />} />
-<<<<<<< HEAD
+
               <Route path='/mcp' element={<ManageCarePackagesPage />} />
               {/* Member Management */}
               <Route path='/member' element={<ManageMembersPage />} />
               <Route path='/member/create' element={<CreateMemberPage />} />
               <Route path='/member/edit/:id' element={<EditMemberPage />} />
-=======
 
               {/* care packages */}
               <Route path='/cp' element={<ManageCarePackagesPage />} />
@@ -66,7 +63,7 @@
               <Route path='/create-service' element={<CreateServicePage />} />
               <Route path='/update-service/:service_id' element={<UpdateServicePage />} />
               <Route path='/reorder-service' element={<ReorderServicePage />} />
->>>>>>> 773c1d07
+
             </Route>
             <Route path='/login' element={<LoginPage />} />
 
