import { BrowserRouter as Router, Routes, Route } from 'react-router-dom';
import { AuthProvider } from '@/context/AuthContext';
import { DateRangeProvider } from '@/context/DateRangeContext';
import ProtectedRoute from '@/components/ProtectedRoute';

// Components
import ReloadTimerPopup from '@/components/ReloadTimerPopup';

// Pages
import HomePage from '@/pages/HomePage';
import LoginPage from '@/pages/LoginPage';
import ResetPasswordPage from '@/pages/ResetPasswordPage';
import NotFoundPage from '@/pages/404Page';
import DatabaseReportPage from '@/pages/DatabaseReportPage';
// Member Management
import ManageMembersPage from '@/pages/member/ManageMembersPage';
import CreateMemberPage from '@/pages/member/CreateMemberPage';
import EditMemberPage from '@/pages/member/EditMemberPage';
import ManageMembershipTypePage from '@/pages/MembershipType/ManageMembershipTypePage';
// Voucher Template
<<<<<<< HEAD
import CreateVoucherTemplatesPage from './pages/voucher-template/CreateVoucherTemplatePage';
import ManageVoucherTemplatesPage from './pages/voucher-template/ManageVoucherTemplatesPage';
import EditVouhcerTemplatePage from './pages/voucher-template/EditVoucherTemplatePage';

import MockSalesTransactionPage from './pages/sale-transaction/mockSaleTransactionPage';

import ManageVouchersPage from './pages/MemberVoucher/ManageVoucherPage';
import DatabaseReportPage from '@/pages/DatabaseReportPage';;
=======
import CreateVoucherTemplatesPage from '@/pages/voucher-template/CreateVoucherTemplatePage';
import ManageVoucherTemplatesPage from '@/pages/voucher-template/ManageVoucherTemplatesPage';
import EditVoucherTemplatePage from '@/pages/voucher-template/EditVoucherTemplatePage';
import ViewVoucherTemplatePage from '@/pages/voucher-template/ViewVoucherTemplatePage';
import ManageVouchersPage from '@/pages/MemberVoucher/ManageVoucherPage';
>>>>>>> 762c2a83
import CreateMemberVoucherConsumptionPage from '@/pages/MemberVoucher/CreateConsumptionPage';
// Service Management
import ManageServicePage from '@/pages/service/ManageServicePage';
import CreateServicePage from '@/pages/service/CreateServicePage';
import UpdateServicePage from '@/pages/service/UpdateServicePage';
import ReorderServicePage from '@/pages/service/ReorderServicePage';
import ViewSalesHistoryPage from '@/pages/service/ViewSalesHistoryPage';
import ManageServiceCategoryPage from '@/pages/service/ManageServiceCategoryPage';

import MockSalesTransactionPage from '@/pages/sale-transaction/mockSaleTransactionPage';

// Care Package Management
import ManageCarePackagesPage from '@/pages/CarePackages/ManageCarePackagesPage';
import ViewCarePackageDetailsPage from '@/pages/CarePackages/ViewCarePackageDetailsPage';
import CreateCarePackageFormPage from '@/pages/CarePackages/CreateCarePackageFormPage';
import EditCarePackagePage from '@/pages/CarePackages/EditCarePackagePage';
// Member Care Package Management
import ManageMemberCarePackagesPage from './pages/MemberCarePackages/ManageMemberCarePackagesPage';
import ViewMemberCarePackageDetailsPage from '@/pages/MemberCarePackages/ViewMemberCarePackageDetailsPage';
import CreateConsumptionPage from '@/pages/CarePackages/CreateConsumptionPage';
// import CreateMemberCarePackageFormPage from '@/pages/CarePackages/CreateMemberCarePackageFormPage';
// Data Export
import DataExportPage from './pages/miscellaneous/DateExportPage';
import ManagePaymentMethodsPage from './pages/payment-method/ManagePaymentMethodsPage';
import CreatePaymentMethodPage from './pages/payment-method/CreatePaymentMethodPage';
import EditPaymentMethodPage from './pages/payment-method/EditPaymentMethodPage';
import TestPMComponent from './pages/sale-transaction/AddPMMComponentTest';

// Employees
import ManagePositions from '@/pages/em/ManagePositions';

function App() {
  return (
    <AuthProvider>
      <ReloadTimerPopup />
      <DateRangeProvider>
        <Router>
          <Routes>
            <Route path='/' element={<ProtectedRoute />}>
              <Route index element={<HomePage />} />

              {/* Member Management */}
              <Route path='/member' element={<ManageMembersPage />} />
              <Route path='/member/create' element={<CreateMemberPage />} />
              <Route path='/member/edit/:id' element={<EditMemberPage />} />

              {/* Care Packages Management */}
              <Route path='/cp' element={<ManageCarePackagesPage />} />
              <Route path='/cp/:id' element={<ViewCarePackageDetailsPage />} />
              <Route path='/cp/c' element={<CreateCarePackageFormPage />} />
              <Route path='/cp/:id/edit' element={<EditCarePackagePage />} />

              {/* Member Care Package Management */}
              <Route path='/mcp/:id/consume' element={<CreateConsumptionPage />} />
              <Route path='/mcp' element={<ManageMemberCarePackagesPage />} />
              <Route path='/mcp/:id' element={<ViewMemberCarePackageDetailsPage />} />
              {/* <Route path='/mcp/c' element={<CreateMemberCarePackageFormPage />} /> */}

              {/* Statistics Management */}
              <Route path='/dbcr' element={<DatabaseReportPage />} />

              {/* Employees Routes */}
              <Route path='/positions' element={<ManagePositions />} />

<<<<<<< HEAD
              {/* Service Management */}
              <Route path='/create-service' element={<CreateServicePage />} />
              <Route path='/update-service/:service_id' element={<UpdateServicePage />} />
              <Route path='/reorder-service' element={<ReorderServicePage />} />

=======
>>>>>>> 762c2a83
              {/* Voucher Template */}
              <Route path='/voucher-template/create' element={<CreateVoucherTemplatesPage />} />
              <Route path='/voucher-template' element={<ManageVoucherTemplatesPage />} />
              <Route path='/voucher-template/edit/:id' element={<EditVoucherTemplatePage />} />
              <Route path='/voucher-template/:id' element={<ViewVoucherTemplatePage />} />
              <Route path='/cart-test' element={<MockSalesTransactionPage />} />

              {/* member vouchers */}
              <Route path='/mv' element={<ManageVouchersPage />} />
              <Route path='/mv/:memberId/consume' element={<CreateMemberVoucherConsumptionPage />} />

              {/* membership-type */}
              <Route path='/membership-type' element={<ManageMembershipTypePage />} />

              {/* data-export */}
              <Route path='/data-export' element={<DataExportPage />} />

              {/* statistics */}
              <Route path='/dbcr' element={<DatabaseReportPage />} />

<<<<<<< HEAD
=======
              {/* Service Management */}
              <Route path='/manage-service' element={<ManageServicePage />} />
              <Route path='/create-service' element={<CreateServicePage />} />
              <Route path='/update-service/:service_id' element={<UpdateServicePage />} />
              <Route path='/reorder-service' element={<ReorderServicePage />} />
              <Route path='/view-sales-history/:service_id' element={<ViewSalesHistoryPage />} />
              <Route path='/manage-service-category' element={<ManageServiceCategoryPage />} />

              {/* Payment Methods Management */}
              <Route path='/payment-method' element={<ManagePaymentMethodsPage />} />
              <Route path='/payment-method/create' element={<CreatePaymentMethodPage />} />
              <Route path='/payment-method/edit/:id' element={<EditPaymentMethodPage />} />
              <Route path='/payment-method/test' element={<TestPMComponent />} />
>>>>>>> 762c2a83
            </Route>
            <Route path='/login' element={<LoginPage />} />

            {/* Invitation & Reset Password */}
            <Route path='/invites' element={<ResetPasswordPage />} />
            <Route path='/reset-password' element={<ResetPasswordPage />} />

            {/* 404 Page */}
            <Route path='*' element={<NotFoundPage />} />
          </Routes>
        </Router>
      </DateRangeProvider>
    </AuthProvider>
  );
}

export default App;<|MERGE_RESOLUTION|>--- conflicted
+++ resolved
@@ -17,23 +17,13 @@
 import CreateMemberPage from '@/pages/member/CreateMemberPage';
 import EditMemberPage from '@/pages/member/EditMemberPage';
 import ManageMembershipTypePage from '@/pages/MembershipType/ManageMembershipTypePage';
+
 // Voucher Template
-<<<<<<< HEAD
-import CreateVoucherTemplatesPage from './pages/voucher-template/CreateVoucherTemplatePage';
-import ManageVoucherTemplatesPage from './pages/voucher-template/ManageVoucherTemplatesPage';
-import EditVouhcerTemplatePage from './pages/voucher-template/EditVoucherTemplatePage';
-
-import MockSalesTransactionPage from './pages/sale-transaction/mockSaleTransactionPage';
-
-import ManageVouchersPage from './pages/MemberVoucher/ManageVoucherPage';
-import DatabaseReportPage from '@/pages/DatabaseReportPage';;
-=======
 import CreateVoucherTemplatesPage from '@/pages/voucher-template/CreateVoucherTemplatePage';
 import ManageVoucherTemplatesPage from '@/pages/voucher-template/ManageVoucherTemplatesPage';
 import EditVoucherTemplatePage from '@/pages/voucher-template/EditVoucherTemplatePage';
 import ViewVoucherTemplatePage from '@/pages/voucher-template/ViewVoucherTemplatePage';
 import ManageVouchersPage from '@/pages/MemberVoucher/ManageVoucherPage';
->>>>>>> 762c2a83
 import CreateMemberVoucherConsumptionPage from '@/pages/MemberVoucher/CreateConsumptionPage';
 // Service Management
 import ManageServicePage from '@/pages/service/ManageServicePage';
@@ -98,14 +88,11 @@
               {/* Employees Routes */}
               <Route path='/positions' element={<ManagePositions />} />
 
-<<<<<<< HEAD
               {/* Service Management */}
               <Route path='/create-service' element={<CreateServicePage />} />
               <Route path='/update-service/:service_id' element={<UpdateServicePage />} />
               <Route path='/reorder-service' element={<ReorderServicePage />} />
 
-=======
->>>>>>> 762c2a83
               {/* Voucher Template */}
               <Route path='/voucher-template/create' element={<CreateVoucherTemplatesPage />} />
               <Route path='/voucher-template' element={<ManageVoucherTemplatesPage />} />
@@ -126,8 +113,6 @@
               {/* statistics */}
               <Route path='/dbcr' element={<DatabaseReportPage />} />
 
-<<<<<<< HEAD
-=======
               {/* Service Management */}
               <Route path='/manage-service' element={<ManageServicePage />} />
               <Route path='/create-service' element={<CreateServicePage />} />
@@ -141,7 +126,6 @@
               <Route path='/payment-method/create' element={<CreatePaymentMethodPage />} />
               <Route path='/payment-method/edit/:id' element={<EditPaymentMethodPage />} />
               <Route path='/payment-method/test' element={<TestPMComponent />} />
->>>>>>> 762c2a83
             </Route>
             <Route path='/login' element={<LoginPage />} />
 
