import { BrowserRouter as Router, Routes, Route } from 'react-router-dom';
import { AuthProvider } from '@/context/AuthContext';
import { DateRangeProvider } from '@/context/DateRangeContext';
import ProtectedRoute from '@/components/ProtectedRoute';

// Components
import ReloadTimerPopup from '@/components/ReloadTimerPopup';

// Pages
import HomePage from '@/pages/HomePage';
import LoginPage from '@/pages/LoginPage';
import ResetPasswordPage from '@/pages/ResetPasswordPage';
import NotFoundPage from '@/pages/404Page';
import DatabaseReportPage from '@/pages/DatabaseReportPage';
// Member Management
import ManageMembersPage from '@/pages/member/ManageMembersPage';
import CreateMemberPage from '@/pages/member/CreateMemberPage';
import EditMemberPage from '@/pages/member/EditMemberPage';
import ManageMembershipTypePage from '@/pages/MembershipType/ManageMembershipTypePage';
// Voucher Template
import CreateVoucherTemplatesPage from '@/pages/voucher-template/CreateVoucherTemplatePage';
import ManageVoucherTemplatesPage from '@/pages/voucher-template/ManageVoucherTemplatesPage';
import EditVoucherTemplatePage from '@/pages/voucher-template/EditVoucherTemplatePage';
import ViewVoucherTemplatePage from '@/pages/voucher-template/ViewVoucherTemplatePage';
import ManageVouchersPage from '@/pages/MemberVoucher/ManageVoucherPage';
import CreateMemberVoucherConsumptionPage from '@/pages/MemberVoucher/CreateConsumptionPage';
// Service Management
import ManageServicePage from '@/pages/service/ManageServicePage';
import CreateServicePage from '@/pages/service/CreateServicePage';
import UpdateServicePage from '@/pages/service/UpdateServicePage';
import ReorderServicePage from '@/pages/service/ReorderServicePage';
import ViewSalesHistoryPage from '@/pages/service/ViewSalesHistoryPage';
import ManageServiceCategoryPage from '@/pages/service/ManageServiceCategoryPage';

import MockSalesTransactionPage from '@/pages/sale-transaction/mockSaleTransactionPage';

// Care Package Management
import ManageCarePackagesPage from '@/pages/CarePackages/ManageCarePackagesPage';
import ViewCarePackageDetailsPage from '@/pages/CarePackages/ViewCarePackageDetailsPage';
import CreateCarePackageFormPage from '@/pages/CarePackages/CreateCarePackageFormPage';
import EditCarePackagePage from '@/pages/CarePackages/EditCarePackagePage';
// Member Care Package Management
import ManageMemberCarePackagesPage from './pages/MemberCarePackages/ManageMemberCarePackagesPage';
import ViewMemberCarePackageDetailsPage from '@/pages/MemberCarePackages/ViewMemberCarePackageDetailsPage';
import CreateConsumptionPage from '@/pages/CarePackages/CreateConsumptionPage';
// import CreateMemberCarePackageFormPage from '@/pages/CarePackages/CreateMemberCarePackageFormPage';
// Data Export
import DataExportPage from './pages/miscellaneous/DateExportPage';
<<<<<<< HEAD
// Product Management
import ManageProductPage from '@/pages/product/ManageProductPage';
import ManageProductCategoryPage from '@/pages/product/ManageProductCategoryPage';
import ReorderProductPage from '@/pages/product/ReorderProductPage';
import CreateProductPage from '@/pages/product/CreateProductPage';
import UpdateProductPage from '@/pages/product/UpdateProductPage';
import ViewProductSalesHistoryPage from '@/pages/product/ViewProductSalesHistoryPage';
=======
import ManagePaymentMethodsPage from './pages/payment-method/ManagePaymentMethodsPage';
import CreatePaymentMethodPage from './pages/payment-method/CreatePaymentMethodPage';
import EditPaymentMethodPage from './pages/payment-method/EditPaymentMethodPage';
import TestPMComponent from './pages/sale-transaction/AddPMMComponentTest';

// Employees
import ManagePositions from '@/pages/em/ManagePositions';
>>>>>>> 9e4e2957

function App() {
  return (
    <AuthProvider>
      <ReloadTimerPopup />
      <DateRangeProvider>
        <Router>
          <Routes>
            <Route path='/' element={<ProtectedRoute />}>
              <Route index element={<HomePage />} />

              {/* Member Management */}
              <Route path='/member' element={<ManageMembersPage />} />
              <Route path='/member/create' element={<CreateMemberPage />} />
              <Route path='/member/edit/:id' element={<EditMemberPage />} />

              {/* Care Packages Management */}
              <Route path='/cp' element={<ManageCarePackagesPage />} />
              <Route path='/cp/:id' element={<ViewCarePackageDetailsPage />} />
              <Route path='/cp/c' element={<CreateCarePackageFormPage />} />
              <Route path='/cp/:id/edit' element={<EditCarePackagePage />} />

              {/* Member Care Package Management */}
              <Route path='/mcp/:id/consume' element={<CreateConsumptionPage />} />
              <Route path='/mcp' element={<ManageMemberCarePackagesPage />} />
              <Route path='/mcp/:id' element={<ViewMemberCarePackageDetailsPage />} />
              {/* <Route path='/mcp/c' element={<CreateMemberCarePackageFormPage />} /> */}

              {/* Statistics Management */}
              <Route path='/dbcr' element={<DatabaseReportPage />} />

              {/* Employees Routes */}
              <Route path='/positions' element={<ManagePositions />} />

              {/* Voucher Template */}
              <Route path='/voucher-template/create' element={<CreateVoucherTemplatesPage />} />
              <Route path='/voucher-template' element={<ManageVoucherTemplatesPage />} />
              <Route path='/voucher-template/edit/:id' element={<EditVoucherTemplatePage />} />
              <Route path='/voucher-template/:id' element={<ViewVoucherTemplatePage />} />
              <Route path='/cart-test' element={<MockSalesTransactionPage />} />

              {/* member vouchers */}
              <Route path='/mv' element={<ManageVouchersPage />} />
              <Route path='/mv/:memberId/consume' element={<CreateMemberVoucherConsumptionPage />} />

              {/* membership-type */}
              <Route path='/membership-type' element={<ManageMembershipTypePage />} />

              {/* data-export */}
              <Route path='/data-export' element={<DataExportPage />} />

              {/* statistics */}
              <Route path='/dbcr' element={<DatabaseReportPage />} />

              {/* Service Management */}
              <Route path='/manage-service' element={<ManageServicePage />} />
<<<<<<< HEAD

               {/* Product Management */}
              <Route path='/manage-product' element={<ManageProductPage />} />
              <Route path='/create-product' element={<CreateProductPage />} />
              <Route path='/update-product/:product_id' element={<UpdateProductPage />} />
              <Route path='/reorder-product' element={<ReorderProductPage />} />
              <Route path='/manage-product-category' element={<ManageProductCategoryPage />} />
              <Route path='/view-product-sales-history/:product_id' element={<ViewProductSalesHistoryPage />} />
=======
              <Route path='/create-service' element={<CreateServicePage />} />
              <Route path='/update-service/:service_id' element={<UpdateServicePage />} />
              <Route path='/reorder-service' element={<ReorderServicePage />} />
              <Route path='/view-sales-history/:service_id' element={<ViewSalesHistoryPage />} />
              <Route path='/manage-service-category' element={<ManageServiceCategoryPage />} />

              {/* Payment Methods Management */}
              <Route path='/payment-method' element={<ManagePaymentMethodsPage />} />
              <Route path='/payment-method/create' element={<CreatePaymentMethodPage />} />
              <Route path='/payment-method/edit/:id' element={<EditPaymentMethodPage />} />
              <Route path='/payment-method/test' element={<TestPMComponent />} />
>>>>>>> 9e4e2957
            </Route>
            <Route path='/login' element={<LoginPage />} />


            {/* Invitation & Reset Password */}
            <Route path='/invites' element={<ResetPasswordPage />} />
            <Route path='/reset-password' element={<ResetPasswordPage />} />

            {/* 404 Page */}
            <Route path='*' element={<NotFoundPage />} />
          </Routes>
        </Router>
      </DateRangeProvider>
    </AuthProvider>
  );
}

export default App;<|MERGE_RESOLUTION|>--- conflicted
+++ resolved
@@ -46,7 +46,14 @@
 // import CreateMemberCarePackageFormPage from '@/pages/CarePackages/CreateMemberCarePackageFormPage';
 // Data Export
 import DataExportPage from './pages/miscellaneous/DateExportPage';
-<<<<<<< HEAD
+import ManagePaymentMethodsPage from './pages/payment-method/ManagePaymentMethodsPage';
+import CreatePaymentMethodPage from './pages/payment-method/CreatePaymentMethodPage';
+import EditPaymentMethodPage from './pages/payment-method/EditPaymentMethodPage';
+import TestPMComponent from './pages/sale-transaction/AddPMMComponentTest';
+
+// Employees
+import ManagePositions from '@/pages/em/ManagePositions';
+
 // Product Management
 import ManageProductPage from '@/pages/product/ManageProductPage';
 import ManageProductCategoryPage from '@/pages/product/ManageProductCategoryPage';
@@ -54,15 +61,6 @@
 import CreateProductPage from '@/pages/product/CreateProductPage';
 import UpdateProductPage from '@/pages/product/UpdateProductPage';
 import ViewProductSalesHistoryPage from '@/pages/product/ViewProductSalesHistoryPage';
-=======
-import ManagePaymentMethodsPage from './pages/payment-method/ManagePaymentMethodsPage';
-import CreatePaymentMethodPage from './pages/payment-method/CreatePaymentMethodPage';
-import EditPaymentMethodPage from './pages/payment-method/EditPaymentMethodPage';
-import TestPMComponent from './pages/sale-transaction/AddPMMComponentTest';
-
-// Employees
-import ManagePositions from '@/pages/em/ManagePositions';
->>>>>>> 9e4e2957
 
 function App() {
   return (
@@ -119,16 +117,6 @@
 
               {/* Service Management */}
               <Route path='/manage-service' element={<ManageServicePage />} />
-<<<<<<< HEAD
-
-               {/* Product Management */}
-              <Route path='/manage-product' element={<ManageProductPage />} />
-              <Route path='/create-product' element={<CreateProductPage />} />
-              <Route path='/update-product/:product_id' element={<UpdateProductPage />} />
-              <Route path='/reorder-product' element={<ReorderProductPage />} />
-              <Route path='/manage-product-category' element={<ManageProductCategoryPage />} />
-              <Route path='/view-product-sales-history/:product_id' element={<ViewProductSalesHistoryPage />} />
-=======
               <Route path='/create-service' element={<CreateServicePage />} />
               <Route path='/update-service/:service_id' element={<UpdateServicePage />} />
               <Route path='/reorder-service' element={<ReorderServicePage />} />
@@ -140,7 +128,14 @@
               <Route path='/payment-method/create' element={<CreatePaymentMethodPage />} />
               <Route path='/payment-method/edit/:id' element={<EditPaymentMethodPage />} />
               <Route path='/payment-method/test' element={<TestPMComponent />} />
->>>>>>> 9e4e2957
+
+               {/* Product Management */}
+              <Route path='/manage-product' element={<ManageProductPage />} />
+              <Route path='/create-product' element={<CreateProductPage />} />
+              <Route path='/update-product/:product_id' element={<UpdateProductPage />} />
+              <Route path='/reorder-product' element={<ReorderProductPage />} />
+              <Route path='/manage-product-category' element={<ManageProductCategoryPage />} />
+              <Route path='/view-product-sales-history/:product_id' element={<ViewProductSalesHistoryPage />} />
             </Route>
             <Route path='/login' element={<LoginPage />} />
 
