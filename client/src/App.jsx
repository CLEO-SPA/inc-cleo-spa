--- conflicted
+++ resolved
@@ -11,21 +11,16 @@
 import LoginPage from '@/pages/LoginPage';
 import ResetPasswordPage from '@/pages/ResetPasswordPage';
 import NotFoundPage from '@/pages/404Page';
-<<<<<<< HEAD
+import ManageMembershipTypePage from '@/pages/membership-type/ManageMembershipTypePage';
 import ManageCarePackagesPage from '@/pages/CarePackages/ManageCarePackagesPage';
-import ManageVouchersPage from './pages/MemberVoucher/ManageVoucherPage';
+import ManageMembersPage from './pages/member/ManageMembersPage';
+import CreateMemberPage from './pages/member/CreateMemberPage';
+import EditMemberPage from './pages/member/EditMemberPage';
+import MockSalesTransactionPage from './pages/sale-transaction/mockSaleTransactionPage';import ManageVouchersPage from './pages/MemberVoucher/ManageVoucherPage';
 import DatabaseReportPage from '@/pages/DatabaseReportPage';
 import CreateConsumptionPage from '@/pages/CarePackages/CreateConsumptionPage';
 import CreateMemberVoucherConsumptionPage from '@/pages/MemberVoucher/CreateConsumptionPage';
 
-=======
-import ManageMembershipTypePage from '@/pages/membership-type/ManageMembershipTypePage';
-import ManageCarePackagesPage from './pages/CarePackages/ManageCarePackagesPage';
-import ManageMembersPage from './pages/member/ManageMembersPage';
-import CreateMemberPage from './pages/member/CreateMemberPage';
-import EditMemberPage from './pages/member/EditMemberPage';
-import MockSalesTransactionPage from './pages/sale-transaction/mockSaleTransactionPage';
->>>>>>> a816445d
 function App() {
   return (
     <AuthProvider>
@@ -35,10 +30,15 @@
           <Routes>
             <Route path='/' element={<ProtectedRoute />}>
               <Route index element={<HomePage />} />
-<<<<<<< HEAD
 
               {/* care packages */}
               <Route path='/mcp' element={<ManageCarePackagesPage />} />
+              {/* Member Management */}
+              <Route path='/member' element={<ManageMembersPage />} />
+              <Route path='/member/create' element={<CreateMemberPage />} />
+              <Route path='/member/edit/:id' element={<EditMemberPage />} />
+              <Route path='/cart-test' element={<MockSalesTransactionPage/>} />
+
               <Route path='/mcp/:packageId/consume' element={<CreateConsumptionPage />} />
 
               {/* member vouchers */}
@@ -47,15 +47,6 @@
 
               {/* statistics */}
               <Route path='/dbcr' element={<DatabaseReportPage />} />
-=======
-              <Route path='/mcp' element={<ManageCarePackagesPage />} />
-              {/* Member Management */}
-              <Route path='/member' element={<ManageMembersPage />} />
-              <Route path='/member/create' element={<CreateMemberPage />} />
-              <Route path='/member/edit/:id' element={<EditMemberPage />} />
-              <Route path='/cart-test' element={<MockSalesTransactionPage/>} />
-
->>>>>>> a816445d
             </Route>
             <Route path='/login' element={<LoginPage />} />
 
@@ -64,10 +55,7 @@
             <Route path='/invites' element={<ResetPasswordPage />} />
             <Route path='/reset-password' element={<ResetPasswordPage />} />
             
-<<<<<<< HEAD
-=======
             <Route path='/membership-type' element={<ManageMembershipTypePage/>} />
->>>>>>> a816445d
             {/* 404 Page */}
             <Route path='*' element={<NotFoundPage />} />
           </Routes>
