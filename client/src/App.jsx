import { BrowserRouter as Router, Routes, Route } from 'react-router-dom';
import { AuthProvider } from '@/context/AuthContext';
import useAuth from '@/hooks/useAuth';
import { DateRangeProvider } from '@/context/DateRangeContext';
import { TranslationProvider } from '@/context/TranslationContext'; // from feature/chineseTranslation
import ProtectedRoute from '@/components/ProtectedRoute';

// Components
import ReloadTimerPopup from '@/components/ReloadTimerPopup';

// Pages
import HomePage from '@/pages/HomePage';
import LoginPage from '@/pages/LoginPage';
import ResetPasswordPage from '@/pages/ResetPasswordPage';
import NotFoundPage from '@/pages/404Page';
import DataSeedingPage from '@/pages/DataSeedingPage';
import DatabaseReportPage from '@/pages/DatabaseReportPage';

// Member Management
import ManageMembersPage from '@/pages/member/ManageMembersPage';
import CreateMemberPage from '@/pages/member/CreateMemberPage';
import EditMemberPage from '@/pages/member/EditMemberPage';
import ManageMembershipTypePage from '@/pages/MembershipType/ManageMembershipTypePage';

// Voucher Template
import CreateVoucherTemplatesPage from '@/pages/voucher-template/CreateVoucherTemplatePage';
import ManageVoucherTemplatesPage from '@/pages/voucher-template/ManageVoucherTemplatesPage';
import EditVoucherTemplatePage from '@/pages/voucher-template/EditVoucherTemplatePage';
import ViewVoucherTemplatePage from '@/pages/voucher-template/ViewVoucherTemplatePage';
import ManageVouchersPage from '@/pages/MemberVoucher/ManageVoucherPage';

// Sale Transaction
import SalesTransactionPage from '@/pages/sale-transaction/SaleTransactionPage';
import SaleTransactionList from '@/pages/sale-transaction/SaleTransactionList';
import SaleTransactionDetail from '@/pages/sale-transaction/SaleTransactionDetail';
import SaleTransactionSummary from '@/pages/sale-transaction/SaleTransactionSummary';
import ProcessPaymentSaleTransaction from '@/pages/sale-transaction/ProcessPaymentSaleTransaction';

import CreateMemberVoucherConsumptionPage from '@/pages/MemberVoucher/CreateConsumptionPage';
// Service Management
import ManageServicePage from '@/pages/service/ManageServicePage';
import CreateServicePage from '@/pages/service/CreateServicePage';
import UpdateServicePage from '@/pages/service/UpdateServicePage';
import ReorderServicePage from '@/pages/service/ReorderServicePage';
import ViewSalesHistoryPage from '@/pages/service/ViewSalesHistoryPage';
import ManageServiceCategoryPage from '@/pages/service/ManageServiceCategoryPage';

// Care Package Management
import ManageCarePackagesPage from '@/pages/CarePackages/ManageCarePackagesPage';
import ViewCarePackageDetailsPage from '@/pages/CarePackages/ViewCarePackageDetailsPage';
import CreateCarePackageFormPage from '@/pages/CarePackages/CreateCarePackageFormPage';
import EditCarePackagePage from '@/pages/CarePackages/EditCarePackagePage';
// Member Care Package Management
import ManageMemberCarePackagesPage from '@/pages/MemberCarePackages/ManageMemberCarePackagesPage';
import ViewMemberCarePackageDetailsPage from '@/pages/MemberCarePackages/ViewMemberCarePackageDetailsPage';
import CreateMcpConsumptionPage from '@/pages/MemberCarePackages/CreateMcpConsumptionPage';
// import CreateMemberCarePackageFormPage from '@/pages/CarePackages/CreateMemberCarePackageFormPage';
// Data Export
import DataExportPage from '@/pages/miscellaneous/DateExportPage';
// Translations
import ViewTranslations from '@/pages/translation/viewTranslation';
import TranslationPage from '@/pages/translation/TranslationPage';

import ManagePaymentMethodsPage from '@/pages/payment-method/ManagePaymentMethodsPage';
import CreatePaymentMethodPage from '@/pages/payment-method/CreatePaymentMethodPage';
import EditPaymentMethodPage from '@/pages/payment-method/EditPaymentMethodPage';
import TestPMComponent from '@/pages/sale-transaction/AddPMMComponentTest';

// Employee Management
import ManagePositions from '@/pages/em/ManagePositionsPage';
import CreatePositionPage from '@/pages/em/CreatePositionPage';
import EditPositionPage from '@/pages/em/UpdatePositionPage';
import ManageEmployeesPage from '@/pages/em/ManageEmployeesPage';
import CreateEmployeePage from '@/pages/em/CreateEmployeePage';
import EditEmployeePage from '@/pages/em/UpdateEmployeePage';
import RevenueReportPage from '@/pages/revenue/RevenueReportPage';
import DeferredRevenuePage from '@/pages/revenue/DeferredRevenuePage';
// Employees
import EmployeeTimetablePage from '@/pages/EmployeeTimetable/EmployeeTimetable';

// Employee Timetable Pages
import CreateEmployeeTimetablePage from '@/pages/EmployeeTimetable/CreateEmployeeTimetablePage';
import UpdateEmployeeTimetablePage from '@/pages/EmployeeTimetable/UpdateEmployeeTimetablePage';

// Appointments Management
import ManageAppointmentsPage from '@/pages/ab/ManageAppointmentsPage';
import CreateAppointmentPage from '@/pages/ab/CreateAppointmentPage';
import EditAppointmentPage from '@/pages/ab/EditAppointmentPage.jsx';
import ViewAppointmentDetailsPage from '@/pages/ab/ViewAppointmentDetailsPage.jsx';

// Product Management
import ManageProductPage from '@/pages/product/ManageProductPage';
import ManageProductCategoryPage from '@/pages/product/ManageProductCategoryPage';
import ReorderProductPage from '@/pages/product/ReorderProductPage';
import CreateProductPage from '@/pages/product/CreateProductPage';
import UpdateProductPage from '@/pages/product/UpdateProductPage';
import ViewProductSalesHistoryPage from '@/pages/product/ViewProductSalesHistoryPage';

// Refund
import RefundPage from '@/pages/Refund/Refund';
import MCPDetail from '@/pages/Refund/MCPDetail';
import MemberPackagesList from '@/components/refund/MemberPackagesList';
import RefundServicesPage from '@/pages/Refund/RefundServicesPage';
import RefundServiceForm from '@/pages/Refund/RefundServiceForm';
import RefundVouchersPage from '@/pages/Refund/RefundVouchersPage';
import RefundVoucherForm from '@/pages/Refund/RefundVoucherForm';
import CreditNotesPage from '@/pages/Refund/CreditNotesPage';
import CreditNoteDetailsPage from '@/pages/Refund/CreditNoteDetailsPage';

const SuperAdminRoute = ({ children }) => {
  const { user } = useAuth();
  if (user && user.role === 'super_admin') {
    return children;
  }
  return <NotFoundPage />;
};

function App() {
  return (
<<<<<<< HEAD
    <AuthProvider>
      <ReloadTimerPopup />
      <DateRangeProvider>
        <Router>
          <Routes>
            <Route path='/' element={<ProtectedRoute />}>
              <Route index element={<HomePage />} />
              <Route
                path='/seed'
                element={
                  <SuperAdminRoute>
                    <DataSeedingPage />
                  </SuperAdminRoute>
                }
              />

              {/* Member Management */}
              <Route path='/member' element={<ManageMembersPage />} />
              <Route path='/member/create' element={<CreateMemberPage />} />
              <Route path='/member/edit/:id' element={<EditMemberPage />} />

              {/* Care Packages Management */}
              <Route path='/cp' element={<ManageCarePackagesPage />} />
              <Route path='/cp/:id' element={<ViewCarePackageDetailsPage />} />
              <Route path='/cp/c' element={<CreateCarePackageFormPage />} />
              <Route path='/cp/:id/edit' element={<EditCarePackagePage />} />

              {/* Member Care Package Management */}
              <Route path='/mcp/:id/consume' element={<CreateConsumptionPage />} />
              <Route path='/mcp' element={<ManageMemberCarePackagesPage />} />
              <Route path='/mcp/:id' element={<ViewMemberCarePackageDetailsPage />} />
              {/* <Route path='/mcp/c' element={<CreateMemberCarePackageFormPage />} /> */}

              {/* Statistics Management */}
              <Route path='/dbcr' element={<DatabaseReportPage />} />

              {/* Employees Routes */}
              <Route path='/positions' element={<ManagePositions />} />

              {/* Voucher Template */}
              <Route path='/voucher-template/create' element={<CreateVoucherTemplatesPage />} />
              <Route path='/voucher-template' element={<ManageVoucherTemplatesPage />} />
              <Route path='/voucher-template/edit/:id' element={<EditVoucherTemplatePage />} />
              <Route path='/voucher-template/:id' element={<ViewVoucherTemplatePage />} />
              <Route path='/cart-test' element={<MockSalesTransactionPage />} />

              {/* member vouchers */}
              <Route path='/mv' element={<ManageVouchersPage />} />
              <Route path='/mv/:memberId/consume' element={<CreateMemberVoucherConsumptionPage />} />

              {/* membership-type */}
              <Route path='/membership-type' element={<ManageMembershipTypePage />} />

              {/* data-export */}
              <Route path='/data-export' element={<DataExportPage />} />

              {/* statistics */}
              <Route path='/dbcr' element={<DatabaseReportPage />} />

              {/* Service Management */}
              <Route path='/manage-service' element={<ManageServicePage />} />
              <Route path='/create-service' element={<CreateServicePage />} />
              <Route path='/update-service/:service_id' element={<UpdateServicePage />} />
              <Route path='/reorder-service' element={<ReorderServicePage />} />
              <Route path='/view-sales-history/:service_id' element={<ViewSalesHistoryPage />} />
              <Route path='/manage-service-category' element={<ManageServiceCategoryPage />} />

              {/* Payment Methods Management */}
              <Route path='/payment-method' element={<ManagePaymentMethodsPage />} />
              <Route path='/payment-method/create' element={<CreatePaymentMethodPage />} />
              <Route path='/payment-method/edit/:id' element={<EditPaymentMethodPage />} />
              <Route path='/payment-method/test' element={<TestPMComponent />} />
            </Route>
            <Route path='/login' element={<LoginPage />} />

            {/* Invitation & Reset Password */}
            <Route path='/invites' element={<ResetPasswordPage />} />
            <Route path='/reset-password' element={<ResetPasswordPage />} />

            {/* 404 Page */}
            <Route path='*' element={<NotFoundPage />} />
          </Routes>
        </Router>
      </DateRangeProvider>
    </AuthProvider>
=======
      <AuthProvider>
        <ReloadTimerPopup />
        <DateRangeProvider>
    <TranslationProvider>

          <Router>
            <Routes>
              <Route path='/' element={<ProtectedRoute />}>
                {/* Home page */}
                <Route index element={<HomePage />} />

                {/* appointments */}
                <Route path='/appointments' element={<ManageAppointmentsPage />} />

                <Route path='/appointments/create' element={<CreateAppointmentPage />} />
                <Route path='/appointments/edit/:id' element={<EditAppointmentPage />} />
                <Route path='/appointments/:id' element={<ViewAppointmentDetailsPage />} />

                {/* Member Management */}
                <Route path='/member' element={<ManageMembersPage />} />
                <Route path='/member/create' element={<CreateMemberPage />} />
                <Route path='/member/edit/:id' element={<EditMemberPage />} />

                {/* Care Packages Management */}
                <Route path='/cp' element={<ManageCarePackagesPage />} />
                <Route path='/cp/:id' element={<ViewCarePackageDetailsPage />} />
                <Route path='/cp/c' element={<CreateCarePackageFormPage />} />
                <Route path='/cp/:id/edit' element={<EditCarePackagePage />} />

                {/* Member Care Package Management */}
                <Route path='/mcp/:id/consume' element={<CreateMcpConsumptionPage />} />
                <Route path='/mcp' element={<ManageMemberCarePackagesPage />} />
                <Route path='/mcp/:id' element={<ViewMemberCarePackageDetailsPage />} />
                {/* <Route path='/mcp/c' element={<CreateMemberCarePackageFormPage />} /> */}

                {/* Refund */}
                <Route path='/refunds' element={<RefundPage />} />
                <Route path='/refunds/member/:memberId' element={<MemberPackagesList />} />
                <Route path='/refunds/mcp/:packageId' element={<MCPDetail />} />
                <Route path='/refunds/services/member/:id' element={<RefundServicesPage />} />
                <Route path='/refunds/services/receipt/:no' element={<RefundServicesPage />} />
                <Route path='/refunds/service/:saleTransactionItemId' element={<RefundServiceForm />} />
                <Route path='/refunds/vouchers/member/:id' element={<RefundVouchersPage />} />
                <Route path='/refunds/voucher/:voucherId' element={<RefundVoucherForm />} />
                <Route path='/credit-notes' element={<CreditNotesPage />} />
                <Route path='/credit-notes/:id' element={<CreditNoteDetailsPage />} />

                {/* Statistics Management */}
                <Route path='/dbcr' element={<DatabaseReportPage />} />

                {/* Employees Routes */}
                <Route path='/positions' element={<ManagePositions />} />
                <Route path='/positions/create' element={<CreatePositionPage />} />
                <Route path='/positions/update/:id' element={<EditPositionPage />} />
                <Route path='/employees' element={<ManageEmployeesPage />} />
                <Route path='/employees/create' element={<CreateEmployeePage />} />
                <Route path='/employees/edit/:id' element={<EditEmployeePage />} />

                {/* Voucher Template */}
                <Route path='/voucher-template/create' element={<CreateVoucherTemplatesPage />} />
                <Route path='/voucher-template' element={<ManageVoucherTemplatesPage />} />
                <Route path='/voucher-template/edit/:id' element={<EditVoucherTemplatePage />} />
                <Route path='/voucher-template/:id' element={<ViewVoucherTemplatePage />} />

                {/* Sales Transactions */}
                <Route path='/sale-transaction' element={<SalesTransactionPage />} />
                <Route path='/sale-transaction/list' element={<SaleTransactionList />} />
                <Route path='/sale-transaction/:id' element={<SaleTransactionDetail />} />
                <Route path='/sale-transaction/summary' element={<SaleTransactionSummary />} />
                <Route path='/sale-transaction/process-payment/:id' element={<ProcessPaymentSaleTransaction />} />

                <Route path='/mcp/:packageId/consume' element={<CreateMcpConsumptionPage />} />

                {/* member vouchers */}
                <Route path='/mv' element={<ManageVouchersPage />} />
                <Route path='/mv/:memberId/consume' element={<CreateMemberVoucherConsumptionPage />} />

                {/* membership-type */}
                <Route path='/membership-type' element={<ManageMembershipTypePage />} />

                {/* data-export */}
                <Route path='/data-export' element={<DataExportPage />} />

                {/* statistics */}
                <Route path='/dbcr' element={<DatabaseReportPage />} />

                {/* appointments */}
                <Route path='/appointments' element={<ManageAppointmentsPage />} />
                <Route path='/appointments/create' element={<CreateAppointmentPage />} />
                <Route path='/appointments/edit/:id' element={<EditAppointmentPage />} />
                <Route path='/appointments/:id' element={<ViewAppointmentDetailsPage />} />

                {/* Refund */}
                <Route path='/refunds' element={<RefundPage />} />
                <Route path='/refunds/member/:memberId' element={<MemberPackagesList />} />
                <Route path='/refunds/mcp/:packageId' element={<MCPDetail />} />
                <Route path="/refunds/services/member/:id" element={<RefundServicesPage />} />
                <Route path="/refunds/services/receipt/:no" element={<RefundServicesPage />} />
                <Route path="/refunds/service/:saleTransactionItemId" element={<RefundServiceForm />} />
                <Route path="/refunds/vouchers/member/:id" element={<RefundVouchersPage />} />
                <Route path="/refunds/voucher/:voucherId" element={<RefundVoucherForm />} />
                <Route path="/credit-notes" element={<CreditNotesPage />} />
                <Route path="/credit-notes/:id" element={<CreditNoteDetailsPage />} />

                {/* Service Management */}
                <Route path='/manage-service' element={<ManageServicePage />} />
                <Route path='/create-service' element={<CreateServicePage />} />
                <Route path='/update-service/:service_id' element={<UpdateServicePage />} />
                <Route path='/reorder-service' element={<ReorderServicePage />} />
                <Route path='/view-sales-history/:service_id' element={<ViewSalesHistoryPage />} />
                <Route path='/manage-service-category' element={<ManageServiceCategoryPage />} />

                {/* Payment Methods Management */}
                <Route path='/payment-method' element={<ManagePaymentMethodsPage />} />
                <Route path='/payment-method/create' element={<CreatePaymentMethodPage />} />
                <Route path='/payment-method/edit/:id' element={<EditPaymentMethodPage />} />
                <Route path='/payment-method/test' element={<TestPMComponent />} />

                {/* Employee Management */}
                <Route path='/positions' element={<ManagePositions />} />
                <Route path='/positions/create' element={<CreatePositionPage />} />
                <Route path='/positions/update/:id' element={<EditPositionPage />} />
                <Route path='/employees' element={<ManageEmployeesPage />} />
                <Route path='/employees/create' element={<CreateEmployeePage />} />
                <Route path='/employees/edit/:id' element={<EditEmployeePage />} />

                {/* Employee Timetable */}
                <Route path='/et' element={<EmployeeTimetablePage />} />
                <Route path='/et/create-employee-timetable' element={<CreateEmployeeTimetablePage />} />
                <Route path='/et/update-employee-timetable/:timetableId' element={<UpdateEmployeeTimetablePage />} />

                {/* Product Management */}
                <Route path='/manage-product' element={<ManageProductPage />} />
                <Route path='/create-product' element={<CreateProductPage />} />
                <Route path='/update-product/:product_id' element={<UpdateProductPage />} />
                <Route path='/reorder-product' element={<ReorderProductPage />} />
                <Route path='/manage-product-category' element={<ManageProductCategoryPage />} />
                <Route path='/view-product-sales-history/:product_id' element={<ViewProductSalesHistoryPage />} />

                {/* Revenue Report */}
                <Route path='/rr' element={<RevenueReportPage />} />
                <Route path='/dr' element={<DeferredRevenuePage />} />

                {/* Translations */}
                <Route path='/translations' element={<ViewTranslations />} />
                <Route path='/create-translation' element={<TranslationPage />} />
              </Route>

              {/* Public routes */}
              <Route path='/login' element={<LoginPage />} />
              <Route path='/invites' element={<ResetPasswordPage />} />
              <Route path='/reset-password' element={<ResetPasswordPage />} />

              {/* 404 Page */}
              <Route path='*' element={<NotFoundPage />} />
            </Routes>
          </Router>
              </TranslationProvider>

        </DateRangeProvider>
      </AuthProvider>
>>>>>>> f44c00ec
  );
}

export default App;<|MERGE_RESOLUTION|>--- conflicted
+++ resolved
@@ -117,103 +117,23 @@
 
 function App() {
   return (
-<<<<<<< HEAD
     <AuthProvider>
       <ReloadTimerPopup />
       <DateRangeProvider>
-        <Router>
-          <Routes>
-            <Route path='/' element={<ProtectedRoute />}>
-              <Route index element={<HomePage />} />
-              <Route
-                path='/seed'
-                element={
-                  <SuperAdminRoute>
-                    <DataSeedingPage />
-                  </SuperAdminRoute>
-                }
-              />
-
-              {/* Member Management */}
-              <Route path='/member' element={<ManageMembersPage />} />
-              <Route path='/member/create' element={<CreateMemberPage />} />
-              <Route path='/member/edit/:id' element={<EditMemberPage />} />
-
-              {/* Care Packages Management */}
-              <Route path='/cp' element={<ManageCarePackagesPage />} />
-              <Route path='/cp/:id' element={<ViewCarePackageDetailsPage />} />
-              <Route path='/cp/c' element={<CreateCarePackageFormPage />} />
-              <Route path='/cp/:id/edit' element={<EditCarePackagePage />} />
-
-              {/* Member Care Package Management */}
-              <Route path='/mcp/:id/consume' element={<CreateConsumptionPage />} />
-              <Route path='/mcp' element={<ManageMemberCarePackagesPage />} />
-              <Route path='/mcp/:id' element={<ViewMemberCarePackageDetailsPage />} />
-              {/* <Route path='/mcp/c' element={<CreateMemberCarePackageFormPage />} /> */}
-
-              {/* Statistics Management */}
-              <Route path='/dbcr' element={<DatabaseReportPage />} />
-
-              {/* Employees Routes */}
-              <Route path='/positions' element={<ManagePositions />} />
-
-              {/* Voucher Template */}
-              <Route path='/voucher-template/create' element={<CreateVoucherTemplatesPage />} />
-              <Route path='/voucher-template' element={<ManageVoucherTemplatesPage />} />
-              <Route path='/voucher-template/edit/:id' element={<EditVoucherTemplatePage />} />
-              <Route path='/voucher-template/:id' element={<ViewVoucherTemplatePage />} />
-              <Route path='/cart-test' element={<MockSalesTransactionPage />} />
-
-              {/* member vouchers */}
-              <Route path='/mv' element={<ManageVouchersPage />} />
-              <Route path='/mv/:memberId/consume' element={<CreateMemberVoucherConsumptionPage />} />
-
-              {/* membership-type */}
-              <Route path='/membership-type' element={<ManageMembershipTypePage />} />
-
-              {/* data-export */}
-              <Route path='/data-export' element={<DataExportPage />} />
-
-              {/* statistics */}
-              <Route path='/dbcr' element={<DatabaseReportPage />} />
-
-              {/* Service Management */}
-              <Route path='/manage-service' element={<ManageServicePage />} />
-              <Route path='/create-service' element={<CreateServicePage />} />
-              <Route path='/update-service/:service_id' element={<UpdateServicePage />} />
-              <Route path='/reorder-service' element={<ReorderServicePage />} />
-              <Route path='/view-sales-history/:service_id' element={<ViewSalesHistoryPage />} />
-              <Route path='/manage-service-category' element={<ManageServiceCategoryPage />} />
-
-              {/* Payment Methods Management */}
-              <Route path='/payment-method' element={<ManagePaymentMethodsPage />} />
-              <Route path='/payment-method/create' element={<CreatePaymentMethodPage />} />
-              <Route path='/payment-method/edit/:id' element={<EditPaymentMethodPage />} />
-              <Route path='/payment-method/test' element={<TestPMComponent />} />
-            </Route>
-            <Route path='/login' element={<LoginPage />} />
-
-            {/* Invitation & Reset Password */}
-            <Route path='/invites' element={<ResetPasswordPage />} />
-            <Route path='/reset-password' element={<ResetPasswordPage />} />
-
-            {/* 404 Page */}
-            <Route path='*' element={<NotFoundPage />} />
-          </Routes>
-        </Router>
-      </DateRangeProvider>
-    </AuthProvider>
-=======
-      <AuthProvider>
-        <ReloadTimerPopup />
-        <DateRangeProvider>
-    <TranslationProvider>
-
+        <TranslationProvider>
           <Router>
             <Routes>
               <Route path='/' element={<ProtectedRoute />}>
                 {/* Home page */}
                 <Route index element={<HomePage />} />
+                <Route
+                  path='/seed'
+                  element={
+                    <SuperAdminRoute>
+                      <DataSeedingPage />
+                    </SuperAdminRoute>
+                  }
+                />
 
                 {/* appointments */}
                 <Route path='/appointments' element={<ManageAppointmentsPage />} />
@@ -300,13 +220,13 @@
                 <Route path='/refunds' element={<RefundPage />} />
                 <Route path='/refunds/member/:memberId' element={<MemberPackagesList />} />
                 <Route path='/refunds/mcp/:packageId' element={<MCPDetail />} />
-                <Route path="/refunds/services/member/:id" element={<RefundServicesPage />} />
-                <Route path="/refunds/services/receipt/:no" element={<RefundServicesPage />} />
-                <Route path="/refunds/service/:saleTransactionItemId" element={<RefundServiceForm />} />
-                <Route path="/refunds/vouchers/member/:id" element={<RefundVouchersPage />} />
-                <Route path="/refunds/voucher/:voucherId" element={<RefundVoucherForm />} />
-                <Route path="/credit-notes" element={<CreditNotesPage />} />
-                <Route path="/credit-notes/:id" element={<CreditNoteDetailsPage />} />
+                <Route path='/refunds/services/member/:id' element={<RefundServicesPage />} />
+                <Route path='/refunds/services/receipt/:no' element={<RefundServicesPage />} />
+                <Route path='/refunds/service/:saleTransactionItemId' element={<RefundServiceForm />} />
+                <Route path='/refunds/vouchers/member/:id' element={<RefundVouchersPage />} />
+                <Route path='/refunds/voucher/:voucherId' element={<RefundVoucherForm />} />
+                <Route path='/credit-notes' element={<CreditNotesPage />} />
+                <Route path='/credit-notes/:id' element={<CreditNoteDetailsPage />} />
 
                 {/* Service Management */}
                 <Route path='/manage-service' element={<ManageServicePage />} />
@@ -361,11 +281,9 @@
               <Route path='*' element={<NotFoundPage />} />
             </Routes>
           </Router>
-              </TranslationProvider>
-
-        </DateRangeProvider>
-      </AuthProvider>
->>>>>>> f44c00ec
+        </TranslationProvider>
+      </DateRangeProvider>
+    </AuthProvider>
   );
 }
 
