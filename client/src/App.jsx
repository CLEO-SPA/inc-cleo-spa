--- conflicted
+++ resolved
@@ -11,11 +11,12 @@
 import LoginPage from '@/pages/LoginPage';
 import ResetPasswordPage from '@/pages/ResetPasswordPage';
 import NotFoundPage from '@/pages/404Page';
+
+// Services
 import ManageServicePage from '@/pages/ManageServicePage'
 import CreateServicePage from '@/pages/CreateServicePage';
 import UpdateServicePage from '@/pages/UpdateServicePage';
 import ReorderServicePage from '@/pages/ReorderServicePage';
-
 
 // Employees
 import ManagePositions from '@/pages/em/ManagePositions';
@@ -27,8 +28,10 @@
         <Router>
           <Routes>
             <Route path='/' element={<ProtectedRoute />}>
-<<<<<<< HEAD
               <Route index element={<HomePage />} />              
+
+              {/* Employees Routes */}
+              <Route path='/positions' element={<ManagePositions />} />
               
               {/* Service Management */}
             <Route path='/manage-service' element={<ManageServicePage />} />
@@ -36,12 +39,6 @@
             <Route path='/update-service/:service_id' element={<UpdateServicePage />} />
             <Route path='/reorder-service' element={<ReorderServicePage />} />
 
-=======
-              <Route index element={<HomePage />} />
-
-              {/* Employees Routes */}
-              <Route path='/positions' element={<ManagePositions />} />
->>>>>>> 8433ac83
             </Route>
             <Route path='/login' element={<LoginPage />} />
 
