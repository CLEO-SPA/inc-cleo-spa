import { BrowserRouter as Router, Routes, Route } from 'react-router-dom';
import { AuthProvider } from '@/context/AuthContext';
import { DateRangeProvider } from '@/context/DateRangeContext';
import ProtectedRoute from '@/components/ProtectedRoute';

// Components
import ReloadTimerPopup from './components/ReloadTimerPopup';

// Pages
import HomePage from '@/pages/HomePage';
import LoginPage from '@/pages/LoginPage';
import ResetPasswordPage from '@/pages/ResetPasswordPage';
import NotFoundPage from '@/pages/404Page';
import ManageMembershipTypePage from '@/pages/MembershipType/ManageMembershipTypePage';
import ManageCarePackagesPage from './pages/CarePackages/ManageCarePackagesPage';
// Member Management
import ManageMembersPage from './pages/member/ManageMembersPage';
import CreateMemberPage from './pages/member/CreateMemberPage';
import EditMemberPage from './pages/member/EditMemberPage';
// Voucher Template
import CreateVoucherTemplatesPage from './pages/voucher-template/CreateVoucherTemplatePage';
import ManageVoucherTemplatesPage from './pages/voucher-template/ManageVoucherTemplatesPage';
import EditVouhcerTemplatePage from './pages/voucher-template/EditVoucherTemplatePage';
// Service Management
<<<<<<< HEAD
import ManageServicePage from '@/pages/service/ManageServicePage';
=======
import ManageServicePage from '@/pages/ManageServicePage';
>>>>>>> 87f93751
import MockSalesTransactionPage from './pages/sale-transaction/mockSaleTransactionPage';
import ManageVouchersPage from './pages/MemberVoucher/ManageVoucherPage';
import DatabaseReportPage from '@/pages/DatabaseReportPage';
import CreateConsumptionPage from '@/pages/CarePackages/CreateConsumptionPage';
import CreateMemberVoucherConsumptionPage from '@/pages/MemberVoucher/CreateConsumptionPage';
// Data Export
import DataExportPage from './pages/miscellaneous/DateExportPage';
<<<<<<< HEAD
import CreateServicePage from '@/pages/service/CreateServicePage';
import UpdateServicePage from '@/pages/service/UpdateServicePage';
import ReorderServicePage from '@/pages/service/ReorderServicePage';
import ViewSalesHistoryPage from '@/pages/service/ViewSalesHistoryPage';
import ManageServiceCategoryPage from '@/pages/service/ManageServiceCategoryPage';
=======
>>>>>>> 87f93751

// Employees
import ManagePositions from '@/pages/em/ManagePositions';
function App() {
  return (
    <AuthProvider>
      <ReloadTimerPopup />
      <DateRangeProvider>
        <Router>
          <Routes>
            <Route path='/' element={<ProtectedRoute />}>
              <Route index element={<HomePage />} />

              {/* care packages */}
              <Route path='/mcp' element={<ManageCarePackagesPage />} />
              {/* Member Management */}
              <Route path='/member' element={<ManageMembersPage />} />
              <Route path='/member/create' element={<CreateMemberPage />} />
              <Route path='/member/edit/:id' element={<EditMemberPage />} />
              <Route path='/member/:id' element={<EditMemberPage />} />
              {/* Voucher Template */}
              <Route path='/voucher-template/create' element={<CreateVoucherTemplatesPage />} />
              <Route path='/voucher-template' element={<ManageVoucherTemplatesPage />} />
              <Route path='/voucher-template/edit/:id' element={<EditVouhcerTemplatePage />} />
              <Route path='/cart-test' element={<MockSalesTransactionPage />} />

              <Route path='/mcp/:packageId/consume' element={<CreateConsumptionPage />} />

              {/* member vouchers */}
              <Route path='/mv' element={<ManageVouchersPage />} />
              <Route path='/mv/:memberId/consume' element={<CreateMemberVoucherConsumptionPage />} />

              {/* membership-type */}
              <Route path='/membership-type' element={<ManageMembershipTypePage />} />

              {/* data-export */}
              <Route path='/data-export' element={<DataExportPage />} />


              {/* statistics */}
<<<<<<< HEAD
              <Route path='/dbcr' element={<DatabaseReportPage />} />           

              {/* Employees Routes */}
              <Route path='/positions' element={<ManagePositions />} />
              
              {/* Service Management */}
            <Route path='/manage-service' element={<ManageServicePage />} />
            <Route path='/create-service' element={<CreateServicePage />} />
            <Route path='/update-service/:service_id' element={<UpdateServicePage />} />
            <Route path='/reorder-service' element={<ReorderServicePage />} />
            <Route path='/view-sales-history/:service_id' element={<ViewSalesHistoryPage />} />
            <Route path='/manage-service-category' element={<ManageServiceCategoryPage />} />

=======
              <Route path='/dbcr' element={<DatabaseReportPage />} />

              {/* Service Management */}
              <Route path='/manage-service' element={<ManageServicePage />} />
>>>>>>> 87f93751
            </Route>
            <Route path='/login' element={<LoginPage />} />

            {/* Invitation & Reset Password */}
            <Route path='/invites' element={<ResetPasswordPage />} />
            <Route path='/reset-password' element={<ResetPasswordPage />} />



            {/* 404 Page */}
            <Route path='*' element={<NotFoundPage />} />
          </Routes>
        </Router>
      </DateRangeProvider>
    </AuthProvider>
  );
}

export default App;<|MERGE_RESOLUTION|>--- conflicted
+++ resolved
@@ -22,11 +22,13 @@
 import ManageVoucherTemplatesPage from './pages/voucher-template/ManageVoucherTemplatesPage';
 import EditVouhcerTemplatePage from './pages/voucher-template/EditVoucherTemplatePage';
 // Service Management
-<<<<<<< HEAD
 import ManageServicePage from '@/pages/service/ManageServicePage';
-=======
-import ManageServicePage from '@/pages/ManageServicePage';
->>>>>>> 87f93751
+import CreateServicePage from '@/pages/service/CreateServicePage';
+import UpdateServicePage from '@/pages/service/UpdateServicePage';
+import ReorderServicePage from '@/pages/service/ReorderServicePage';
+import ViewSalesHistoryPage from '@/pages/service/ViewSalesHistoryPage';
+import ManageServiceCategoryPage from '@/pages/service/ManageServiceCategoryPage';
+
 import MockSalesTransactionPage from './pages/sale-transaction/mockSaleTransactionPage';
 import ManageVouchersPage from './pages/MemberVoucher/ManageVoucherPage';
 import DatabaseReportPage from '@/pages/DatabaseReportPage';
@@ -34,14 +36,6 @@
 import CreateMemberVoucherConsumptionPage from '@/pages/MemberVoucher/CreateConsumptionPage';
 // Data Export
 import DataExportPage from './pages/miscellaneous/DateExportPage';
-<<<<<<< HEAD
-import CreateServicePage from '@/pages/service/CreateServicePage';
-import UpdateServicePage from '@/pages/service/UpdateServicePage';
-import ReorderServicePage from '@/pages/service/ReorderServicePage';
-import ViewSalesHistoryPage from '@/pages/service/ViewSalesHistoryPage';
-import ManageServiceCategoryPage from '@/pages/service/ManageServiceCategoryPage';
-=======
->>>>>>> 87f93751
 
 // Employees
 import ManagePositions from '@/pages/em/ManagePositions';
@@ -82,26 +76,15 @@
 
 
               {/* statistics */}
-<<<<<<< HEAD
-              <Route path='/dbcr' element={<DatabaseReportPage />} />           
-
-              {/* Employees Routes */}
-              <Route path='/positions' element={<ManagePositions />} />
-              
-              {/* Service Management */}
-            <Route path='/manage-service' element={<ManageServicePage />} />
-            <Route path='/create-service' element={<CreateServicePage />} />
-            <Route path='/update-service/:service_id' element={<UpdateServicePage />} />
-            <Route path='/reorder-service' element={<ReorderServicePage />} />
-            <Route path='/view-sales-history/:service_id' element={<ViewSalesHistoryPage />} />
-            <Route path='/manage-service-category' element={<ManageServiceCategoryPage />} />
-
-=======
               <Route path='/dbcr' element={<DatabaseReportPage />} />
 
               {/* Service Management */}
               <Route path='/manage-service' element={<ManageServicePage />} />
->>>>>>> 87f93751
+              <Route path='/create-service' element={<CreateServicePage />} />
+              <Route path='/update-service/:service_id' element={<UpdateServicePage />} />
+              <Route path='/reorder-service' element={<ReorderServicePage />} />
+              <Route path='/view-sales-history/:service_id' element={<ViewSalesHistoryPage />} />
+              <Route path='/manage-service-category' element={<ManageServiceCategoryPage />} />
             </Route>
             <Route path='/login' element={<LoginPage />} />
 
