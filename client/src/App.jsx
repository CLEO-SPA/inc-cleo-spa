import { BrowserRouter as Router, Routes, Route } from 'react-router-dom';
import { AuthProvider } from '@/context/AuthContext';
import { DateRangeProvider } from '@/context/DateRangeContext';
import ProtectedRoute from '@/components/ProtectedRoute';

// Components
import ReloadTimerPopup from '@/components/ReloadTimerPopup';

// Pages
import HomePage from '@/pages/HomePage';
import LoginPage from '@/pages/LoginPage';
import ResetPasswordPage from '@/pages/ResetPasswordPage';
import NotFoundPage from '@/pages/404Page';
<<<<<<< HEAD
import ManageMembershipTypePage from '@/pages/MembershipType/ManageMembershipTypePage';
// Member Management
import ManageMembersPage from './pages/member/ManageMembersPage';
import CreateMemberPage from './pages/member/CreateMemberPage';
import EditMemberPage from './pages/member/EditMemberPage';
// Voucher Template
import CreateVoucherTemplatesPage from './pages/voucher-template/CreateVoucherTemplatePage';
import ManageVoucherTemplatesPage from './pages/voucher-template/ManageVoucherTemplatesPage';
import EditVouhcerTemplatePage from './pages/voucher-template/EditVoucherTemplatePage';


// Sale Transaction
import MockSalesTransactionPage from './pages/sale-transaction/mockSaleTransactionPage';
import SaleTransactionList from './pages/sale-transaction/SaleTransactionList';
import SaleTransactionDetail from './pages/sale-transaction/SaleTransactionDetail';
import SaleTransactionSummary from './pages/sale-transaction/SaleTransactionSummary';


import ManageVouchersPage from './pages/MemberVoucher/ManageVoucherPage';
import DatabaseReportPage from '@/pages/DatabaseReportPage';;
import CreateMemberVoucherConsumptionPage from '@/pages/MemberVoucher/CreateConsumptionPage';
import CreateServicePage from '@/pages/CreateServicePage';
import UpdateServicePage from '@/pages/UpdateServicePage';
import ReorderServicePage from '@/pages/ReorderServicePage';
// Care Package Management
import ManageCarePackagesPage from './pages/CarePackages/ManageCarePackagesPage';
import ViewCarePackageDetailsPage from '@/pages/CarePackages/ViewCarePackageDetailsPage';
import CreateCarePackageFormPage from '@/pages/CarePackages/CreateCarePackageFormPage';
import EditCarePackagePage from './pages/CarePackages/EditCarePackagePage';
// Member Care Package Management
import ManageMemberCarePackagesPage from './pages/MemberCarePackages/ManageMemberCarePackagesPage';
import ViewMemberCarePackageDetailsPage from '@/pages/MemberCarePackages/ViewMemberCarePackageDetailsPage';
import CreateConsumptionPage from '@/pages/CarePackages/CreateConsumptionPage';
// import CreateMemberCarePackageFormPage from '@/pages/CarePackages/CreateMemberCarePackageFormPage';

// Employees
import ManagePositions from '@/pages/em/ManagePositions';
=======
import DatabaseReportPage from '@/pages/DatabaseReportPage';
// Member Management
import ManageMembersPage from '@/pages/member/ManageMembersPage';
import CreateMemberPage from '@/pages/member/CreateMemberPage';
import EditMemberPage from '@/pages/member/EditMemberPage';
import ManageMembershipTypePage from '@/pages/MembershipType/ManageMembershipTypePage';
// Voucher Template
import CreateVoucherTemplatesPage from '@/pages/voucher-template/CreateVoucherTemplatePage';
import ManageVoucherTemplatesPage from '@/pages/voucher-template/ManageVoucherTemplatesPage';
import EditVoucherTemplatePage from '@/pages/voucher-template/EditVoucherTemplatePage';
import ViewVoucherTemplatePage from '@/pages/voucher-template/ViewVoucherTemplatePage';
import ManageVouchersPage from '@/pages/MemberVoucher/ManageVoucherPage';
import CreateMemberVoucherConsumptionPage from '@/pages/MemberVoucher/CreateConsumptionPage';
// Service Management
import ManageServicePage from '@/pages/service/ManageServicePage';
import CreateServicePage from '@/pages/service/CreateServicePage';
import UpdateServicePage from '@/pages/service/UpdateServicePage';
import ReorderServicePage from '@/pages/service/ReorderServicePage';
import ViewSalesHistoryPage from '@/pages/service/ViewSalesHistoryPage';
import ManageServiceCategoryPage from '@/pages/service/ManageServiceCategoryPage';

import MockSalesTransactionPage from '@/pages/sale-transaction/mockSaleTransactionPage';

// Care Package Management
import ManageCarePackagesPage from '@/pages/CarePackages/ManageCarePackagesPage';
import ViewCarePackageDetailsPage from '@/pages/CarePackages/ViewCarePackageDetailsPage';
import CreateCarePackageFormPage from '@/pages/CarePackages/CreateCarePackageFormPage';
import EditCarePackagePage from '@/pages/CarePackages/EditCarePackagePage';
// Member Care Package Management
import ManageMemberCarePackagesPage from './pages/MemberCarePackages/ManageMemberCarePackagesPage';
import ViewMemberCarePackageDetailsPage from '@/pages/MemberCarePackages/ViewMemberCarePackageDetailsPage';
import CreateMcpConsumptionPage from '@/pages/MemberCarePackages/CreateConsumptionPage';
// import CreateMemberCarePackageFormPage from '@/pages/CarePackages/CreateMemberCarePackageFormPage';
// Data Export
import DataExportPage from './pages/miscellaneous/DateExportPage';
>>>>>>> 7f8a3b51
import ManagePaymentMethodsPage from './pages/payment-method/ManagePaymentMethodsPage';
import CreatePaymentMethodPage from './pages/payment-method/CreatePaymentMethodPage';
import EditPaymentMethodPage from './pages/payment-method/EditPaymentMethodPage';
import TestPMComponent from './pages/sale-transaction/AddPMMComponentTest';

// Employees
import ManagePositions from '@/pages/em/ManagePositionsPage';
import CreatePositionPage from '@/pages/em/CreatePositionPage';
import EditPositionPage from '@/pages/em/UpdatePositionPage';
import ManageEmployeesPage from '@/pages/em/ManageEmployeesPage';
import CreateEmployeePage from '@/pages/em/CreateEmployeePage';

function App() {
  return (
    <AuthProvider>
      <ReloadTimerPopup />
      <DateRangeProvider>
        <Router>
          <Routes>
            <Route path='/' element={<ProtectedRoute />}>
              <Route index element={<HomePage />} />

<<<<<<< HEAD
              {/* Member Management */}
=======
>>>>>>> 7f8a3b51
              {/* Member Management */}
              <Route path='/member' element={<ManageMembersPage />} />
              <Route path='/member/create' element={<CreateMemberPage />} />
              <Route path='/member/edit/:id' element={<EditMemberPage />} />

              {/* Care Packages Management */}
              <Route path='/cp' element={<ManageCarePackagesPage />} />
              <Route path='/cp/:id' element={<ViewCarePackageDetailsPage />} />
              <Route path='/cp/c' element={<CreateCarePackageFormPage />} />
<<<<<<< HEAD
              <Route path='/cp/:id/edit' element={<EditCarePackagePage />} />

              {/* Member Care Package Management */}
              <Route path='/mcp/:id/consume' element={<CreateConsumptionPage />} />
=======
              <Route path='/cp/:memberId/edit' element={<EditCarePackagePage />} />

              {/* Member Care Package Management */}
              <Route path='/mcp/:id/consume' element={<CreateMcpConsumptionPage />} />
>>>>>>> 7f8a3b51
              <Route path='/mcp' element={<ManageMemberCarePackagesPage />} />
              <Route path='/mcp/:id' element={<ViewMemberCarePackageDetailsPage />} />
              {/* <Route path='/mcp/c' element={<CreateMemberCarePackageFormPage />} /> */}

              {/* Statistics Management */}
              <Route path='/dbcr' element={<DatabaseReportPage />} />

              {/* Employees Routes */}
              <Route path='/positions' element={<ManagePositions />} />
<<<<<<< HEAD

              {/* Service Management */}
              <Route path='/create-service' element={<CreateServicePage />} />
              <Route path='/update-service/:service_id' element={<UpdateServicePage />} />
              <Route path='/reorder-service' element={<ReorderServicePage />} />
=======
              <Route path='/positions/create' element={<CreatePositionPage />} />
              <Route path='/positions/update/:id' element={<EditPositionPage />} />
              <Route path='/employees' element={<ManageEmployeesPage />} />
              <Route path='/employees/create' element={<CreateEmployeePage />} />
>>>>>>> 7f8a3b51

              {/* Voucher Template */}
              <Route path='/voucher-template/create' element={<CreateVoucherTemplatesPage />} />
              <Route path='/voucher-template' element={<ManageVoucherTemplatesPage />} />
<<<<<<< HEAD
              <Route path='/voucher-template/edit/:id' element={<EditVouhcerTemplatePage />} />
              <Route path='/cart-test' element={<MockSalesTransactionPage />} />
              <Route path='/sale-transaction/list' element={<SaleTransactionList />} />
              <Route path='/sale-transaction/:id' element={<SaleTransactionDetail />} />
              <Route path='/sale-transaction/summary' element={<SaleTransactionSummary />} />
              {/* Protected Routes */}

              <Route path='/mcp/:packageId/consume' element={<CreateConsumptionPage />} />
=======
              <Route path='/voucher-template/edit/:id' element={<EditVoucherTemplatePage />} />
              <Route path='/voucher-template/:id' element={<ViewVoucherTemplatePage />} />
              <Route path='/cart-test' element={<MockSalesTransactionPage />} />
>>>>>>> 7f8a3b51

              {/* member vouchers */}
              <Route path='/mv' element={<ManageVouchersPage />} />
              <Route path='/mv/:memberId/consume' element={<CreateMemberVoucherConsumptionPage />} />

              {/* membership-type */}
              <Route path='/membership-type' element={<ManageMembershipTypePage />} />

<<<<<<< HEAD
              {/* statistics */}
              <Route path='/dbcr' element={<DatabaseReportPage />} />

=======
              {/* data-export */}
              <Route path='/data-export' element={<DataExportPage />} />

              {/* statistics */}
              <Route path='/dbcr' element={<DatabaseReportPage />} />

              {/* Service Management */}
              <Route path='/manage-service' element={<ManageServicePage />} />
              <Route path='/create-service' element={<CreateServicePage />} />
              <Route path='/update-service/:service_id' element={<UpdateServicePage />} />
              <Route path='/reorder-service' element={<ReorderServicePage />} />
              <Route path='/view-sales-history/:service_id' element={<ViewSalesHistoryPage />} />
              <Route path='/manage-service-category' element={<ManageServiceCategoryPage />} />

>>>>>>> 7f8a3b51
              {/* Payment Methods Management */}
              <Route path='/payment-method' element={<ManagePaymentMethodsPage />} />
              <Route path='/payment-method/create' element={<CreatePaymentMethodPage />} />
              <Route path='/payment-method/edit/:id' element={<EditPaymentMethodPage />} />
              <Route path='/payment-method/test' element={<TestPMComponent />} />
            </Route>
            <Route path='/login' element={<LoginPage />} />

            {/* Invitation & Reset Password */}
            <Route path='/invites' element={<ResetPasswordPage />} />
            <Route path='/reset-password' element={<ResetPasswordPage />} />

            {/* 404 Page */}
            <Route path='*' element={<NotFoundPage />} />
          </Routes>
        </Router>
      </DateRangeProvider>
    </AuthProvider>
  );
}

export default App;<|MERGE_RESOLUTION|>--- conflicted
+++ resolved
@@ -11,57 +11,27 @@
 import LoginPage from '@/pages/LoginPage';
 import ResetPasswordPage from '@/pages/ResetPasswordPage';
 import NotFoundPage from '@/pages/404Page';
-<<<<<<< HEAD
-import ManageMembershipTypePage from '@/pages/MembershipType/ManageMembershipTypePage';
-// Member Management
-import ManageMembersPage from './pages/member/ManageMembersPage';
-import CreateMemberPage from './pages/member/CreateMemberPage';
-import EditMemberPage from './pages/member/EditMemberPage';
-// Voucher Template
-import CreateVoucherTemplatesPage from './pages/voucher-template/CreateVoucherTemplatePage';
-import ManageVoucherTemplatesPage from './pages/voucher-template/ManageVoucherTemplatesPage';
-import EditVouhcerTemplatePage from './pages/voucher-template/EditVoucherTemplatePage';
+import DatabaseReportPage from '@/pages/DatabaseReportPage';
 
-
-// Sale Transaction
-import MockSalesTransactionPage from './pages/sale-transaction/mockSaleTransactionPage';
-import SaleTransactionList from './pages/sale-transaction/SaleTransactionList';
-import SaleTransactionDetail from './pages/sale-transaction/SaleTransactionDetail';
-import SaleTransactionSummary from './pages/sale-transaction/SaleTransactionSummary';
-
-
-import ManageVouchersPage from './pages/MemberVoucher/ManageVoucherPage';
-import DatabaseReportPage from '@/pages/DatabaseReportPage';;
-import CreateMemberVoucherConsumptionPage from '@/pages/MemberVoucher/CreateConsumptionPage';
-import CreateServicePage from '@/pages/CreateServicePage';
-import UpdateServicePage from '@/pages/UpdateServicePage';
-import ReorderServicePage from '@/pages/ReorderServicePage';
-// Care Package Management
-import ManageCarePackagesPage from './pages/CarePackages/ManageCarePackagesPage';
-import ViewCarePackageDetailsPage from '@/pages/CarePackages/ViewCarePackageDetailsPage';
-import CreateCarePackageFormPage from '@/pages/CarePackages/CreateCarePackageFormPage';
-import EditCarePackagePage from './pages/CarePackages/EditCarePackagePage';
-// Member Care Package Management
-import ManageMemberCarePackagesPage from './pages/MemberCarePackages/ManageMemberCarePackagesPage';
-import ViewMemberCarePackageDetailsPage from '@/pages/MemberCarePackages/ViewMemberCarePackageDetailsPage';
-import CreateConsumptionPage from '@/pages/CarePackages/CreateConsumptionPage';
-// import CreateMemberCarePackageFormPage from '@/pages/CarePackages/CreateMemberCarePackageFormPage';
-
-// Employees
-import ManagePositions from '@/pages/em/ManagePositions';
-=======
-import DatabaseReportPage from '@/pages/DatabaseReportPage';
 // Member Management
 import ManageMembersPage from '@/pages/member/ManageMembersPage';
 import CreateMemberPage from '@/pages/member/CreateMemberPage';
 import EditMemberPage from '@/pages/member/EditMemberPage';
 import ManageMembershipTypePage from '@/pages/MembershipType/ManageMembershipTypePage';
+
 // Voucher Template
 import CreateVoucherTemplatesPage from '@/pages/voucher-template/CreateVoucherTemplatePage';
 import ManageVoucherTemplatesPage from '@/pages/voucher-template/ManageVoucherTemplatesPage';
 import EditVoucherTemplatePage from '@/pages/voucher-template/EditVoucherTemplatePage';
 import ViewVoucherTemplatePage from '@/pages/voucher-template/ViewVoucherTemplatePage';
 import ManageVouchersPage from '@/pages/MemberVoucher/ManageVoucherPage';
+
+// Sale Transaction
+import MockSalesTransactionPage from '@/pages/sale-transaction/mockSaleTransactionPage';
+import SaleTransactionList from '@/pages/sale-transaction/SaleTransactionList';
+import SaleTransactionDetail from '@/pages/sale-transaction/SaleTransactionDetail';
+import SaleTransactionSummary from '@/pages/sale-transaction/SaleTransactionSummary';
+
 import CreateMemberVoucherConsumptionPage from '@/pages/MemberVoucher/CreateConsumptionPage';
 // Service Management
 import ManageServicePage from '@/pages/service/ManageServicePage';
@@ -70,8 +40,6 @@
 import ReorderServicePage from '@/pages/service/ReorderServicePage';
 import ViewSalesHistoryPage from '@/pages/service/ViewSalesHistoryPage';
 import ManageServiceCategoryPage from '@/pages/service/ManageServiceCategoryPage';
-
-import MockSalesTransactionPage from '@/pages/sale-transaction/mockSaleTransactionPage';
 
 // Care Package Management
 import ManageCarePackagesPage from '@/pages/CarePackages/ManageCarePackagesPage';
@@ -85,7 +53,6 @@
 // import CreateMemberCarePackageFormPage from '@/pages/CarePackages/CreateMemberCarePackageFormPage';
 // Data Export
 import DataExportPage from './pages/miscellaneous/DateExportPage';
->>>>>>> 7f8a3b51
 import ManagePaymentMethodsPage from './pages/payment-method/ManagePaymentMethodsPage';
 import CreatePaymentMethodPage from './pages/payment-method/CreatePaymentMethodPage';
 import EditPaymentMethodPage from './pages/payment-method/EditPaymentMethodPage';
@@ -108,10 +75,6 @@
             <Route path='/' element={<ProtectedRoute />}>
               <Route index element={<HomePage />} />
 
-<<<<<<< HEAD
-              {/* Member Management */}
-=======
->>>>>>> 7f8a3b51
               {/* Member Management */}
               <Route path='/member' element={<ManageMembersPage />} />
               <Route path='/member/create' element={<CreateMemberPage />} />
@@ -121,17 +84,10 @@
               <Route path='/cp' element={<ManageCarePackagesPage />} />
               <Route path='/cp/:id' element={<ViewCarePackageDetailsPage />} />
               <Route path='/cp/c' element={<CreateCarePackageFormPage />} />
-<<<<<<< HEAD
-              <Route path='/cp/:id/edit' element={<EditCarePackagePage />} />
-
-              {/* Member Care Package Management */}
-              <Route path='/mcp/:id/consume' element={<CreateConsumptionPage />} />
-=======
               <Route path='/cp/:memberId/edit' element={<EditCarePackagePage />} />
 
               {/* Member Care Package Management */}
               <Route path='/mcp/:id/consume' element={<CreateMcpConsumptionPage />} />
->>>>>>> 7f8a3b51
               <Route path='/mcp' element={<ManageMemberCarePackagesPage />} />
               <Route path='/mcp/:id' element={<ViewMemberCarePackageDetailsPage />} />
               {/* <Route path='/mcp/c' element={<CreateMemberCarePackageFormPage />} /> */}
@@ -141,36 +97,24 @@
 
               {/* Employees Routes */}
               <Route path='/positions' element={<ManagePositions />} />
-<<<<<<< HEAD
-
-              {/* Service Management */}
-              <Route path='/create-service' element={<CreateServicePage />} />
-              <Route path='/update-service/:service_id' element={<UpdateServicePage />} />
-              <Route path='/reorder-service' element={<ReorderServicePage />} />
-=======
               <Route path='/positions/create' element={<CreatePositionPage />} />
               <Route path='/positions/update/:id' element={<EditPositionPage />} />
               <Route path='/employees' element={<ManageEmployeesPage />} />
               <Route path='/employees/create' element={<CreateEmployeePage />} />
->>>>>>> 7f8a3b51
 
               {/* Voucher Template */}
               <Route path='/voucher-template/create' element={<CreateVoucherTemplatesPage />} />
               <Route path='/voucher-template' element={<ManageVoucherTemplatesPage />} />
-<<<<<<< HEAD
-              <Route path='/voucher-template/edit/:id' element={<EditVouhcerTemplatePage />} />
+              <Route path='/voucher-template/edit/:id' element={<EditVoucherTemplatePage />} />
+              <Route path='/voucher-template/:id' element={<ViewVoucherTemplatePage />} />
+
+              {/* Sales Transactions */}
               <Route path='/cart-test' element={<MockSalesTransactionPage />} />
               <Route path='/sale-transaction/list' element={<SaleTransactionList />} />
               <Route path='/sale-transaction/:id' element={<SaleTransactionDetail />} />
               <Route path='/sale-transaction/summary' element={<SaleTransactionSummary />} />
-              {/* Protected Routes */}
 
-              <Route path='/mcp/:packageId/consume' element={<CreateConsumptionPage />} />
-=======
-              <Route path='/voucher-template/edit/:id' element={<EditVoucherTemplatePage />} />
-              <Route path='/voucher-template/:id' element={<ViewVoucherTemplatePage />} />
-              <Route path='/cart-test' element={<MockSalesTransactionPage />} />
->>>>>>> 7f8a3b51
+              <Route path='/mcp/:packageId/consume' element={<CreateMcpConsumptionPage />} />
 
               {/* member vouchers */}
               <Route path='/mv' element={<ManageVouchersPage />} />
@@ -179,11 +123,6 @@
               {/* membership-type */}
               <Route path='/membership-type' element={<ManageMembershipTypePage />} />
 
-<<<<<<< HEAD
-              {/* statistics */}
-              <Route path='/dbcr' element={<DatabaseReportPage />} />
-
-=======
               {/* data-export */}
               <Route path='/data-export' element={<DataExportPage />} />
 
@@ -198,7 +137,6 @@
               <Route path='/view-sales-history/:service_id' element={<ViewSalesHistoryPage />} />
               <Route path='/manage-service-category' element={<ManageServiceCategoryPage />} />
 
->>>>>>> 7f8a3b51
               {/* Payment Methods Management */}
               <Route path='/payment-method' element={<ManagePaymentMethodsPage />} />
               <Route path='/payment-method/create' element={<CreatePaymentMethodPage />} />
