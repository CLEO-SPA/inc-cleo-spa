import { BrowserRouter as Router, Routes, Route } from 'react-router-dom';
import { AuthProvider } from '@/context/AuthContext';
import { DateRangeProvider } from '@/context/DateRangeContext';
import ProtectedRoute from '@/components/ProtectedRoute';

// Components
import ReloadTimerPopup from './components/ReloadTimerPopup';

// Pages
import HomePage from '@/pages/HomePage';
import LoginPage from '@/pages/LoginPage';
import ResetPasswordPage from '@/pages/ResetPasswordPage';
import NotFoundPage from '@/pages/404Page';
import ManageCarePackagesPage from '@/pages/CarePackages/ManageCarePackagesPage';
import ViewCarePackageDetailsPage from '@/pages/CarePackages/ViewCarePackageDetailsPage';
import DatabaseReportPage from '@/pages/DatabaseReportPage';
import CreateConsumptionPage from '@/pages/CarePackages/CreateConsumptionPage';

function App() {
  return (
    <AuthProvider>
      <ReloadTimerPopup />
      <DateRangeProvider>
        <Router>
          <Routes>
            <Route path='/' element={<ProtectedRoute />}>
              <Route index element={<HomePage />} />

              {/* care packages */}
<<<<<<< HEAD
              <Route path='/cp' element={<ManageCarePackagesPage />} />
              <Route path='/cp/:id' element={<ViewCarePackageDetailsPage />} />
=======
              <Route path='/mcp' element={<ManageCarePackagesPage />} />
              <Route path='/mcp/:packageId/consume' element={<CreateConsumptionPage />} />
>>>>>>> f3550880

              {/* statistics */}
              <Route path='/dbcr' element={<DatabaseReportPage />} />
            </Route>
            <Route path='/login' element={<LoginPage />} />

            {/* Invitation & Reset Password */}
            <Route path='/invites' element={<ResetPasswordPage />} />
            <Route path='/reset-password' element={<ResetPasswordPage />} />

            {/* 404 Page */}
            <Route path='*' element={<NotFoundPage />} />
          </Routes>
        </Router>
      </DateRangeProvider>
    </AuthProvider>
  );
}

export default App;<|MERGE_RESOLUTION|>--- conflicted
+++ resolved
@@ -27,13 +27,11 @@
               <Route index element={<HomePage />} />
 
               {/* care packages */}
-<<<<<<< HEAD
               <Route path='/cp' element={<ManageCarePackagesPage />} />
               <Route path='/cp/:id' element={<ViewCarePackageDetailsPage />} />
-=======
-              <Route path='/mcp' element={<ManageCarePackagesPage />} />
+
+              {/* member care package */}
               <Route path='/mcp/:packageId/consume' element={<CreateConsumptionPage />} />
->>>>>>> f3550880
 
               {/* statistics */}
               <Route path='/dbcr' element={<DatabaseReportPage />} />
