import { BrowserRouter as Router, Routes, Route } from 'react-router-dom';
import { AuthProvider } from '@/context/AuthContext';
import { DateRangeProvider } from '@/context/DateRangeContext';
import ProtectedRoute from '@/components/ProtectedRoute';

// Components
import ReloadTimerPopup from './components/ReloadTimerPopup';

// Pages
import HomePage from '@/pages/HomePage';
import LoginPage from '@/pages/LoginPage';
import ResetPasswordPage from '@/pages/ResetPasswordPage';
import NotFoundPage from '@/pages/404Page';
import ManageMembershipTypePage from '@/pages/MembershipType/ManageMembershipTypePage';
import ManageCarePackagesPage from './pages/CarePackages/ManageCarePackagesPage';
// Member Management
import ManageMembersPage from './pages/member/ManageMembersPage';
import CreateMemberPage from './pages/member/CreateMemberPage';
import EditMemberPage from './pages/member/EditMemberPage';
// Voucher Template
import CreateVoucherTemplatesPage from './pages/voucher-template/CreateVoucherTemplatePage';
import ManageVoucherTemplatesPage from './pages/voucher-template/ManageVoucherTemplatesPage';
import EditVouhcerTemplatePage from './pages/voucher-template/EditVoucherTemplatePage';
// Service Management
import ManageServicePage from '@/pages/ManageServicePage';
import MockSalesTransactionPage from './pages/sale-transaction/mockSaleTransactionPage';
import ManageVouchersPage from './pages/MemberVoucher/ManageVoucherPage';
import DatabaseReportPage from '@/pages/DatabaseReportPage';
import CreateConsumptionPage from '@/pages/CarePackages/CreateConsumptionPage';
import CreateMemberVoucherConsumptionPage from '@/pages/MemberVoucher/CreateConsumptionPage';
// Data Export
import DataExportPage from './pages/miscellaneous/DateExportPage';

import ViewTranslations from '@/pages/translation/viewTranslation';
import TranslationPage from '@/pages/translation/TranslationPage';
import { TranslationProvider } from '@/context/TranslationContext'; // Import TranslationProvider

function App() {
  return (
    <AuthProvider>
      <ReloadTimerPopup />
      <DateRangeProvider>
        <Router>
          <Routes>
<<<<<<< HEAD
            {/* <Route path='/' element={<ProtectedRoute />}> */}
            <Route index element={<HomePage />} />
            {/* </Route> */}
=======
            <Route path='/' element={<ProtectedRoute />}>
              <Route index element={<HomePage />} />

              {/* care packages */}
              <Route path='/mcp' element={<ManageCarePackagesPage />} />
              {/* Member Management */}
              <Route path='/member' element={<ManageMembersPage />} />
              <Route path='/member/create' element={<CreateMemberPage />} />
              <Route path='/member/edit/:id' element={<EditMemberPage />} />
              <Route path='/member/:id' element={<EditMemberPage />} />
              {/* Voucher Template */}
              <Route path='/voucher-template/create' element={<CreateVoucherTemplatesPage />} />
              <Route path='/voucher-template' element={<ManageVoucherTemplatesPage />} />
              <Route path='/voucher-template/edit/:id' element={<EditVouhcerTemplatePage />} />
              <Route path='/cart-test' element={<MockSalesTransactionPage />} />

              <Route path='/mcp/:packageId/consume' element={<CreateConsumptionPage />} />

              {/* member vouchers */}
              <Route path='/mv' element={<ManageVouchersPage />} />
              <Route path='/mv/:memberId/consume' element={<CreateMemberVoucherConsumptionPage />} />

              {/* membership-type */}
              <Route path='/membership-type' element={<ManageMembershipTypePage />} />

              {/* data-export */}
              <Route path='/data-export' element={<DataExportPage />} />


              {/* statistics */}
              <Route path='/dbcr' element={<DatabaseReportPage />} />

              {/* Service Management */}
              <Route path='/manage-service' element={<ManageServicePage />} />
            </Route>
>>>>>>> 87f93751
            <Route path='/login' element={<LoginPage />} />

            {/* Invitation & Reset Password */}
            <Route path='/invites' element={<ResetPasswordPage />} />
            <Route path='/reset-password' element={<ResetPasswordPage />} />


            <Route path='/translations' element={<TranslationProvider><ViewTranslations /></TranslationProvider>} />
            <Route path='/create-translation' element={<TranslationPage />} />
            {/* 404 Page */}
            <Route path='*' element={<NotFoundPage />} />
          </Routes>
        </Router>
      </DateRangeProvider>
    </AuthProvider>
  );
}

export default App;<|MERGE_RESOLUTION|>--- conflicted
+++ resolved
@@ -30,7 +30,7 @@
 import CreateMemberVoucherConsumptionPage from '@/pages/MemberVoucher/CreateConsumptionPage';
 // Data Export
 import DataExportPage from './pages/miscellaneous/DateExportPage';
-
+// Translations
 import ViewTranslations from '@/pages/translation/viewTranslation';
 import TranslationPage from '@/pages/translation/TranslationPage';
 import { TranslationProvider } from '@/context/TranslationContext'; // Import TranslationProvider
@@ -42,11 +42,6 @@
       <DateRangeProvider>
         <Router>
           <Routes>
-<<<<<<< HEAD
-            {/* <Route path='/' element={<ProtectedRoute />}> */}
-            <Route index element={<HomePage />} />
-            {/* </Route> */}
-=======
             <Route path='/' element={<ProtectedRoute />}>
               <Route index element={<HomePage />} />
 
@@ -74,15 +69,89 @@
 
               {/* data-export */}
               <Route path='/data-export' element={<DataExportPage />} />
+import { BrowserRouter as Router, Routes, Route } from 'react-router-dom';
+import { AuthProvider } from '@/context/AuthContext';
+import { DateRangeProvider } from '@/context/DateRangeContext';
+import ProtectedRoute from '@/components/ProtectedRoute';
+
+// Components
+import ReloadTimerPopup from './components/ReloadTimerPopup';
+
+// Pages
+import HomePage from '@/pages/HomePage';
+import LoginPage from '@/pages/LoginPage';
+import ResetPasswordPage from '@/pages/ResetPasswordPage';
+import NotFoundPage from '@/pages/404Page';
+import ManageMembershipTypePage from '@/pages/MembershipType/ManageMembershipTypePage';
+import ManageCarePackagesPage from './pages/CarePackages/ManageCarePackagesPage';
+// Member Management
+import ManageMembersPage from './pages/member/ManageMembersPage';
+import CreateMemberPage from './pages/member/CreateMemberPage';
+import EditMemberPage from './pages/member/EditMemberPage';
+// Voucher Template
+import CreateVoucherTemplatesPage from './pages/voucher-template/CreateVoucherTemplatePage';
+import ManageVoucherTemplatesPage from './pages/voucher-template/ManageVoucherTemplatesPage';
+import EditVouhcerTemplatePage from './pages/voucher-template/EditVoucherTemplatePage';
+// Service Management
+import ManageServicePage from '@/pages/ManageServicePage';
+import MockSalesTransactionPage from './pages/sale-transaction/mockSaleTransactionPage';
+import ManageVouchersPage from './pages/MemberVoucher/ManageVoucherPage';
+import DatabaseReportPage from '@/pages/DatabaseReportPage';
+import CreateConsumptionPage from '@/pages/CarePackages/CreateConsumptionPage';
+import CreateMemberVoucherConsumptionPage from '@/pages/MemberVoucher/CreateConsumptionPage';
+// Data Export
+import DataExportPage from './pages/miscellaneous/DateExportPage';
+// Translations
+import ViewTranslations from '@/pages/translation/viewTranslation';
+import TranslationPage from '@/pages/translation/TranslationPage';
+import { TranslationProvider } from '@/context/TranslationContext'; // Import TranslationProvider
+
+function App() {
+  return (
+    <AuthProvider>
+      <ReloadTimerPopup />
+      <DateRangeProvider>
+        <Router>
+          <Routes>
+            <Route path='/' element={<ProtectedRoute />}>
+              <Route index element={<HomePage />} />
+
+              {/* care packages */}
+              <Route path='/mcp' element={<ManageCarePackagesPage />} />
+              {/* Member Management */}
+              <Route path='/member' element={<ManageMembersPage />} />
+              <Route path='/member/create' element={<CreateMemberPage />} />
+              <Route path='/member/edit/:id' element={<EditMemberPage />} />
+              <Route path='/member/:id' element={<EditMemberPage />} />
+              {/* Voucher Template */}
+              <Route path='/voucher-template/create' element={<CreateVoucherTemplatesPage />} />
+              <Route path='/voucher-template' element={<ManageVoucherTemplatesPage />} />
+              <Route path='/voucher-template/edit/:id' element={<EditVouhcerTemplatePage />} />
+              <Route path='/cart-test' element={<MockSalesTransactionPage />} />
+
+              <Route path='/mcp/:packageId/consume' element={<CreateConsumptionPage />} />
+
+              {/* member vouchers */}
+              <Route path='/mv' element={<ManageVouchersPage />} />
+              <Route path='/mv/:memberId/consume' element={<CreateMemberVoucherConsumptionPage />} />
+
+              {/* membership-type */}
+              <Route path='/membership-type' element={<ManageMembershipTypePage />} />
+
+              {/* data-export */}
+              <Route path='/data-export' element={<DataExportPage />} />
 
 
               {/* statistics */}
               <Route path='/dbcr' element={<DatabaseReportPage />} />
+
+              {/* Translations */}
+              <Route path='/translations' element={<TranslationProvider><ViewTranslations /></TranslationProvider>} />
+              <Route path='/create-translation' element={<TranslationPage />} />
 
               {/* Service Management */}
               <Route path='/manage-service' element={<ManageServicePage />} />
             </Route>
->>>>>>> 87f93751
             <Route path='/login' element={<LoginPage />} />
 
             {/* Invitation & Reset Password */}
@@ -90,8 +159,7 @@
             <Route path='/reset-password' element={<ResetPasswordPage />} />
 
 
-            <Route path='/translations' element={<TranslationProvider><ViewTranslations /></TranslationProvider>} />
-            <Route path='/create-translation' element={<TranslationPage />} />
+
             {/* 404 Page */}
             <Route path='*' element={<NotFoundPage />} />
           </Routes>
@@ -101,4 +169,33 @@
   );
 }
 
+export default App;
+
+              {/* statistics */}
+              <Route path='/dbcr' element={<DatabaseReportPage />} />
+                
+                {/* Translations */}
+  <Route path='/translations' element={<TranslationProvider><ViewTranslations /></TranslationProvider>} />
+            <Route path='/create-translation' element={<TranslationPage />} />
+
+              {/* Service Management */}
+              <Route path='/manage-service' element={<ManageServicePage />} />
+            </Route>
+            <Route path='/login' element={<LoginPage />} />
+
+            {/* Invitation & Reset Password */}
+            <Route path='/invites' element={<ResetPasswordPage />} />
+            <Route path='/reset-password' element={<ResetPasswordPage />} />
+              
+              
+
+            {/* 404 Page */}
+            <Route path='*' element={<NotFoundPage />} />
+          </Routes>
+        </Router>
+      </DateRangeProvider>
+    </AuthProvider>
+  );
+}
+
 export default App;