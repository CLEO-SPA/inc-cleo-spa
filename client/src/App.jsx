--- conflicted
+++ resolved
@@ -13,16 +13,10 @@
 import NotFoundPage from '@/pages/404Page';
 import DatabaseReportPage from '@/pages/DatabaseReportPage';
 // Member Management
-<<<<<<< HEAD
-import ManageMembersPage from './pages/member/ManageMembersPage';
-import CreateMemberPage from './pages/member/CreateMemberPage';
-import EditMemberPage from './pages/member/EditMemberPage';
-=======
 import ManageMembersPage from '@/pages/member/ManageMembersPage';
 import CreateMemberPage from '@/pages/member/CreateMemberPage';
 import EditMemberPage from '@/pages/member/EditMemberPage';
 import ManageMembershipTypePage from '@/pages/MembershipType/ManageMembershipTypePage';
->>>>>>> 7a9993c4
 // Voucher Template
 import CreateVoucherTemplatesPage from '@/pages/voucher-template/CreateVoucherTemplatePage';
 import ManageVoucherTemplatesPage from '@/pages/voucher-template/ManageVoucherTemplatesPage';
@@ -40,33 +34,16 @@
 
 import MockSalesTransactionPage from '@/pages/sale-transaction/mockSaleTransactionPage';
 
-<<<<<<< HEAD
-import ManageVouchersPage from './pages/MemberVoucher/ManageVoucherPage';
-import DatabaseReportPage from '@/pages/DatabaseReportPage';
-import CreateMemberVoucherConsumptionPage from '@/pages/MemberVoucher/CreateConsumptionPage';
-
-// Care Package Management
-import ManageCarePackagesPage from './pages/CarePackages/ManageCarePackagesPage';
-import ViewCarePackageDetailsPage from '@/pages/CarePackages/ViewCarePackageDetailsPage';
-import CreateCarePackageFormPage from '@/pages/CarePackages/CreateCarePackageFormPage';
-import EditCarePackagePage from './pages/CarePackages/EditCarePackagePage';
-
-=======
 // Care Package Management
 import ManageCarePackagesPage from '@/pages/CarePackages/ManageCarePackagesPage';
 import ViewCarePackageDetailsPage from '@/pages/CarePackages/ViewCarePackageDetailsPage';
 import CreateCarePackageFormPage from '@/pages/CarePackages/CreateCarePackageFormPage';
 import EditCarePackagePage from '@/pages/CarePackages/EditCarePackagePage';
->>>>>>> 7a9993c4
 // Member Care Package Management
 import ManageMemberCarePackagesPage from './pages/MemberCarePackages/ManageMemberCarePackagesPage';
 import ViewMemberCarePackageDetailsPage from '@/pages/MemberCarePackages/ViewMemberCarePackageDetailsPage';
 import CreateConsumptionPage from '@/pages/CarePackages/CreateConsumptionPage';
-<<<<<<< HEAD
-
-=======
 // import CreateMemberCarePackageFormPage from '@/pages/CarePackages/CreateMemberCarePackageFormPage';
->>>>>>> 7a9993c4
 // Data Export
 import DataExportPage from './pages/miscellaneous/DateExportPage';
 import ManagePaymentMethodsPage from './pages/payment-method/ManagePaymentMethodsPage';
@@ -110,15 +87,6 @@
               {/* Employees Routes */}
               <Route path='/positions' element={<ManagePositions />} />
 
-<<<<<<< HEAD
-              {/* Service Management */}
-              <Route path='/manage-service' element={<ManageServicePage />} />
-              <Route path='/create-service' element={<CreateServicePage />} />
-              <Route path='/update-service/:service_id' element={<UpdateServicePage />} />
-              <Route path='/reorder-service' element={<ReorderServicePage />} />
-
-=======
->>>>>>> 7a9993c4
               {/* Voucher Template */}
               <Route path='/voucher-template/create' element={<CreateVoucherTemplatesPage />} />
               <Route path='/voucher-template' element={<ManageVoucherTemplatesPage />} />
