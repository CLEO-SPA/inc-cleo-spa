import { BrowserRouter as Router, Routes, Route } from 'react-router-dom';
import { AuthProvider } from '@/context/AuthContext';
import { DateRangeProvider } from '@/context/DateRangeContext';
import { TranslationProvider } from '@/context/TranslationContext'; // from feature/chineseTranslation
import ProtectedRoute from '@/components/ProtectedRoute';

// Components
import ReloadTimerPopup from '@/components/ReloadTimerPopup';

// Pages
import HomePage from '@/pages/HomePage';
import LoginPage from '@/pages/LoginPage';
import ResetPasswordPage from '@/pages/ResetPasswordPage';
import NotFoundPage from '@/pages/404Page';
import DatabaseReportPage from '@/pages/DatabaseReportPage';
// Member Management
import ManageMembersPage from '@/pages/member/ManageMembersPage';
import CreateMemberPage from '@/pages/member/CreateMemberPage';
import EditMemberPage from '@/pages/member/EditMemberPage';
import ManageMembershipTypePage from '@/pages/MembershipType/ManageMembershipTypePage';

// Voucher Template
import CreateVoucherTemplatesPage from '@/pages/voucher-template/CreateVoucherTemplatePage';
import ManageVoucherTemplatesPage from '@/pages/voucher-template/ManageVoucherTemplatesPage';
import EditVoucherTemplatePage from '@/pages/voucher-template/EditVoucherTemplatePage';
import ViewVoucherTemplatePage from '@/pages/voucher-template/ViewVoucherTemplatePage';
import ManageVouchersPage from '@/pages/MemberVoucher/ManageVoucherPage';
import CreateMemberVoucherConsumptionPage from '@/pages/MemberVoucher/CreateConsumptionPage';
// Service Management
import ManageServicePage from '@/pages/service/ManageServicePage';
import CreateServicePage from '@/pages/service/CreateServicePage';
import UpdateServicePage from '@/pages/service/UpdateServicePage';
import ReorderServicePage from '@/pages/service/ReorderServicePage';
import ViewSalesHistoryPage from '@/pages/service/ViewSalesHistoryPage';
import ManageServiceCategoryPage from '@/pages/service/ManageServiceCategoryPage';

import MockSalesTransactionPage from '@/pages/sale-transaction/mockSaleTransactionPage';

// Care Package Management
import ManageCarePackagesPage from '@/pages/CarePackages/ManageCarePackagesPage';
import ViewCarePackageDetailsPage from '@/pages/CarePackages/ViewCarePackageDetailsPage';
import CreateCarePackageFormPage from '@/pages/CarePackages/CreateCarePackageFormPage';
import EditCarePackagePage from '@/pages/CarePackages/EditCarePackagePage';
// Member Care Package Management
import ManageMemberCarePackagesPage from '@/pages/MemberCarePackages/ManageMemberCarePackagesPage';
import ViewMemberCarePackageDetailsPage from '@/pages/MemberCarePackages/ViewMemberCarePackageDetailsPage';
import CreateConsumptionPage from '@/pages/CarePackages/CreateConsumptionPage';
// Data Export
import DataExportPage from '@/pages/miscellaneous/DateExportPage';
// Translations
import ViewTranslations from '@/pages/translation/viewTranslation';
import TranslationPage from '@/pages/translation/TranslationPage';

import ManagePaymentMethodsPage from '@/pages/payment-method/ManagePaymentMethodsPage';
import CreatePaymentMethodPage from '@/pages/payment-method/CreatePaymentMethodPage';
import EditPaymentMethodPage from '@/pages/payment-method/EditPaymentMethodPage';
import TestPMComponent from '@/pages/sale-transaction/AddPMMComponentTest';

// Employee Management
import ManagePositions from '@/pages/em/ManagePositionsPage';
import CreatePositionPage from '@/pages/em/CreatePositionPage';
import EditPositionPage from '@/pages/em/UpdatePositionPage';
import ManageEmployeesPage from '@/pages/em/ManageEmployeesPage';
import CreateEmployeePage from '@/pages/em/CreateEmployeePage';
import EditEmployeePage from '@/pages/em/UpdateEmployeePage';
import RevenueReportPage from '@/pages/revenue/RevenueReportPage';
import DeferredRevenuePage from '@/pages/revenue/DeferredRevenuePage';
// Employees
import EmployeeTimetablePage from '@/pages/EmployeeTimetable/EmployeeTimetable';

// Employee Timetable Pages
import CreateEmployeeTimetablePage from '@/pages/EmployeeTimetable/CreateEmployeeTimetablePage';
import UpdateEmployeeTimetablePage from '@/pages/EmployeeTimetable/UpdateEmployeeTimetablePage';

// Appointments Management
import ManageAppointmentsPage from '@/pages/ab/ManageAppointmentsPage';
import CreateAppointmentPage from '@/pages/ab/CreateAppointmentPage';
import EditAppointmentPage from '@/pages/ab/EditAppointmentPage.jsx';
import ViewAppointmentDetailsPage from '@/pages/ab/ViewAppointmentDetailsPage.jsx';

// Product Management
import ManageProductPage from '@/pages/product/ManageProductPage';
import ManageProductCategoryPage from '@/pages/product/ManageProductCategoryPage';
import ReorderProductPage from '@/pages/product/ReorderProductPage';
import CreateProductPage from '@/pages/product/CreateProductPage';
import UpdateProductPage from '@/pages/product/UpdateProductPage';
import ViewProductSalesHistoryPage from '@/pages/product/ViewProductSalesHistoryPage';

// Refund
<<<<<<< HEAD
import RefundPage from '@/pages/Refund/Refund';
=======
import RefundPage from '@/pages/Refund/refund';
>>>>>>> e54ef994
import MCPDetail from '@/pages/Refund/MCPDetail';
import MemberPackagesList from '@/components/refund/MemberPackagesList';
import RefundServicesPage from '@/pages/Refund/RefundServicesPage';
import RefundServiceForm from '@/pages/Refund/RefundServiceForm';
import RefundVouchersPage from '@/pages/Refund/RefundVouchersPage';
import RefundVoucherForm from '@/pages/Refund/RefundVoucherForm';
import CreditNotesPage from '@/pages/Refund/CreditNotesPage';
import CreditNoteDetailsPage from '@/pages/Refund/CreditNoteDetailsPage';

function App() {
  return (
    <AuthProvider>
      <ReloadTimerPopup />
      <DateRangeProvider>
<<<<<<< HEAD
        <Router>
          <Routes>
            <Route path='/' element={<ProtectedRoute />}>
              {/* Home page */}
              <Route index element={<HomePage />} />

              {/* appointments */}
              <Route path='/appointments' element={<ManageAppointmentsPage />} />

              <Route path='/appointments/create' element={<CreateAppointmentPage />} />
              <Route path='/employees' element={<CreateAppointmentPage />} />
              <Route path='/appointments/edit/:id' element={<EditAppointmentPage />} />
              <Route path='/appointments/:id' element={<ViewAppointmentDetailsPage />} />

              {/* Refund */}
              <Route path='/refunds' element={<RefundPage />} />
              <Route path='/refunds/member/:memberId' element={<MemberPackagesList />} />
              <Route path='/refunds/mcp/:packageId' element={<MCPDetail />} />
              <Route path="/refunds/services/member/:id" element={<RefundServicesPage />} />
              <Route path="/refunds/services/receipt/:no" element={<RefundServicesPage />} />
              <Route path="/refunds/service/:saleTransactionItemId" element={<RefundServiceForm />} />
              <Route path="/refunds/vouchers/member/:id" element={<RefundVouchersPage />} />
              <Route path="/refunds/voucher/:voucherId" element={<RefundVoucherForm />} />
              <Route path="/credit-notes" element={<CreditNotesPage />} />
              <Route path="/credit-notes/:id" element={<CreditNoteDetailsPage />} />

              {/* Member Management */}
              <Route path='/member' element={<ManageMembersPage />} />
              <Route path='/member/create' element={<CreateMemberPage />} />
              <Route path='/member/edit/:id' element={<EditMemberPage />} />

              {/* Care Packages Management */}
              <Route path='/cp' element={<ManageCarePackagesPage />} />
              <Route path='/cp/:id' element={<ViewCarePackageDetailsPage />} />
              <Route path='/cp/c' element={<CreateCarePackageFormPage />} />
              <Route path='/cp/:id/edit' element={<EditCarePackagePage />} />

              {/* Member Care Package Management */}
              <Route path='/mcp/:id/consume' element={<CreateConsumptionPage />} />
              <Route path='/mcp' element={<ManageMemberCarePackagesPage />} />
              <Route path='/mcp/:id' element={<ViewMemberCarePackageDetailsPage />} />
              {/* <Route path='/mcp/c' element={<CreateMemberCarePackageFormPage />} /> */}

              {/* Statistics Management */}
              <Route path='/dbcr' element={<DatabaseReportPage />} />

              {/* Employees Routes */}
              <Route path='/positions' element={<ManagePositions />} />

              {/* Service Management */}
              <Route path='/create-service' element={<CreateServicePage />} />
              <Route path='/update-service/:service_id' element={<UpdateServicePage />} />
              <Route path='/reorder-service' element={<ReorderServicePage />} />

              {/* Voucher Template */}
              <Route path='/voucher-template/create' element={<CreateVoucherTemplatesPage />} />
              <Route path='/voucher-template' element={<ManageVoucherTemplatesPage />} />
              <Route path='/voucher-template/edit/:id' element={<EditVoucherTemplatePage />} />
              <Route path='/voucher-template/:id' element={<ViewVoucherTemplatePage />} />
              <Route path='/cart-test' element={<MockSalesTransactionPage />} />

              {/* member vouchers */}
              <Route path='/mv' element={<ManageVouchersPage />} />
              <Route path='/mv/:memberId/consume' element={<CreateMemberVoucherConsumptionPage />} />

              {/* membership-type */}
              <Route path='/membership-type' element={<ManageMembershipTypePage />} />

              {/* data-export */}
              <Route path='/data-export' element={<DataExportPage />} />

              {/* statistics */}
              <Route path='/dbcr' element={<DatabaseReportPage />} />

              {/* Service Management */}
              <Route path='/manage-service' element={<ManageServicePage />} />
              <Route path='/create-service' element={<CreateServicePage />} />
              <Route path='/update-service/:service_id' element={<UpdateServicePage />} />
              <Route path='/reorder-service' element={<ReorderServicePage />} />
              <Route path='/view-sales-history/:service_id' element={<ViewSalesHistoryPage />} />
              <Route path='/manage-service-category' element={<ManageServiceCategoryPage />} />

              {/* Payment Methods Management */}
              <Route path='/payment-method' element={<ManagePaymentMethodsPage />} />
              <Route path='/payment-method/create' element={<CreatePaymentMethodPage />} />
              <Route path='/payment-method/edit/:id' element={<EditPaymentMethodPage />} />
              <Route path='/payment-method/test' element={<TestPMComponent />} />

              {/* employee timetable */}
              <Route path='/et/create-employee-timetable' element={<CreateEmployeeTimetablePage />} />
              <Route path='/et/update-employee-timetable/:timetableId' element={<UpdateEmployeeTimetablePage />} />
              <Route path='/et' element={<EmployeeTimetablePage />} />

              {/* Product Management */}
              <Route path='/manage-product' element={<ManageProductPage />} />
              <Route path='/create-product' element={<CreateProductPage />} />
              <Route path='/update-product/:product_id' element={<UpdateProductPage />} />
              <Route path='/reorder-product' element={<ReorderProductPage />} />
              <Route path='/manage-product-category' element={<ManageProductCategoryPage />} />
              <Route path='/view-product-sales-history/:product_id' element={<ViewProductSalesHistoryPage />} />

              {/* Revenue Report Page */}
              <Route path='/rr' element={<RevenueReportPage />} />
              {/* Deferred Revenue Page */}
              <Route path='/dr' element={<DeferredRevenuePage />} />

              <Route path='/create-service' element={<CreateServicePage />} />
              <Route path='/update-service/:service_id' element={<UpdateServicePage />} />
              <Route path='/reorder-service' element={<ReorderServicePage />} />
              <Route path='/view-sales-history/:service_id' element={<ViewSalesHistoryPage />} />
              <Route path='/manage-service-category' element={<ManageServiceCategoryPage />} />

            </Route>
            <Route path='/login' element={<LoginPage />} />

            {/* Invitation & Reset Password */}
            <Route path='/invites' element={<ResetPasswordPage />} />
            <Route path='/reset-password' element={<ResetPasswordPage />} />

            {/* 404 Page */}
            <Route path='*' element={<NotFoundPage />} />

          </Routes>
        </Router>
=======
        <TranslationProvider>
          <Router>
            <Routes>
              <Route path='/' element={<ProtectedRoute />}>
                {/* Home page */}
                <Route index element={<HomePage />} />

                {/* Care Packages Management */}
                <Route path='/mcp' element={<ManageCarePackagesPage />} />
                <Route path='/cp' element={<ManageCarePackagesPage />} /> {/* from master */}
                <Route path='/cp/:id' element={<ViewCarePackageDetailsPage />} />
                <Route path='/cp/c' element={<CreateCarePackageFormPage />} />
                <Route path='/cp/:id/edit' element={<EditCarePackagePage />} />

                {/* Member Care Package Management */}
                <Route path='/mcp/:id/consume' element={<CreateConsumptionPage />} />
                <Route path='/mcp/:packageId/consume' element={<CreateConsumptionPage />} /> {/* from feature */}
                <Route path='/mcp' element={<ManageMemberCarePackagesPage />} />
                <Route path='/mcp/:id' element={<ViewMemberCarePackageDetailsPage />} />

                {/* Member Management */}
                <Route path='/member' element={<ManageMembersPage />} />
                <Route path='/member/create' element={<CreateMemberPage />} />
                <Route path='/member/edit/:id' element={<EditMemberPage />} />
                <Route path='/member/:id' element={<EditMemberPage />} /> {/* from feature */}

                {/* Voucher Template */}
                <Route path='/voucher-template/create' element={<CreateVoucherTemplatesPage />} />
                <Route path='/voucher-template' element={<ManageVoucherTemplatesPage />} />
                <Route path='/voucher-template/edit/:id' element={<EditVoucherTemplatePage />} />
                <Route path='/voucher-template/:id' element={<ViewVoucherTemplatePage />} />

                {/* member vouchers */}
                <Route path='/mv' element={<ManageVouchersPage />} />
                <Route path='/mv/:memberId/consume' element={<CreateMemberVoucherConsumptionPage />} />

                {/* membership-type */}
                <Route path='/membership-type' element={<ManageMembershipTypePage />} />

                {/* data-export */}
                <Route path='/data-export' element={<DataExportPage />} />

                {/* statistics */}
                <Route path='/dbcr' element={<DatabaseReportPage />} />

                {/* appointments */}
                <Route path='/appointments' element={<ManageAppointmentsPage />} />
                <Route path='/appointments/create' element={<CreateAppointmentPage />} />
                <Route path='/appointments/edit/:id' element={<EditAppointmentPage />} />
                <Route path='/appointments/:id' element={<ViewAppointmentDetailsPage />} />

                {/* Refund */}
                <Route path='/refunds' element={<RefundPage />} />
                <Route path='/refunds/member/:memberId' element={<MemberPackagesList />} />
                <Route path='/refunds/mcp/:packageId' element={<MCPDetail />} />

                {/* Service Management */}
                <Route path='/manage-service' element={<ManageServicePage />} />
                <Route path='/create-service' element={<CreateServicePage />} />
                <Route path='/update-service/:service_id' element={<UpdateServicePage />} />
                <Route path='/reorder-service' element={<ReorderServicePage />} />
                <Route path='/view-sales-history/:service_id' element={<ViewSalesHistoryPage />} />
                <Route path='/manage-service-category' element={<ManageServiceCategoryPage />} />

                {/* Payment Methods Management */}
                <Route path='/payment-method' element={<ManagePaymentMethodsPage />} />
                <Route path='/payment-method/create' element={<CreatePaymentMethodPage />} />
                <Route path='/payment-method/edit/:id' element={<EditPaymentMethodPage />} />
                <Route path='/payment-method/test' element={<TestPMComponent />} />

                {/* Employee Management */}
                <Route path='/positions' element={<ManagePositions />} />
                <Route path='/positions/create' element={<CreatePositionPage />} />
                <Route path='/positions/update/:id' element={<EditPositionPage />} />
                <Route path='/employees' element={<ManageEmployeesPage />} />
                <Route path='/employees/create' element={<CreateEmployeePage />} />
                <Route path='/employees/edit/:id' element={<EditEmployeePage />} />

                {/* Employee Timetable */}
                <Route path='/et' element={<EmployeeTimetablePage />} />
                <Route path='/et/create-employee-timetable' element={<CreateEmployeeTimetablePage />} />
                <Route path='/et/update-employee-timetable/:timetableId' element={<UpdateEmployeeTimetablePage />} />

                {/* Product Management */}
                <Route path='/manage-product' element={<ManageProductPage />} />
                <Route path='/create-product' element={<CreateProductPage />} />
                <Route path='/update-product/:product_id' element={<UpdateProductPage />} />
                <Route path='/reorder-product' element={<ReorderProductPage />} />
                <Route path='/manage-product-category' element={<ManageProductCategoryPage />} />
                <Route path='/view-product-sales-history/:product_id' element={<ViewProductSalesHistoryPage />} />

                {/* Revenue Report */}
                <Route path='/rr' element={<RevenueReportPage />} />
                <Route path='/dr' element={<DeferredRevenuePage />} />

                {/* Translations */}
                <Route path='/translations' element={<ViewTranslations />} />
                <Route path='/create-translation' element={<TranslationPage />} />

                {/* Cart Test */}
                <Route path='/cart-test' element={<MockSalesTransactionPage />} />

              </Route>

              {/* Public routes */}
              <Route path='/login' element={<LoginPage />} />
              <Route path='/invites' element={<ResetPasswordPage />} />
              <Route path='/reset-password' element={<ResetPasswordPage />} />

              {/* 404 Page */}
              <Route path='*' element={<NotFoundPage />} />
            </Routes>
          </Router>
        </TranslationProvider>
>>>>>>> e54ef994
      </DateRangeProvider>
    </AuthProvider>
  );
}

export default App;<|MERGE_RESOLUTION|>--- conflicted
+++ resolved
@@ -87,11 +87,7 @@
 import ViewProductSalesHistoryPage from '@/pages/product/ViewProductSalesHistoryPage';
 
 // Refund
-<<<<<<< HEAD
 import RefundPage from '@/pages/Refund/Refund';
-=======
-import RefundPage from '@/pages/Refund/refund';
->>>>>>> e54ef994
 import MCPDetail from '@/pages/Refund/MCPDetail';
 import MemberPackagesList from '@/components/refund/MemberPackagesList';
 import RefundServicesPage from '@/pages/Refund/RefundServicesPage';
@@ -106,132 +102,6 @@
     <AuthProvider>
       <ReloadTimerPopup />
       <DateRangeProvider>
-<<<<<<< HEAD
-        <Router>
-          <Routes>
-            <Route path='/' element={<ProtectedRoute />}>
-              {/* Home page */}
-              <Route index element={<HomePage />} />
-
-              {/* appointments */}
-              <Route path='/appointments' element={<ManageAppointmentsPage />} />
-
-              <Route path='/appointments/create' element={<CreateAppointmentPage />} />
-              <Route path='/employees' element={<CreateAppointmentPage />} />
-              <Route path='/appointments/edit/:id' element={<EditAppointmentPage />} />
-              <Route path='/appointments/:id' element={<ViewAppointmentDetailsPage />} />
-
-              {/* Refund */}
-              <Route path='/refunds' element={<RefundPage />} />
-              <Route path='/refunds/member/:memberId' element={<MemberPackagesList />} />
-              <Route path='/refunds/mcp/:packageId' element={<MCPDetail />} />
-              <Route path="/refunds/services/member/:id" element={<RefundServicesPage />} />
-              <Route path="/refunds/services/receipt/:no" element={<RefundServicesPage />} />
-              <Route path="/refunds/service/:saleTransactionItemId" element={<RefundServiceForm />} />
-              <Route path="/refunds/vouchers/member/:id" element={<RefundVouchersPage />} />
-              <Route path="/refunds/voucher/:voucherId" element={<RefundVoucherForm />} />
-              <Route path="/credit-notes" element={<CreditNotesPage />} />
-              <Route path="/credit-notes/:id" element={<CreditNoteDetailsPage />} />
-
-              {/* Member Management */}
-              <Route path='/member' element={<ManageMembersPage />} />
-              <Route path='/member/create' element={<CreateMemberPage />} />
-              <Route path='/member/edit/:id' element={<EditMemberPage />} />
-
-              {/* Care Packages Management */}
-              <Route path='/cp' element={<ManageCarePackagesPage />} />
-              <Route path='/cp/:id' element={<ViewCarePackageDetailsPage />} />
-              <Route path='/cp/c' element={<CreateCarePackageFormPage />} />
-              <Route path='/cp/:id/edit' element={<EditCarePackagePage />} />
-
-              {/* Member Care Package Management */}
-              <Route path='/mcp/:id/consume' element={<CreateConsumptionPage />} />
-              <Route path='/mcp' element={<ManageMemberCarePackagesPage />} />
-              <Route path='/mcp/:id' element={<ViewMemberCarePackageDetailsPage />} />
-              {/* <Route path='/mcp/c' element={<CreateMemberCarePackageFormPage />} /> */}
-
-              {/* Statistics Management */}
-              <Route path='/dbcr' element={<DatabaseReportPage />} />
-
-              {/* Employees Routes */}
-              <Route path='/positions' element={<ManagePositions />} />
-
-              {/* Service Management */}
-              <Route path='/create-service' element={<CreateServicePage />} />
-              <Route path='/update-service/:service_id' element={<UpdateServicePage />} />
-              <Route path='/reorder-service' element={<ReorderServicePage />} />
-
-              {/* Voucher Template */}
-              <Route path='/voucher-template/create' element={<CreateVoucherTemplatesPage />} />
-              <Route path='/voucher-template' element={<ManageVoucherTemplatesPage />} />
-              <Route path='/voucher-template/edit/:id' element={<EditVoucherTemplatePage />} />
-              <Route path='/voucher-template/:id' element={<ViewVoucherTemplatePage />} />
-              <Route path='/cart-test' element={<MockSalesTransactionPage />} />
-
-              {/* member vouchers */}
-              <Route path='/mv' element={<ManageVouchersPage />} />
-              <Route path='/mv/:memberId/consume' element={<CreateMemberVoucherConsumptionPage />} />
-
-              {/* membership-type */}
-              <Route path='/membership-type' element={<ManageMembershipTypePage />} />
-
-              {/* data-export */}
-              <Route path='/data-export' element={<DataExportPage />} />
-
-              {/* statistics */}
-              <Route path='/dbcr' element={<DatabaseReportPage />} />
-
-              {/* Service Management */}
-              <Route path='/manage-service' element={<ManageServicePage />} />
-              <Route path='/create-service' element={<CreateServicePage />} />
-              <Route path='/update-service/:service_id' element={<UpdateServicePage />} />
-              <Route path='/reorder-service' element={<ReorderServicePage />} />
-              <Route path='/view-sales-history/:service_id' element={<ViewSalesHistoryPage />} />
-              <Route path='/manage-service-category' element={<ManageServiceCategoryPage />} />
-
-              {/* Payment Methods Management */}
-              <Route path='/payment-method' element={<ManagePaymentMethodsPage />} />
-              <Route path='/payment-method/create' element={<CreatePaymentMethodPage />} />
-              <Route path='/payment-method/edit/:id' element={<EditPaymentMethodPage />} />
-              <Route path='/payment-method/test' element={<TestPMComponent />} />
-
-              {/* employee timetable */}
-              <Route path='/et/create-employee-timetable' element={<CreateEmployeeTimetablePage />} />
-              <Route path='/et/update-employee-timetable/:timetableId' element={<UpdateEmployeeTimetablePage />} />
-              <Route path='/et' element={<EmployeeTimetablePage />} />
-
-              {/* Product Management */}
-              <Route path='/manage-product' element={<ManageProductPage />} />
-              <Route path='/create-product' element={<CreateProductPage />} />
-              <Route path='/update-product/:product_id' element={<UpdateProductPage />} />
-              <Route path='/reorder-product' element={<ReorderProductPage />} />
-              <Route path='/manage-product-category' element={<ManageProductCategoryPage />} />
-              <Route path='/view-product-sales-history/:product_id' element={<ViewProductSalesHistoryPage />} />
-
-              {/* Revenue Report Page */}
-              <Route path='/rr' element={<RevenueReportPage />} />
-              {/* Deferred Revenue Page */}
-              <Route path='/dr' element={<DeferredRevenuePage />} />
-
-              <Route path='/create-service' element={<CreateServicePage />} />
-              <Route path='/update-service/:service_id' element={<UpdateServicePage />} />
-              <Route path='/reorder-service' element={<ReorderServicePage />} />
-              <Route path='/view-sales-history/:service_id' element={<ViewSalesHistoryPage />} />
-              <Route path='/manage-service-category' element={<ManageServiceCategoryPage />} />
-
-            </Route>
-            <Route path='/login' element={<LoginPage />} />
-
-            {/* Invitation & Reset Password */}
-            <Route path='/invites' element={<ResetPasswordPage />} />
-            <Route path='/reset-password' element={<ResetPasswordPage />} />
-
-            {/* 404 Page */}
-            <Route path='*' element={<NotFoundPage />} />
-
-          </Routes>
-        </Router>
-=======
         <TranslationProvider>
           <Router>
             <Routes>
@@ -346,7 +216,6 @@
             </Routes>
           </Router>
         </TranslationProvider>
->>>>>>> e54ef994
       </DateRangeProvider>
     </AuthProvider>
   );
