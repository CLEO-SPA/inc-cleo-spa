--- conflicted
+++ resolved
@@ -30,7 +30,6 @@
 import EditVoucherTemplatePage from './pages/voucher-template/EditVoucherTemplatePage';
 import ViewVoucherTemplatePage from './pages/voucher-template/ViewVoucherTemplatePage';
 // Service Management
-<<<<<<< HEAD
 import ManageServicePage from '@/pages/service/ManageServicePage';
 import CreateServicePage from '@/pages/service/CreateServicePage';
 import UpdateServicePage from '@/pages/service/UpdateServicePage';
@@ -38,8 +37,6 @@
 import ViewSalesHistoryPage from '@/pages/service/ViewSalesHistoryPage';
 import ManageServiceCategoryPage from '@/pages/service/ManageServiceCategoryPage';
 
-=======
->>>>>>> 5f81dee3
 import MockSalesTransactionPage from './pages/sale-transaction/mockSaleTransactionPage';
 
 import ManageVouchersPage from './pages/MemberVoucher/ManageVoucherPage';
@@ -110,21 +107,18 @@
 
               {/* Service Management */}
               <Route path='/manage-service' element={<ManageServicePage />} />
-<<<<<<< HEAD
               <Route path='/create-service' element={<CreateServicePage />} />
               <Route path='/update-service/:service_id' element={<UpdateServicePage />} />
               <Route path='/reorder-service' element={<ReorderServicePage />} />
               <Route path='/view-sales-history/:service_id' element={<ViewSalesHistoryPage />} />
               <Route path='/manage-service-category' element={<ManageServiceCategoryPage />} />
-=======
-              <Route path='/member/create' element={<CreateMembersPage />} />
+                
               {/* Payment Methods Management */}
               <Route path='/payment-method' element={<ManagePaymentMethodsPage/>} /> 
               <Route path='/payment-method/create' element={<CreatePaymentMethodPage />} />   
               <Route path="/payment-method/edit/:id" element={<EditPaymentMethodPage />} />
               <Route path="/payment-method/test" element={<TestPMComponent />} />
 
->>>>>>> 5f81dee3
             </Route>
             <Route path='/login' element={<LoginPage />} />
 
