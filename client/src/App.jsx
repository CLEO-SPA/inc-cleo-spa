import { BrowserRouter as Router, Routes, Route } from 'react-router-dom';
import { AuthProvider } from '@/context/AuthContext';
import { DateRangeProvider } from '@/context/DateRangeContext';
import ProtectedRoute from '@/components/ProtectedRoute';

// Components
import ReloadTimerPopup from './components/ReloadTimerPopup';

// Pages
import HomePage from '@/pages/HomePage';
import LoginPage from '@/pages/LoginPage';
import ResetPasswordPage from '@/pages/ResetPasswordPage';
import NotFoundPage from '@/pages/404Page';

<<<<<<< HEAD
import ManageMembershipTypePage from '@/pages/membership-type/ManageMembershipTypePage';
import ManageMembersPage from './pages/member/ManageMembersPage';
import CreateMemberPage from './pages/member/CreateMemberPage';
import EditMemberPage from './pages/member/EditMemberPage';
import ManageCarePackagesPage from '@/pages/CarePackages/ManageCarePackagesPage';
import ViewCarePackageDetailsPage from '@/pages/CarePackages/ViewCarePackageDetailsPage';
import CreateCarePackageFormPage from '@/pages/CarePackages/CreateCarePackageFormPage';
import EditCarePackagePage from './pages/CarePackages/EditCarePackagePage';
import DatabaseReportPage from '@/pages/DatabaseReportPage';
import CreateConsumptionPage from '@/pages/CarePackages/CreateConsumptionPage';
import ManageServicePage from '@/pages/ManageServicePage';
=======
// Services
import ManageServicePage from '@/pages/ManageServicePage'
>>>>>>> 0a442060
import CreateServicePage from '@/pages/CreateServicePage';
import UpdateServicePage from '@/pages/UpdateServicePage';
import ReorderServicePage from '@/pages/ReorderServicePage';
// import CreateMemberCarePackageFormPage from '@/pages/CarePackages/CreateMemberCarePackageFormPage';

// Employees
import ManagePositions from '@/pages/em/ManagePositions';
function App() {
  return (
    <AuthProvider>
      <ReloadTimerPopup />
      <DateRangeProvider>
        <Router>
          <Routes>
            <Route path='/' element={<ProtectedRoute />}>
<<<<<<< HEAD
              <Route index element={<HomePage />} />

              <Route path='/mcp' element={<ManageCarePackagesPage />} />
              {/* Member Management */}
              <Route path='/member' element={<ManageMembersPage />} />
              <Route path='/member/create' element={<CreateMemberPage />} />
              <Route path='/member/edit/:id' element={<EditMemberPage />} />

              {/* care packages */}
              <Route path='/cp' element={<ManageCarePackagesPage />} />
              <Route path='/cp/:id' element={<ViewCarePackageDetailsPage />} />
              <Route path='/cp/c' element={<CreateCarePackageFormPage />} />
              <Route path='/cp/:id/edit' element={<EditCarePackagePage />} />

              {/* member care package */}
              <Route path='/mcp/:id/consume' element={<CreateConsumptionPage />} />
              {/* <Route path='/mcp/c' element={<CreateMemberCarePackageFormPage />} /> */}

              {/* statistics */}
              <Route path='/dbcr' element={<DatabaseReportPage />} />

=======
              <Route index element={<HomePage />} />              

              {/* Employees Routes */}
              <Route path='/positions' element={<ManagePositions />} />
              
>>>>>>> 0a442060
              {/* Service Management */}
              <Route path='/manage-service' element={<ManageServicePage />} />
              <Route path='/create-service' element={<CreateServicePage />} />
              <Route path='/update-service/:service_id' element={<UpdateServicePage />} />
              <Route path='/reorder-service' element={<ReorderServicePage />} />

            </Route>
            <Route path='/login' element={<LoginPage />} />


            {/* Invitation & Reset Password */}
            <Route path='/invites' element={<ResetPasswordPage />} />
            <Route path='/reset-password' element={<ResetPasswordPage />} />
<<<<<<< HEAD
            
            <Route path='/membership-type' element={<ManageMembershipTypePage/>} />
=======



>>>>>>> 0a442060
            {/* 404 Page */}
            <Route path='*' element={<NotFoundPage />} />
          </Routes>
        </Router>
      </DateRangeProvider>
    </AuthProvider>
  );
}

export default App;<|MERGE_RESOLUTION|>--- conflicted
+++ resolved
@@ -12,7 +12,6 @@
 import ResetPasswordPage from '@/pages/ResetPasswordPage';
 import NotFoundPage from '@/pages/404Page';
 
-<<<<<<< HEAD
 import ManageMembershipTypePage from '@/pages/membership-type/ManageMembershipTypePage';
 import ManageMembersPage from './pages/member/ManageMembersPage';
 import CreateMemberPage from './pages/member/CreateMemberPage';
@@ -24,10 +23,6 @@
 import DatabaseReportPage from '@/pages/DatabaseReportPage';
 import CreateConsumptionPage from '@/pages/CarePackages/CreateConsumptionPage';
 import ManageServicePage from '@/pages/ManageServicePage';
-=======
-// Services
-import ManageServicePage from '@/pages/ManageServicePage'
->>>>>>> 0a442060
 import CreateServicePage from '@/pages/CreateServicePage';
 import UpdateServicePage from '@/pages/UpdateServicePage';
 import ReorderServicePage from '@/pages/ReorderServicePage';
@@ -35,6 +30,7 @@
 
 // Employees
 import ManagePositions from '@/pages/em/ManagePositions';
+
 function App() {
   return (
     <AuthProvider>
@@ -43,10 +39,8 @@
         <Router>
           <Routes>
             <Route path='/' element={<ProtectedRoute />}>
-<<<<<<< HEAD
               <Route index element={<HomePage />} />
 
-              <Route path='/mcp' element={<ManageCarePackagesPage />} />
               {/* Member Management */}
               <Route path='/member' element={<ManageMembersPage />} />
               <Route path='/member/create' element={<CreateMemberPage />} />
@@ -65,13 +59,9 @@
               {/* statistics */}
               <Route path='/dbcr' element={<DatabaseReportPage />} />
 
-=======
-              <Route index element={<HomePage />} />              
-
               {/* Employees Routes */}
               <Route path='/positions' element={<ManagePositions />} />
-              
->>>>>>> 0a442060
+
               {/* Service Management */}
               <Route path='/manage-service' element={<ManageServicePage />} />
               <Route path='/create-service' element={<CreateServicePage />} />
@@ -85,14 +75,10 @@
             {/* Invitation & Reset Password */}
             <Route path='/invites' element={<ResetPasswordPage />} />
             <Route path='/reset-password' element={<ResetPasswordPage />} />
-<<<<<<< HEAD
+
+
             
             <Route path='/membership-type' element={<ManageMembershipTypePage/>} />
-=======
-
-
-
->>>>>>> 0a442060
             {/* 404 Page */}
             <Route path='*' element={<NotFoundPage />} />
           </Routes>
