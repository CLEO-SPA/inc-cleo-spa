import { BrowserRouter as Router, Routes, Route } from 'react-router-dom';
import { AuthProvider } from '@/context/AuthContext';
import { DateRangeProvider } from '@/context/DateRangeContext';
import ProtectedRoute from '@/components/ProtectedRoute';

// Components
import ReloadTimerPopup from './components/ReloadTimerPopup';

// Pages
import HomePage from '@/pages/HomePage';
import LoginPage from '@/pages/LoginPage';
import ResetPasswordPage from '@/pages/ResetPasswordPage';
import NotFoundPage from '@/pages/404Page';
import ManageMembershipTypePage from '@/pages/MembershipType/ManageMembershipTypePage';
// Member Management
import ManageMembersPage from './pages/member/ManageMembersPage';
<<<<<<< HEAD
import CreateMemberPage from './pages/member/CreateMemberPage';
import EditMemberPage from './pages/member/EditMemberPage';
// Voucher Template
import CreateVoucherTemplatesPage from './pages/voucher-template/CreateVoucherTemplatePage';
import ManageVoucherTemplatesPage from './pages/voucher-template/ManageVoucherTemplatesPage';
import EditVouhcerTemplatePage from './pages/voucher-template/EditVoucherTemplatePage';

import MockSalesTransactionPage from './pages/sale-transaction/mockSaleTransactionPage';
import SaleTransactionList from './pages/sale-transaction/SaleTransactionList';

import SaleTransactionDetail from './pages/sale-transaction/SaleTransactionDetail';



import ManageVouchersPage from './pages/MemberVoucher/ManageVoucherPage';
import DatabaseReportPage from '@/pages/DatabaseReportPage';;
import CreateMemberVoucherConsumptionPage from '@/pages/MemberVoucher/CreateConsumptionPage';
import CreateServicePage from '@/pages/CreateServicePage';
import UpdateServicePage from '@/pages/UpdateServicePage';
import ReorderServicePage from '@/pages/ReorderServicePage';
// Care Package Management
import ManageCarePackagesPage from './pages/CarePackages/ManageCarePackagesPage';
import ViewCarePackageDetailsPage from '@/pages/CarePackages/ViewCarePackageDetailsPage';
import CreateCarePackageFormPage from '@/pages/CarePackages/CreateCarePackageFormPage';
import EditCarePackagePage from './pages/CarePackages/EditCarePackagePage';
// Member Care Package Management
import ManageMemberCarePackagesPage from './pages/MemberCarePackages/ManageMemberCarePackagesPage';
import ViewMemberCarePackageDetailsPage from '@/pages/MemberCarePackages/ViewMemberCarePackageDetailsPage';
import CreateConsumptionPage from '@/pages/CarePackages/CreateConsumptionPage';
// import CreateMemberCarePackageFormPage from '@/pages/CarePackages/CreateMemberCarePackageFormPage';

// Employees
import ManagePositions from '@/pages/em/ManagePositions';
=======
import CreateMembersPage from './pages/member/CreateMemberPage';
import ManagePaymentMethodsPage from './pages/payment-method/ManagePaymentMethodsPage';
import CreatePaymentMethodPage from './pages/payment-method/CreatePaymentMethodPage';
import EditPaymentMethodPage from './pages/payment-method/EditPaymentMethodPage';
import TestPMComponent from './pages/sale-transaction/AddPMMComponentTest';

>>>>>>> 6af035de

function App() {
  return (
    <AuthProvider>
      <ReloadTimerPopup />
      <DateRangeProvider>
        <Router>
          <Routes>
            <Route path='/' element={<ProtectedRoute />}>
              <Route index element={<HomePage />} />
<<<<<<< HEAD

              {/* Member Management */}
              <Route path='/member' element={<ManageMembersPage />} />
              <Route path='/member/create' element={<CreateMemberPage />} />
              <Route path='/member/edit/:id' element={<EditMemberPage />} />

              {/* Care Packages Management */}
              <Route path='/cp' element={<ManageCarePackagesPage />} />
              <Route path='/cp/:id' element={<ViewCarePackageDetailsPage />} />
              <Route path='/cp/c' element={<CreateCarePackageFormPage />} />
              <Route path='/cp/:id/edit' element={<EditCarePackagePage />} />

              {/* Member Care Package Management */}
              <Route path='/mcp/:id/consume' element={<CreateConsumptionPage />} />
              <Route path='/mcp' element={<ManageMemberCarePackagesPage />} />
              <Route path='/mcp/:id' element={<ViewMemberCarePackageDetailsPage />} />
              {/* <Route path='/mcp/c' element={<CreateMemberCarePackageFormPage />} /> */}

              {/* Statistics Management */}
              <Route path='/dbcr' element={<DatabaseReportPage />} />

              {/* Employees Routes */}
              <Route path='/positions' element={<ManagePositions />} />

              {/* Service Management */}
              <Route path='/create-service' element={<CreateServicePage />} />
              <Route path='/update-service/:service_id' element={<UpdateServicePage />} />
              <Route path='/reorder-service' element={<ReorderServicePage />} />

              {/* Voucher Template */}
              <Route path='/voucher-template/create' element={<CreateVoucherTemplatesPage />} />
              <Route path='/voucher-template' element={<ManageVoucherTemplatesPage />} />
              <Route path='/voucher-template/edit/:id' element={<EditVouhcerTemplatePage />} />
              <Route path='/cart-test' element={<MockSalesTransactionPage />} />
              <Route path='/sale-transaction/list' element={<SaleTransactionList />} />
              <Route path='/sale-transaction/:id' element={<SaleTransactionDetail />} />
              
              {/* Protected Routes */}

              <Route path='/mcp/:packageId/consume' element={<CreateConsumptionPage />} />

              {/* member vouchers */}
              <Route path='/mv' element={<ManageVouchersPage />} />
              <Route path='/mv/:memberId/consume' element={<CreateMemberVoucherConsumptionPage />} />

              {/* membership-type */}
              <Route path='/membership-type' element={<ManageMembershipTypePage />} />

              {/* statistics */}
              <Route path='/dbcr' element={<DatabaseReportPage />} />

=======
              <Route path='/mcp' element={<ManageCarePackagesPage />} />
              {/* Member Management */}
              <Route path='/member' element={<ManageMembersPage />} />
              <Route path='/member/create' element={<CreateMembersPage />} />
              {/* Payment Methods Management */}
              <Route path='/payment-method' element={<ManagePaymentMethodsPage/>} /> 
              <Route path='/payment-method/create' element={<CreatePaymentMethodPage />} />   
              <Route path="/payment-method/edit/:id" element={<EditPaymentMethodPage />} />
              <Route path="/payment-method/test" element={<TestPMComponent />} />
>>>>>>> 6af035de
            </Route>
            <Route path='/login' element={<LoginPage />} />

            {/* Invitation & Reset Password */}
            <Route path='/invites' element={<ResetPasswordPage />} />
            <Route path='/reset-password' element={<ResetPasswordPage />} />

            {/* 404 Page */}
            <Route path='*' element={<NotFoundPage />} />
          </Routes>
        </Router>
      </DateRangeProvider>
    </AuthProvider>
  );
}

export default App;<|MERGE_RESOLUTION|>--- conflicted
+++ resolved
@@ -14,7 +14,6 @@
 import ManageMembershipTypePage from '@/pages/MembershipType/ManageMembershipTypePage';
 // Member Management
 import ManageMembersPage from './pages/member/ManageMembersPage';
-<<<<<<< HEAD
 import CreateMemberPage from './pages/member/CreateMemberPage';
 import EditMemberPage from './pages/member/EditMemberPage';
 // Voucher Template
@@ -48,14 +47,11 @@
 
 // Employees
 import ManagePositions from '@/pages/em/ManagePositions';
-=======
-import CreateMembersPage from './pages/member/CreateMemberPage';
 import ManagePaymentMethodsPage from './pages/payment-method/ManagePaymentMethodsPage';
 import CreatePaymentMethodPage from './pages/payment-method/CreatePaymentMethodPage';
 import EditPaymentMethodPage from './pages/payment-method/EditPaymentMethodPage';
 import TestPMComponent from './pages/sale-transaction/AddPMMComponentTest';
 
->>>>>>> 6af035de
 
 function App() {
   return (
@@ -66,8 +62,8 @@
           <Routes>
             <Route path='/' element={<ProtectedRoute />}>
               <Route index element={<HomePage />} />
-<<<<<<< HEAD
 
+              {/* Member Management */}
               {/* Member Management */}
               <Route path='/member' element={<ManageMembersPage />} />
               <Route path='/member/create' element={<CreateMemberPage />} />
@@ -118,17 +114,11 @@
               {/* statistics */}
               <Route path='/dbcr' element={<DatabaseReportPage />} />
 
-=======
-              <Route path='/mcp' element={<ManageCarePackagesPage />} />
-              {/* Member Management */}
-              <Route path='/member' element={<ManageMembersPage />} />
-              <Route path='/member/create' element={<CreateMembersPage />} />
               {/* Payment Methods Management */}
               <Route path='/payment-method' element={<ManagePaymentMethodsPage/>} /> 
               <Route path='/payment-method/create' element={<CreatePaymentMethodPage />} />   
               <Route path="/payment-method/edit/:id" element={<EditPaymentMethodPage />} />
               <Route path="/payment-method/test" element={<TestPMComponent />} />
->>>>>>> 6af035de
             </Route>
             <Route path='/login' element={<LoginPage />} />
 
