--- conflicted
+++ resolved
@@ -22,14 +22,9 @@
 import ManageVoucherTemplatesPage from './pages/voucher-template/ManageVoucherTemplatesPage';
 import EditVouhcerTemplatePage from './pages/voucher-template/EditVoucherTemplatePage';
 // Service Management
-<<<<<<< HEAD
-import ManageServicePage from '@/pages/ManageServicePage'
-import MockSalesTransactionPage from './pages/sale-transaction/mockSaleTransactionPage'; import ManageVouchersPage from './pages/MemberVoucher/ManageVoucherPage';
-=======
 import ManageServicePage from '@/pages/ManageServicePage';
 import MockSalesTransactionPage from './pages/sale-transaction/mockSaleTransactionPage';
 import ManageVouchersPage from './pages/MemberVoucher/ManageVoucherPage';
->>>>>>> ac21af0d
 import DatabaseReportPage from '@/pages/DatabaseReportPage';
 import CreateConsumptionPage from '@/pages/CarePackages/CreateConsumptionPage';
 import CreateMemberVoucherConsumptionPage from '@/pages/MemberVoucher/CreateConsumptionPage';
@@ -60,28 +55,19 @@
               <Route path='/mcp/:packageId/consume' element={<CreateConsumptionPage />} />
 
               {/* member vouchers */}
-<<<<<<< HEAD
-              <Route path="/mv" element={<ManageVouchersPage />} />
-              <Route path="/mv/:memberId/consume" element={<CreateMemberVoucherConsumptionPage />} />
-=======
               <Route path='/mv' element={<ManageVouchersPage />} />
               <Route path='/mv/:memberId/consume' element={<CreateMemberVoucherConsumptionPage />} />
->>>>>>> ac21af0d
 
               {/* membership-type */}
               <Route path='/membership-type' element={<ManageMembershipTypePage />} />
 
               {/* statistics */}
               <Route path='/dbcr' element={<DatabaseReportPage />} />
-<<<<<<< HEAD
-=======
 
               {/* Service Management */}
               <Route path='/manage-service' element={<ManageServicePage />} />
->>>>>>> ac21af0d
             </Route>
             <Route path='/login' element={<LoginPage />} />
-
 
             {/* Invitation & Reset Password */}
             <Route path='/invites' element={<ResetPasswordPage />} />
@@ -89,9 +75,7 @@
 
             {/* 404 Page */}
             <Route path='*' element={<NotFoundPage />} />
-
-            {/* Service Management */}
-            <Route path='/manage-service' element={<ManageServicePage />} />          </Routes>
+          </Routes>
         </Router>
       </DateRangeProvider>
     </AuthProvider>
