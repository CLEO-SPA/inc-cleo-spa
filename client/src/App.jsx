--- conflicted
+++ resolved
@@ -72,7 +72,6 @@
               {/* Home page */}
               <Route index element={<HomePage />} />
 
-<<<<<<< HEAD
               {/* appointments */}
               <Route path='/appointments' element={<ManageAppointmentsPage />} />
               
@@ -83,7 +82,6 @@
               
               {/* Protected Routes */}
 
-=======
               {/* Member Management */}
               <Route path='/member' element={<ManageMembersPage />} />
               <Route path='/member/create' element={<CreateMemberPage />} />
@@ -140,7 +138,6 @@
               <Route path='/payment-method/create' element={<CreatePaymentMethodPage />} />
               <Route path='/payment-method/edit/:id' element={<EditPaymentMethodPage />} />
               <Route path='/payment-method/test' element={<TestPMComponent />} />
->>>>>>> 9e4e2957
             </Route>
             <Route path='/login' element={<LoginPage />} />
 
