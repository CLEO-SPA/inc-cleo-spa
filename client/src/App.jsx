--- conflicted
+++ resolved
@@ -52,15 +52,11 @@
 import TestPMComponent from './pages/sale-transaction/AddPMMComponentTest';
 
 // Employees
-import ManagePositions from '@/pages/em/ManagePositions';
-
-// Employees
 import ManagePositions from '@/pages/em/ManagePositionsPage';
 import CreatePositionPage from '@/pages/em/CreatePositionPage';
 import EditPositionPage from '@/pages/em/UpdatePositionPage';
 import ManageEmployeesPage from '@/pages/em/ManageEmployeesPage';
 import CreateEmployeePage from '@/pages/em/CreateEmployeePage';
-
 
 function App() {
   return (
@@ -71,17 +67,6 @@
           <Routes>
             <Route path='/' element={<ProtectedRoute />}>
               <Route index element={<HomePage />} />
-<<<<<<< HEAD
-              {/* Employees Routes */}
-              <Route path='/positions' element={<ManagePositions />} />
-              <Route path='/positions/create' element={<CreatePositionPage />} />
-              <Route path='/positions/update/:id' element={<EditPositionPage />} />
-              <Route path='/employees' element={<ManageEmployeesPage />} />
-              <Route path='/employees/create' element={<CreateEmployeePage />} />
-
-              {/* Protected Routes */}
-
-=======
 
               {/* Member Management */}
               <Route path='/member' element={<ManageMembersPage />} />
@@ -105,6 +90,10 @@
 
               {/* Employees Routes */}
               <Route path='/positions' element={<ManagePositions />} />
+              <Route path='/positions/create' element={<CreatePositionPage />} />
+              <Route path='/positions/update/:id' element={<EditPositionPage />} />
+              <Route path='/employees' element={<ManageEmployeesPage />} />
+              <Route path='/employees/create' element={<CreateEmployeePage />} />
 
               {/* Voucher Template */}
               <Route path='/voucher-template/create' element={<CreateVoucherTemplatesPage />} />
@@ -139,15 +128,12 @@
               <Route path='/payment-method/create' element={<CreatePaymentMethodPage />} />
               <Route path='/payment-method/edit/:id' element={<EditPaymentMethodPage />} />
               <Route path='/payment-method/test' element={<TestPMComponent />} />
->>>>>>> 9e4e2957
             </Route>
             <Route path='/login' element={<LoginPage />} />
 
             {/* Invitation & Reset Password */}
             <Route path='/invites' element={<ResetPasswordPage />} />
             <Route path='/reset-password' element={<ResetPasswordPage />} />
-
-
 
             {/* 404 Page */}
             <Route path='*' element={<NotFoundPage />} />
