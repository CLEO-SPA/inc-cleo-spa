<<<<<<< HEAD
// import React from 'react'; feature/member

// const Textarea = React.forwardRef(({ className = '', ...props }, ref) => {
//   return (
//     <textarea
//       ref={ref}
//       className={`flex min-h-[80px] w-full rounded-md border border-gray-300 bg-white px-3 py-2 text-sm shadow-sm 
//         placeholder:text-gray-400 focus:outline-none focus:ring-2 focus:ring-blue-500 focus:border-blue-500 
//         disabled:cursor-not-allowed disabled:opacity-50 ${className}`}
//       {...props}
//     />
//   );
// });

// Textarea.displayName = 'Textarea';

// export { Textarea };

import * as React from "react"

=======
import * as React from "react"

>>>>>>> 537c2451
import { cn } from "@/lib/utils"

function Textarea({
  className,
  ...props
}) {
  return (
<<<<<<< HEAD
    <textarea
=======
    (<textarea
>>>>>>> 537c2451
      data-slot="textarea"
      className={cn(
        "border-input placeholder:text-muted-foreground focus-visible:border-ring focus-visible:ring-ring/50 aria-invalid:ring-destructive/20 dark:aria-invalid:ring-destructive/40 aria-invalid:border-destructive dark:bg-input/30 flex field-sizing-content min-h-16 w-full rounded-md border bg-transparent px-3 py-2 text-base shadow-xs transition-[color,box-shadow] outline-none focus-visible:ring-[3px] disabled:cursor-not-allowed disabled:opacity-50 md:text-sm",
        className
      )}
<<<<<<< HEAD
      {...props} />
=======
      {...props} />)
>>>>>>> 537c2451
  );
}

export { Textarea }<|MERGE_RESOLUTION|>--- conflicted
+++ resolved
@@ -1,28 +1,5 @@
-<<<<<<< HEAD
-// import React from 'react'; feature/member
-
-// const Textarea = React.forwardRef(({ className = '', ...props }, ref) => {
-//   return (
-//     <textarea
-//       ref={ref}
-//       className={`flex min-h-[80px] w-full rounded-md border border-gray-300 bg-white px-3 py-2 text-sm shadow-sm 
-//         placeholder:text-gray-400 focus:outline-none focus:ring-2 focus:ring-blue-500 focus:border-blue-500 
-//         disabled:cursor-not-allowed disabled:opacity-50 ${className}`}
-//       {...props}
-//     />
-//   );
-// });
-
-// Textarea.displayName = 'Textarea';
-
-// export { Textarea };
-
 import * as React from "react"
 
-=======
-import * as React from "react"
-
->>>>>>> 537c2451
 import { cn } from "@/lib/utils"
 
 function Textarea({
@@ -30,21 +7,13 @@
   ...props
 }) {
   return (
-<<<<<<< HEAD
-    <textarea
-=======
     (<textarea
->>>>>>> 537c2451
       data-slot="textarea"
       className={cn(
         "border-input placeholder:text-muted-foreground focus-visible:border-ring focus-visible:ring-ring/50 aria-invalid:ring-destructive/20 dark:aria-invalid:ring-destructive/40 aria-invalid:border-destructive dark:bg-input/30 flex field-sizing-content min-h-16 w-full rounded-md border bg-transparent px-3 py-2 text-base shadow-xs transition-[color,box-shadow] outline-none focus-visible:ring-[3px] disabled:cursor-not-allowed disabled:opacity-50 md:text-sm",
         className
       )}
-<<<<<<< HEAD
-      {...props} />
-=======
       {...props} />)
->>>>>>> 537c2451
   );
 }
 
