--- conflicted
+++ resolved
@@ -231,27 +231,6 @@
             />
           </SelectTrigger>
 
-<<<<<<< HEAD
-                <div className="max-h-48 overflow-y-auto">
-                  {filteredServices.length > 0 ? (
-                    filteredServices.map((svc) => (
-                      <SelectItem key={svc.id} value={svc.id.toString()}>
-                        <div className="flex items-center justify-between w-full">
-                          <span>{svc.service_name} (${svc.service_price})</span>
-                          {isServiceDetailsLoading(svc.id) && (
-                            <span className="text-xs text-gray-500 ml-2">Loading...</span>
-                          )}
-                        </div>
-                      </SelectItem>
-                    ))
-                  ) : searchTerm ? (
-                    <div className="p-2 text-sm text-gray-500">
-                      No services found matching "{searchTerm}"
-                    </div>
-                  ) : (
-                    <div className="p-2 text-sm text-gray-500">
-                      No services available
-=======
           <SelectContent>
             <div className="p-2 border-b">
               <Input
@@ -271,7 +250,6 @@
                       {isServiceDetailsLoading(svc.id) && (
                         <span className="text-xs text-gray-500 ml-2">Loading...</span>
                       )}
->>>>>>> 3fcd3931
                     </div>
                   </SelectItem>
                 ))
