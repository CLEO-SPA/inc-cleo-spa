--- conflicted
+++ resolved
@@ -10,27 +10,18 @@
 import { Label } from "@/components/ui/label";
 import { Input } from "@/components/ui/input";
 import useEmployeeStore from "@/stores/useEmployeeStore";
-<<<<<<< HEAD
-
-import { cn } from "@/lib/utils"; // feature/member
-=======
 import { cn } from "@/lib/utils"; 
->>>>>>> dda79708
 
 export function EmployeeSelect({
   name = "employee_id",
   label = "Assigned Employee *",
   disabled: customDisabled = false,
-<<<<<<< HEAD
-  className = "",  // feature/member
-=======
   className = "",
   // Optional props for standalone usage
   control: controlProp,
   onChange: onChangeProp,
   value: valueProp,
   errors: errorsProp,
->>>>>>> dda79708
 }) {
   // Try to get form context, but handle gracefully if not available
   const formContext = useFormContext();
@@ -151,58 +142,11 @@
 
   // Render standalone version if onChange prop is provided
   return (
-//     <div className={cn("space-y-2", className)}> feature/member
-    <div className="space-y-2">
+    <div className={cn("space-y-2", className)}>
       <Label htmlFor={name} className="text-sm font-medium text-gray-700">
         {label}
       </Label>
 
-<<<<<<< HEAD
-      <Controller
-        name={name}
-        control={control}
-        rules={{ required: `${label} is required` }}
-        render={({ field }) => (
-          <div className="relative">
-            <Select
-              disabled={loading || error || customDisabled}
-              value={field.value?.toString() || ""}
-              onValueChange={(val) => {
-                field.onChange(Number(val));
-                setIsOpen(false);
-                setSearchTerm("");
-              }}
-              open={isOpen}
-              onOpenChange={setIsOpen}
-            >
-
-//               <SelectTrigger
-//                 className={cn(
-//                   "w-full", 
-//                   errors[name] ? "border-red-500" : ""
-//                 )}
-//               >
-              <SelectTrigger className={errors[name] ? "border-red-500" : ""}>
-                <SelectValue
-                  placeholder={
-                    loading
-                      ? "Loading employees..."
-                      : error
-                      ? "Error loading employees"
-                      : "Select employee"
-                  }
-                />
-              </SelectTrigger>
-              <SelectContent>
-                <div className="p-2 border-b">
-                  <Input
-                    placeholder="Search employees..."
-                    value={searchTerm}
-                    onChange={(e) => setSearchTerm(e.target.value)}
-                    className="h-8"
-                  />
-                </div>
-=======
       <div className="relative">
         <Select
           disabled={loading || error || customDisabled}
@@ -231,7 +175,6 @@
               }
             />
           </SelectTrigger>
->>>>>>> dda79708
 
           <SelectContent>
             <div className="p-2 border-b">
