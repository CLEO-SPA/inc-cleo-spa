--- conflicted
+++ resolved
@@ -23,13 +23,8 @@
   const control = controlProp || formContext?.control;
   const errors = errorsProp || formContext?.formState?.errors || {};
 
-<<<<<<< HEAD
-  const employees = useEmployeeStore((state) => state.employees);
-  const loading = useEmployeeStore((state) => state.loading);
-=======
   const employees = useEmployeeStore((state) => state.dropdownEmployees);
   const loading = useEmployeeStore((state) => state.isFetchingDropdown);
->>>>>>> dc472cca
   const error = useEmployeeStore((state) => state.error);
   const fetchDropdownEmployees = useEmployeeStore((state) => state.fetchDropdownEmployees);
 
