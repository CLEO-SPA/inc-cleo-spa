<<<<<<< HEAD
import * as React from "react"
import * as SwitchPrimitive from "@radix-ui/react-switch"

import { cn } from "@/lib/utils"

function Switch({
  className,
  ...props
}) {
  return (
    <SwitchPrimitive.Root
      data-slot="switch"
      className={cn(
        "peer data-[state=checked]:bg-primary data-[state=unchecked]:bg-input focus-visible:border-ring focus-visible:ring-ring/50 dark:data-[state=unchecked]:bg-input/80 inline-flex h-[1.15rem] w-8 shrink-0 items-center rounded-full border border-transparent shadow-xs transition-all outline-none focus-visible:ring-[3px] disabled:cursor-not-allowed disabled:opacity-50",
        className
      )}
      {...props}>
      <SwitchPrimitive.Thumb
        data-slot="switch-thumb"
        className={cn(
          "bg-background dark:data-[state=unchecked]:bg-foreground dark:data-[state=checked]:bg-primary-foreground pointer-events-none block size-4 rounded-full ring-0 transition-transform data-[state=checked]:translate-x-[calc(100%-2px)] data-[state=unchecked]:translate-x-0"
        )} />
    </SwitchPrimitive.Root>
  );
}

=======
import * as React from 'react';
import * as SwitchPrimitive from '@radix-ui/react-switch';

import { cn } from '@/lib/utils';

function Switch({ className, ...props }) {
  return (
    <SwitchPrimitive.Root
      data-slot='switch'
      className={cn(
        'peer data-[state=checked]:bg-primary data-[state=unchecked]:bg-input focus-visible:border-ring focus-visible:ring-ring/50 dark:data-[state=unchecked]:bg-input/80 inline-flex h-[1.15rem] w-8 shrink-0 items-center rounded-full border border-transparent shadow-xs transition-all outline-none focus-visible:ring-[3px] disabled:cursor-not-allowed disabled:opacity-50',
        className
      )}
      {...props}
    >
      <SwitchPrimitive.Thumb
        data-slot='switch-thumb'
        className={cn(
          'bg-background dark:data-[state=unchecked]:bg-foreground dark:data-[state=checked]:bg-primary-foreground pointer-events-none block size-4 rounded-full ring-0 transition-transform data-[state=checked]:translate-x-[calc(100%-2px)] data-[state=unchecked]:translate-x-0'
        )}
      />
    </SwitchPrimitive.Root>
  );
}
>>>>>>> 7f8a3b51

export { Switch };<|MERGE_RESOLUTION|>--- conflicted
+++ resolved
@@ -1,31 +1,3 @@
-<<<<<<< HEAD
-import * as React from "react"
-import * as SwitchPrimitive from "@radix-ui/react-switch"
-
-import { cn } from "@/lib/utils"
-
-function Switch({
-  className,
-  ...props
-}) {
-  return (
-    <SwitchPrimitive.Root
-      data-slot="switch"
-      className={cn(
-        "peer data-[state=checked]:bg-primary data-[state=unchecked]:bg-input focus-visible:border-ring focus-visible:ring-ring/50 dark:data-[state=unchecked]:bg-input/80 inline-flex h-[1.15rem] w-8 shrink-0 items-center rounded-full border border-transparent shadow-xs transition-all outline-none focus-visible:ring-[3px] disabled:cursor-not-allowed disabled:opacity-50",
-        className
-      )}
-      {...props}>
-      <SwitchPrimitive.Thumb
-        data-slot="switch-thumb"
-        className={cn(
-          "bg-background dark:data-[state=unchecked]:bg-foreground dark:data-[state=checked]:bg-primary-foreground pointer-events-none block size-4 rounded-full ring-0 transition-transform data-[state=checked]:translate-x-[calc(100%-2px)] data-[state=unchecked]:translate-x-0"
-        )} />
-    </SwitchPrimitive.Root>
-  );
-}
-
-=======
 import * as React from 'react';
 import * as SwitchPrimitive from '@radix-ui/react-switch';
 
@@ -50,6 +22,5 @@
     </SwitchPrimitive.Root>
   );
 }
->>>>>>> 7f8a3b51
 
 export { Switch };