--- conflicted
+++ resolved
@@ -1,33 +1,3 @@
-<<<<<<< HEAD
-import * as React from "react"
-import * as DialogPrimitive from "@radix-ui/react-dialog"
-import { XIcon } from "lucide-react"
-
-import { cn } from "@/lib/utils"
-
-function Dialog({
-  ...props
-}) {
-  return <DialogPrimitive.Root data-slot="dialog" {...props} />;
-}
-
-function DialogTrigger({
-  ...props
-}) {
-  return <DialogPrimitive.Trigger data-slot="dialog-trigger" {...props} />;
-}
-
-function DialogPortal({
-  ...props
-}) {
-  return <DialogPrimitive.Portal data-slot="dialog-portal" {...props} />;
-}
-
-function DialogClose({
-  ...props
-}) {
-  return <DialogPrimitive.Close data-slot="dialog-close" {...props} />;
-=======
 'use client';
 
 import * as React from 'react';
@@ -50,46 +20,24 @@
 
 function DialogClose({ ...props }) {
   return <DialogPrimitive.Close data-slot='dialog-close' {...props} />;
->>>>>>> 7f8a3b51
 }
 
-function DialogOverlay({
-  className,
-  ...props
-}) {
+function DialogOverlay({ className, ...props }) {
   return (
-<<<<<<< HEAD
-    (<DialogPrimitive.Overlay
-      data-slot="dialog-overlay"
-=======
     <DialogPrimitive.Overlay
       data-slot='dialog-overlay'
->>>>>>> 7f8a3b51
       className={cn(
         'data-[state=open]:animate-in data-[state=closed]:animate-out data-[state=closed]:fade-out-0 data-[state=open]:fade-in-0 fixed inset-0 z-50 bg-black/50',
         className
       )}
-<<<<<<< HEAD
-      {...props} />)
-=======
       {...props}
     />
->>>>>>> 7f8a3b51
   );
 }
 
-function DialogContent({
-  className,
-  children,
-  showCloseButton = true,
-  ...props
-}) {
+function DialogContent({ className, children, showCloseButton = true, ...props }) {
   return (
-<<<<<<< HEAD
-    (<DialogPortal data-slot="dialog-portal">
-=======
     <DialogPortal data-slot='dialog-portal'>
->>>>>>> 7f8a3b51
       <DialogOverlay />
       <DialogPrimitive.Content
         data-slot='dialog-content'
@@ -97,108 +45,60 @@
           'bg-background data-[state=open]:animate-in data-[state=closed]:animate-out data-[state=closed]:fade-out-0 data-[state=open]:fade-in-0 data-[state=closed]:zoom-out-95 data-[state=open]:zoom-in-95 fixed top-[50%] left-[50%] z-50 grid w-full max-w-[calc(100%-2rem)] translate-x-[-50%] translate-y-[-50%] gap-4 rounded-lg border p-6 shadow-lg duration-200 sm:max-w-lg',
           className
         )}
-        {...props}>
+        {...props}
+      >
         {children}
         {showCloseButton && (
           <DialogPrimitive.Close
-<<<<<<< HEAD
-            data-slot="dialog-close"
-            className="ring-offset-background focus:ring-ring data-[state=open]:bg-accent data-[state=open]:text-muted-foreground absolute top-4 right-4 rounded-xs opacity-70 transition-opacity hover:opacity-100 focus:ring-2 focus:ring-offset-2 focus:outline-hidden disabled:pointer-events-none [&_svg]:pointer-events-none [&_svg]:shrink-0 [&_svg:not([class*='size-'])]:size-4">
-=======
             data-slot='dialog-close'
             className="ring-offset-background focus:ring-ring data-[state=open]:bg-accent data-[state=open]:text-muted-foreground absolute top-4 right-4 rounded-xs opacity-70 transition-opacity hover:opacity-100 focus:ring-2 focus:ring-offset-2 focus:outline-hidden disabled:pointer-events-none [&_svg]:pointer-events-none [&_svg]:shrink-0 [&_svg:not([class*='size-'])]:size-4"
           >
->>>>>>> 7f8a3b51
             <XIcon />
             <span className='sr-only'>Close</span>
           </DialogPrimitive.Close>
         )}
       </DialogPrimitive.Content>
-<<<<<<< HEAD
-    </DialogPortal>)
-=======
     </DialogPortal>
->>>>>>> 7f8a3b51
   );
 }
 
-function DialogHeader({
-  className,
-  ...props
-}) {
+function DialogHeader({ className, ...props }) {
   return (
-<<<<<<< HEAD
-    (<div
-      data-slot="dialog-header"
-      className={cn("flex flex-col gap-2 text-center sm:text-left", className)}
-      {...props} />)
-=======
     <div
       data-slot='dialog-header'
       className={cn('flex flex-col gap-2 text-center sm:text-left', className)}
       {...props}
     />
->>>>>>> 7f8a3b51
   );
 }
 
-function DialogFooter({
-  className,
-  ...props
-}) {
+function DialogFooter({ className, ...props }) {
   return (
-<<<<<<< HEAD
-    (<div
-      data-slot="dialog-footer"
-      className={cn("flex flex-col-reverse gap-2 sm:flex-row sm:justify-end", className)}
-      {...props} />)
-=======
     <div
       data-slot='dialog-footer'
       className={cn('flex flex-col-reverse gap-2 sm:flex-row sm:justify-end', className)}
       {...props}
     />
->>>>>>> 7f8a3b51
   );
 }
 
-function DialogTitle({
-  className,
-  ...props
-}) {
+function DialogTitle({ className, ...props }) {
   return (
-<<<<<<< HEAD
-    (<DialogPrimitive.Title
-      data-slot="dialog-title"
-      className={cn("text-lg leading-none font-semibold", className)}
-      {...props} />)
-=======
     <DialogPrimitive.Title
       data-slot='dialog-title'
       className={cn('text-lg leading-none font-semibold', className)}
       {...props}
     />
->>>>>>> 7f8a3b51
   );
 }
 
-function DialogDescription({
-  className,
-  ...props
-}) {
+function DialogDescription({ className, ...props }) {
   return (
-<<<<<<< HEAD
-    (<DialogPrimitive.Description
-      data-slot="dialog-description"
-      className={cn("text-muted-foreground text-sm", className)}
-      {...props} />)
-=======
     <DialogPrimitive.Description
       data-slot='dialog-description'
       className={cn('text-muted-foreground text-sm', className)}
       {...props}
     />
->>>>>>> 7f8a3b51
   );
 }
 
