import React, { useState } from 'react';
import { Input } from '@/components/ui/input';
import { Label } from '@/components/ui/label';
import { Button } from '@/components/ui/button';
import useAuth from '@/hooks/useAuth';
import EmployeeSelect from '@/components/ui/forms/EmployeeSelect';
<<<<<<< HEAD
import EmployeeCommissionSelect from '@/components/ui/forms/EmployeeCommissionSelect';
=======
>>>>>>> f376c6c7

import {
  Select,
  SelectContent,
  SelectItem,
  SelectTrigger,
  SelectValue,
} from '@/components/ui/select';
import useMemberVoucherTransactionStore from '@/stores/MemberVoucher/useMemberVoucherTransactionStore';

const MemberVoucherConsumptionForm = () => {
  const { user } = useAuth();
  const {
    createFormFieldData,
    loading,
<<<<<<< HEAD
    selectedServiceId, // Used for EmployeeCommissionSelect
    selectedServiceFinalPrice, // Used for EmployeeCommissionSelect
=======
>>>>>>> f376c6c7

    updateCreateFormField,
    clearCreateFormData,
    setStoreFormData,
    setIsCreating,
    setIsConfirming
  } = useMemberVoucherTransactionStore();

  const handleInputChange = (field, value) => {
    updateCreateFormField(field, value);
  };

  const handleSubmit = () => {
    if (setStoreFormData(createFormFieldData)) {
      setIsCreating(true);
      setIsConfirming(true);
    };
  };

  const handleClear = () => {
    clearCreateFormData();
  };

  const canAdd = user?.role === 'super_admin' || user?.role === 'data_admin';

  return (
    <div className="max-h-96 overflow-y-auto bg-gray mr-5 my-2 rounded-lg">
      <div className="space-y-4">
        <div>
          <Label htmlFor="consumptionValue" className="block mb-2">Consumption value</Label>
          <Input
            id="consumptionValue"
            type={"number"}
            value={createFormFieldData.consumptionValue}
            onChange={(e) => handleInputChange('consumptionValue', e.target.value)}
            placeholder="Enter consumption value"
          />
        </div>

        <div>
          <Label htmlFor="remarks" className="block mb-2">Remarks</Label>
          <textarea
            id="remarks"
            className="flex min-h-[60px] w-full rounded-md border border-input bg-transparent px-3 py-2 text-sm shadow-xs placeholder:text-muted-foreground focus-visible:outline-none focus-visible:ring-[3px] focus-visible:ring-ring/50 focus-visible:border-ring disabled:cursor-not-allowed disabled:opacity-50 resize-none"
            value={createFormFieldData.remarks}
            onChange={(e) => handleInputChange('remarks', e.target.value)}
            placeholder="Enter remarks"
          />
        </div>

        <div className="grid grid-cols-2 gap-2">
          <div>
            <Label htmlFor="date" className="block mb-2">Date</Label>
            <Input
              id="date"
              type="date"
              value={createFormFieldData.date}
              onChange={(e) => handleInputChange('date', e.target.value)}
            />
          </div>
          <div>
            <Label htmlFor="time" className="block mb-2">Time</Label>
            <Input
              id="time"
              type="time"
              value={createFormFieldData.time}
              onChange={(e) => handleInputChange('time', e.target.value)}
              className="w-full"
            />
          </div>
        </div>

        <div>
          <Label htmlFor="type" className="block mb-2">Type</Label>
          <Select
            value={createFormFieldData.type}
            onValueChange={(value) => handleInputChange('type', value)}
          >
            <SelectTrigger>
              <SelectValue placeholder="Select type" />
            </SelectTrigger>
            <SelectContent>
              <SelectItem value="CONSUMPTION">Consumption</SelectItem>
              <SelectItem value="FOC">Free Of Charge</SelectItem>
            </SelectContent>
          </Select>
        </div>

        <div>
          <EmployeeSelect
            label='Created By'
            value={createFormFieldData.createdBy}
            onChange={(value) => handleInputChange('createdBy', value)}
            disabled={loading}
          />
        </div>

        <div>
          <EmployeeSelect
            label='Handled By'
            value={createFormFieldData.handledBy}
            onChange={(value) => handleInputChange('handledBy', value)}
            disabled={loading}
          />
        </div>

        <EmployeeCommissionSelect
          itemId={selectedServiceId}
          itemType={'mvConsumption'}
          totalPrice={selectedServiceFinalPrice}
          formatCurrency={(value) => `$${value.toFixed(2)}`}
          disabled={false}
        />

        <div className="flex gap-2 py-4">
          <Button variant="outline" onClick={handleClear} className="flex-1">
            Clear
          </Button>
          <Button onClick={handleSubmit} className="flex-1" disabled={!canAdd}>
            Submit
          </Button>
        </div>
        {!canAdd && (
          <p className="text-sm text-muted-foreground mt-2">
            You don't have permission to create transactions
          </p>
        )}
      </div>
    </div>
  );
};

export default MemberVoucherConsumptionForm;<|MERGE_RESOLUTION|>--- conflicted
+++ resolved
@@ -4,10 +4,7 @@
 import { Button } from '@/components/ui/button';
 import useAuth from '@/hooks/useAuth';
 import EmployeeSelect from '@/components/ui/forms/EmployeeSelect';
-<<<<<<< HEAD
 import EmployeeCommissionSelect from '@/components/ui/forms/EmployeeCommissionSelect';
-=======
->>>>>>> f376c6c7
 
 import {
   Select,
@@ -23,11 +20,8 @@
   const {
     createFormFieldData,
     loading,
-<<<<<<< HEAD
     selectedServiceId, // Used for EmployeeCommissionSelect
     selectedServiceFinalPrice, // Used for EmployeeCommissionSelect
-=======
->>>>>>> f376c6c7
 
     updateCreateFormField,
     clearCreateFormData,
@@ -119,6 +113,8 @@
         <div>
           <EmployeeSelect
             label='Created By'
+          <EmployeeSelect
+            label='Created By'
             value={createFormFieldData.createdBy}
             onChange={(value) => handleInputChange('createdBy', value)}
             disabled={loading}
@@ -126,6 +122,8 @@
         </div>
 
         <div>
+          <EmployeeSelect
+            label='Handled By'
           <EmployeeSelect
             label='Handled By'
             value={createFormFieldData.handledBy}
