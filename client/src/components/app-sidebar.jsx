import * as React from 'react';
<<<<<<< HEAD

import { Command, Users, CalendarDays, ShieldUser, Box, Wand, LayoutDashboard, Package, Tickets, ChartColumnStacked, SquareUserRound } from 'lucide-react';

=======
import { Command, Users, CalendarDays, ShieldUser, Box, Wand, LayoutDashboard, SquareUserRound, Package, Tickets, ChartColumnStacked  } from 'lucide-react';
>>>>>>> dda79708
import { NavMain } from '@/components/nav-main';
import { NavUser } from '@/components/nav-user';
import {
  Sidebar,
  SidebarContent,
  SidebarFooter,
  SidebarHeader,
  SidebarMenu,
  SidebarMenuButton,
  SidebarMenuItem,
} from '@/components/ui/sidebar';
import useAuth from '@/hooks/useAuth';

const data = {
  navMain: [
    {
      title: 'Dashboard',
      url: '#',
      icon: LayoutDashboard,
      isActive: true,
    },
    {
      title: 'Users',
      url: '#',
      icon: ShieldUser,
      isActive: true,
      items: [
        {
          title: 'View Users',
          url: '#',
        },
        {
          title: 'Starred',
          url: '#',
        },
        {
          title: 'Settings',
          url: '#',
        },
      ],
    },
    {
      title: 'Services',
      url: '#',
      icon: Wand,
      items: [
        {
          title: 'Add New Service',
          url: 'create-service',
        },
        {
          title: 'Manage Services',
          url: 'manage-service',
        },
      ],
    },
    {
      title: 'Products',
      url: '#',
      icon: Box,
      items: [
        {
          title: 'Create Product',
          url: '#',
        },
        {
          title: 'Manage Products',
          url: '#',
        },
      ],
    },
    {
      title: 'Vouchers',
      url: '#',
      icon: Tickets,
      items: [
        {
          title: 'Create Voucher Template',
          url: '/voucher-template/create',
        },
        {
          title: 'Manage Voucher Templates',
          url: '/voucher-template',
        },
      ],
    },
    {
      title: 'Members',
      url: '/member',
      icon: SquareUserRound ,
      items: [
        {
          title: 'Manage Member',
          url: '/member',
        },
        {
          title: 'Create Member',
          url: '/member/create',
        },
      ],
    },
    {
      title: 'Care Packages',
      url: '#',
      icon: Package,
      items: [
        {
          title: 'Create Care Package',
          url: '/cp/c',
        },
        {
          title: 'Manage Care Packages',
          url: '/cp',
        },
      ],
    },
    {
      title: 'Employees',
      url: '',
      icon: Users,
      items: [
        {
          title: 'Add New Employee',
          url: '#',
        },
        {
          title: 'Manage Employees',
          url: '#',
        },
      ],
    },
    {
      title: 'Appointments',
      url: '#',
      icon: CalendarDays,
      items: [
        {
          title: 'View Appointments',
          url: '#',
        },
        {
          title: 'Add New Appointment',
          url: '#',
        },
      ],
    },
    {
      title: 'Statistics',
      url: '#',
      icon: ChartColumnStacked,
      items: [
        {
          title: 'View Database Report',
          url: '/dbcr',
        },
        {
          title: 'View Monthly Revenue Report',
          url: '#',
        },
      ],
    },
  ],
};

export function AppSidebar({ ...props }) {
  const { user } = useAuth();

  return (
    <Sidebar className='top-(--header-height) h-[calc(100svh-var(--header-height))]!' {...props}>
      <SidebarHeader>
        <SidebarMenu>
          <SidebarMenuItem>
            <SidebarMenuButton size='lg' asChild>
              <a href='#'>
                <div className='bg-sidebar-primary text-sidebar-primary-foreground flex aspect-square size-8 items-center justify-center rounded-lg'>
                  <Command className='size-4' />
                </div>
                <div className='grid flex-1 text-left text-sm leading-tight'>
                  <span className='truncate font-medium'>Cleo Spa</span>
                  <span className='truncate text-xs'>Enterprise</span>
                </div>
              </a>
            </SidebarMenuButton>
          </SidebarMenuItem>
        </SidebarMenu>
      </SidebarHeader>
      <SidebarContent>
        <NavMain items={data.navMain} />
      </SidebarContent>
      <SidebarFooter>
        <NavUser user={user} />
      </SidebarFooter>
    </Sidebar>
  );
}<|MERGE_RESOLUTION|>--- conflicted
+++ resolved
@@ -1,11 +1,5 @@
 import * as React from 'react';
-<<<<<<< HEAD
-
-import { Command, Users, CalendarDays, ShieldUser, Box, Wand, LayoutDashboard, Package, Tickets, ChartColumnStacked, SquareUserRound } from 'lucide-react';
-
-=======
 import { Command, Users, CalendarDays, ShieldUser, Box, Wand, LayoutDashboard, SquareUserRound, Package, Tickets, ChartColumnStacked  } from 'lucide-react';
->>>>>>> dda79708
 import { NavMain } from '@/components/nav-main';
 import { NavUser } from '@/components/nav-user';
 import {
