--- conflicted
+++ resolved
@@ -1,7 +1,4 @@
 import * as React from 'react';
-<<<<<<< HEAD
-import { Command, Users, CalendarDays, ShieldUser, Box, Wand, LayoutDashboard, SquareUserRound, Package, Tickets, ChartColumnStacked, CreditCard } from 'lucide-react';
-=======
 import {
   Command,
   Users,
@@ -16,7 +13,6 @@
   ChartColumnStacked,
   CreditCard,
 } from 'lucide-react';
->>>>>>> 7f8a3b51
 import { NavMain } from '@/components/nav-main';
 import { NavUser } from '@/components/nav-user';
 import {
@@ -65,19 +61,11 @@
       items: [
         {
           title: 'Add New Service',
-<<<<<<< HEAD
-          url: 'create-service',
-        },
-        {
-          title: 'Manage Services',
-          url: 'manage-service',
-=======
           url: '/create-service',
         },
         {
           title: 'Manage Services',
           url: '/manage-service',
->>>>>>> 7f8a3b51
         },
       ],
     },
@@ -124,13 +112,10 @@
           title: 'Create Member',
           url: '/member/create',
         },
-<<<<<<< HEAD
-=======
         {
           title: 'Manage Membership Type',
           url: '/membership-type',
         },
->>>>>>> 7f8a3b51
       ],
     },
     {
@@ -145,13 +130,10 @@
         {
           title: 'Manage Care Packages',
           url: '/cp',
-<<<<<<< HEAD
-=======
         },
         {
           title: 'Manage Member Care Package',
           url: '/mcp',
->>>>>>> 7f8a3b51
         },
       ],
     },
@@ -162,13 +144,6 @@
       items: [
         {
           title: 'Add new employee',
-<<<<<<< HEAD
-          url: '#',
-        },
-        {
-          title: 'Manage employees',
-          url: '#',
-=======
           url: '/employees/create',
         },
         {
@@ -178,15 +153,6 @@
         {
           title: 'Add new position',
           url: '/positions/create',
-        },
-        {
-          title: 'Manage positions',
-          url: '/positions',
->>>>>>> 7f8a3b51
-        },
-        {
-          title: 'Add new position',
-          url: '/positions/add',
         },
         {
           title: 'Manage positions',
@@ -243,21 +209,6 @@
         {
           title: 'Data Export',
           url: '/data-export',
-        },
-      ],
-    },
-    {
-      title: 'Statistics',
-      url: '#',
-      icon: ChartColumnStacked,
-      items: [
-        {
-          title: 'View Database Report',
-          url: '/dbcr',
-        },
-        {
-          title: 'View Monthly Revenue Report',
-          url: '#',
         },
       ],
     },
