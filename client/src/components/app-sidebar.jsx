import * as React from 'react';
import {
  Command,
  Users,
  CalendarDays,
  ShieldUser,
  Box,
  Wand,
  LayoutDashboard,
  SquareUserRound,
  Package,
  Tickets,
  ChartColumnStacked,
  CreditCard,
  DollarSign,
  Receipt,
} from 'lucide-react';
import { NavMain } from '@/components/nav-main';
import { NavUser } from '@/components/nav-user';
import {
  Sidebar,
  SidebarContent,
  SidebarFooter,
  SidebarHeader,
  SidebarMenu,
  SidebarMenuButton,
  SidebarMenuItem,
} from '@/components/ui/sidebar';
import useAuth from '@/hooks/useAuth';

const data = {
  navMain: [
    {
      title: 'Dashboard',
      url: '/',
      icon: LayoutDashboard,
      isActive: true,
    },
    {
      title: 'Users',
      url: '#',
      icon: ShieldUser,
      items: [
        {
          title: 'View Users',
          url: '#',
        },
        {
          title: 'Starred',
          url: '#',
        },
        {
          title: 'Settings',
          url: '#',
        },
      ],
    },
    {
      title: 'Revenue',
      url: '#',
      icon: DollarSign,
      items: [
        {
          title: 'Revenue Report',
          url: '/rr',
        },
        {
          title: 'Deferred Revenue',
          url: '/dr',
        },
      ],
    },
    {
      title: 'Services',
      url: '#',
      icon: Wand,
      items: [
        {
          title: 'Add New Service',
          url: '/create-service',
        },
        {
          title: 'Manage Services',
          url: '/manage-service',
        },
      ],
    },
    {
      title: 'Products',
      url: '#',
      icon: Box,
      items: [
        {
          title: 'Create Product',
          url: '/create-product',
        },
        {
          title: 'Manage Products',
          url: '/manage-product',
        },
      ],
    },
    {
      title: 'Vouchers',
      url: '#',
      icon: Tickets,
      items: [
        {
          title: 'Create Voucher Template',
          url: '/voucher-template/create',
        },
        {
          title: 'Manage Voucher Templates',
          url: '/voucher-template',
        },
        {
          title: 'Manage Member Voucher',
          url: '/mv',
        }
      ],
    },
    {
      title: 'Members',
      url: '/member',
      icon: SquareUserRound,
      items: [
        {
          title: 'Manage Member',
          url: '/member',
        },
        {
          title: 'Create Member',
          url: '/member/create',
        },
        {
          title: 'Manage Membership Type',
          url: '/membership-type',
        },
      ],
    },
    {
      title: 'Care Packages',
      url: '#',
      icon: Package,
      items: [
        {
          title: 'Create Care Package',
          url: '/cp/c',
        },
        {
          title: 'Manage Care Packages',
          url: '/cp',
        },
        {
          title: 'Manage Member Care Package',
          url: '/mcp',
        },
      ],
    },
    {
      title: 'Sale Transactions',
      url: '#',
      icon: CreditCard,
      items: [
        {
          title: 'Create Sale Transactions',
          url: '/sale-transaction',
        },
        {
          title: 'View Sale Transactions',
          url: '/sale-transaction/list',
        },
      ],
    },
    {
      title: 'Employees',
      url: '/employees',
      icon: Users,
      items: [
        {
          title: 'Add new employee',
          url: '/employees/create',
        },
        {
          title: 'Manage employees',
          url: '/employees',
        },
        {
          title: 'Add new position',
          url: '/positions/create',
        },
        {
          title: 'Manage positions',
          url: '/positions',
        },
      ],
    },
    {
      title: 'Appointments',
      url: '/appointments',
      icon: CalendarDays,
      items: [
        {
          title: 'View Appointments',
          url: '/appointments',
        },
        {
          title: 'Add New Appointment',
          url: '/appointments/create',
        },
      ],
    },

    {
      title: 'Payment Methods',
      url: '/payment-method',
      icon: CreditCard,
      items: [
        {
          title: 'Manage Payment Methods',
          url: '/payment-method',
        },
      ],
    },
    {
      title: 'Refunds',
      icon: Receipt,
      items: [
        {
          title: 'Refund Management',
          url: '/refunds',
        },
        {
          title: 'Credit Notes',
          url: '/credit-notes',
        },
      ],
    },
    // {
    //   title: 'Statistics',
    //   url: '#',
    //   icon: ChartColumnStacked,
    //   items: [
    //     {
    //       title: 'View Database Report',
    //       url: '/dbcr',
    //     },
    //     {
    //       title: 'View Monthly Revenue Report',
    //       url: '#',
    //     },
    //   ],
    // },
    {
      title: 'Timetables',
      url: '#',
      icon: CalendarDays,
      items: [
        {
          title: 'Create Timetable',
          url: '/et/create-employee-timetable',
        },
        {
          title: 'Manage Timetable',
          url: '/et',
        },
      ],
    },
    {
      title: 'Others',
      url: '#',
      icon: ChartColumnStacked,
      items: [
        {
          title: 'Data Export',
          url: '/data-export',
        },
        {
          title: 'Translations',
          url: '/translations',
        },
      ],
    },
  ],
};

export function AppSidebar({ ...props }) {
  const { user } = useAuth();
<<<<<<< HEAD
=======
  // const { isSimulationActive } = useSimulationStore();

  // const topClass = isSimulationActive
  //   ? 'top-[calc(var(--header-height)+var(--sim-bar-height))]'
  //   : 'top-[var(--header-height)]';

  // const heightClass = isSimulationActive
  //   ? 'h-[calc(100svh-var(--header-height)-var(--sim-bar-height))]!'
  //   : 'h-[calc(100svh-var(--header-height))]!';

  const dataForUser = React.useMemo(() => {
    const navData = {
      navMain: data.navMain.map((item) => ({
        ...item,
        items: item.items ? item.items.map((subItem) => ({ ...subItem })) : undefined,
      })),
    };
    if (user && user.role === 'super_admin') {
      const userSection = navData.navMain.find((item) => item.title === 'Users');
      if (userSection) {
        userSection.items.push({
          title: 'Create User',
          url: '/users/create',
        });
      }

      const othersSection = navData.navMain.find((item) => item.title === 'Others');
      if (othersSection) {
        othersSection.items.push({
          title: 'Data Seeding',
          url: '/seed',
        });
      }
    }
    return navData;
  }, [user]);
>>>>>>> dc472cca

  return (
    <Sidebar className='top-(--header-height) h-[calc(100svh-var(--header-height))]!' {...props}>
      <SidebarHeader>
        <SidebarMenu>
          <SidebarMenuItem>
            <SidebarMenuButton size='lg' asChild>
              <a href='#'>
                <div className='bg-sidebar-primary text-sidebar-primary-foreground flex aspect-square size-8 items-center justify-center rounded-lg'>
                  <Command className='size-4' />
                </div>
                <div className='grid flex-1 text-left text-sm leading-tight'>
                  <span className='truncate font-medium'>Cleo Spa</span>
                  <span className='truncate text-xs'>Enterprise</span>
                </div>
              </a>
            </SidebarMenuButton>
          </SidebarMenuItem>
        </SidebarMenu>
      </SidebarHeader>
      <SidebarContent>
        <NavMain items={data.navMain} />
      </SidebarContent>
      <SidebarFooter>
        <NavUser user={user} />
      </SidebarFooter>
    </Sidebar>
  );
}<|MERGE_RESOLUTION|>--- conflicted
+++ resolved
@@ -38,20 +38,12 @@
     },
     {
       title: 'Users',
-      url: '#',
+      url: '/users',
       icon: ShieldUser,
       items: [
         {
           title: 'View Users',
-          url: '#',
-        },
-        {
-          title: 'Starred',
-          url: '#',
-        },
-        {
-          title: 'Settings',
-          url: '#',
+          url: '/users',
         },
       ],
     },
@@ -116,7 +108,7 @@
         {
           title: 'Manage Member Voucher',
           url: '/mv',
-        }
+        },
       ],
     },
     {
@@ -286,8 +278,6 @@
 
 export function AppSidebar({ ...props }) {
   const { user } = useAuth();
-<<<<<<< HEAD
-=======
   // const { isSimulationActive } = useSimulationStore();
 
   // const topClass = isSimulationActive
@@ -324,7 +314,6 @@
     }
     return navData;
   }, [user]);
->>>>>>> dc472cca
 
   return (
     <Sidebar className='top-(--header-height) h-[calc(100svh-var(--header-height))]!' {...props}>
@@ -346,7 +335,7 @@
         </SidebarMenu>
       </SidebarHeader>
       <SidebarContent>
-        <NavMain items={data.navMain} />
+        <NavMain items={dataForUser.navMain} />
       </SidebarContent>
       <SidebarFooter>
         <NavUser user={user} />
