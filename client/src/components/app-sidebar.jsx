--- conflicted
+++ resolved
@@ -1,5 +1,4 @@
 import * as React from 'react';
-<<<<<<< HEAD
 import {
   Command,
   Users,
@@ -14,9 +13,6 @@
   ChartColumnStacked,
   CreditCard,
 } from 'lucide-react';
-=======
-import { Command, Users, CalendarDays, ShieldUser, Box, Wand, LayoutDashboard, SquareUserRound, Package, Tickets, ChartColumnStacked, CreditCard } from 'lucide-react';
->>>>>>> b8fe3757
 import { NavMain } from '@/components/nav-main';
 import { NavUser } from '@/components/nav-user';
 import {
@@ -103,9 +99,8 @@
         },
         {
           title: 'Manage Member Vouchers',
-          url: '/mv'
-
-        }
+          url: '/mv',
+        },
       ],
     },
     {
@@ -185,7 +180,25 @@
       ],
     },
     {
-<<<<<<< HEAD
+      title: 'Vouchers',
+      url: '#',
+      icon: Tickets,
+      items: [
+        {
+          title: 'Create Voucher Template',
+          url: '/voucher-template/create',
+        },
+        {
+          title: 'Manage Voucher Templates',
+          url: '/voucher-template',
+        },
+        {
+          title: 'Transfer Voucher',
+          url: '/strans',
+        },
+      ],
+    },
+    {
       title: 'Payment Methods',
       url: '/payment-method',
       icon: CreditCard,
@@ -220,24 +233,6 @@
           title: 'Data Export',
           url: '/data-export',
         },
-=======
-      title: 'Vouchers',
-      url: '#',
-      icon: Tickets,
-      items: [
-        {
-          title: 'Create Voucher Template',
-          url: '/voucher-template/create',
-        },
-        {
-          title: 'Manage Voucher Templates',
-          url: '/voucher-template',
-        },
-        {
-          title: 'Transfer Voucher',
-          url: '/strans'
-        }
->>>>>>> b8fe3757
       ],
     },
   ],
