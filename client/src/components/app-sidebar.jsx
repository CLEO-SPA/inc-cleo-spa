import * as React from 'react';
<<<<<<< HEAD

import { Command, Users, CalendarDays, ShieldUser, Box, Wand, LayoutDashboard, Package, Tickets, ChartColumnStacked, SquareUserRound } from 'lucide-react';

=======
import { Command, Users, CalendarDays, ShieldUser, Box, Wand, LayoutDashboard, SquareUserRound, Package, Tickets, ChartColumnStacked  } from 'lucide-react';
>>>>>>> ade82aa4
import { NavMain } from '@/components/nav-main';
import { NavUser } from '@/components/nav-user';
import {
  Sidebar,
  SidebarContent,
  SidebarFooter,
  SidebarHeader,
  SidebarMenu,
  SidebarMenuButton,
  SidebarMenuItem,
} from '@/components/ui/sidebar';
import useAuth from '@/hooks/useAuth';

const data = {
  navMain: [
    {
      title: 'Dashboard',
      url: '#',
      icon: LayoutDashboard,
      isActive: true,
    },
    {
      title: 'Users',
      url: '#',
      icon: ShieldUser,
      isActive: true,
      items: [
        {
          title: 'View Users',
          url: '#',
        },
        {
          title: 'Starred',
          url: '#',
        },
        {
          title: 'Settings',
          url: '#',
        },
      ],
    },
    {
      title: 'Services',
      url: '#',
      icon: Wand,
      items: [
        {
          title: 'Add New Service',
          url: 'create-service',
        },
        {
          title: 'Manage Services',
          url: 'manage-service',
        },
      ],
    },
    {
      title: 'Products',
      url: '#',
      icon: Box,
      items: [
        {
          title: 'Create Product',
          url: '#',
        },
        {
          title: 'Manage Products',
          url: '#',
        },
      ],
    },
    {
      title: 'Vouchers',
      url: '#',
      icon: Tickets,
      items: [
        {
<<<<<<< HEAD
          title: 'Create Voucher',
          url: '#',
        },
        {
          title: 'Manage Vouchers',
          url: '#',
=======
          title: 'Create Voucher Template',
          url: '/voucher-template/create',
        },
        {
          title: 'Manage Voucher Templates',
          url: '/voucher-template',
>>>>>>> ade82aa4
        },
      ],
    },
    {
      title: 'Members',
      url: '/member',
      icon: SquareUserRound ,
      items: [
        {
          title: 'Manage Member',
          url: '/member',
        },
        {
          title: 'Create Member',
          url: '/member/create',
        },
      ],
    },
    {
      title: 'Care Packages',
      url: '#',
      icon: Package,
      items: [
        {
          title: 'Create Care Package',
<<<<<<< HEAD
          url: '/cp/c',
        },
        {
          title: 'Manage Care Packages',
          url: '/cp',
=======
          url: '#',
        },
        {
          title: 'Manage Care Packages',
          url: '/mcp',
>>>>>>> ade82aa4
        },
      ],
    },
    {
      title: 'Employees',
      url: '',
      icon: Users,
      items: [
        {
          title: 'Add new employee',
          url: '#',
        },
        {
          title: 'Manage employees',
          url: '#',
        },
        {
          title: 'Add new position',
          url: '/positions/add',
        },
        {
          title: 'Manage positions',
          url: '/positions',
        },
      ],
    },
    {
      title: 'Appointments',
      url: '#',
      icon: CalendarDays,
      items: [
        {
          title: 'View Appointments',
          url: '#',
        },
        {
          title: 'Add New Appointment',
          url: '#',
        },
      ],
    },
    {
      title: 'Statistics',
      url: '#',
      icon: ChartColumnStacked,
      items: [
        {
          title: 'View Database Report',
          url: '/dbcr',
        },
        {
          title: 'View Monthly Revenue Report',
          url: '#',
        },
      ],
    },
  ],
};

export function AppSidebar({ ...props }) {
  const { user } = useAuth();

  return (
    <Sidebar className='top-(--header-height) h-[calc(100svh-var(--header-height))]!' {...props}>
      <SidebarHeader>
        <SidebarMenu>
          <SidebarMenuItem>
            <SidebarMenuButton size='lg' asChild>
              <a href='#'>
                <div className='bg-sidebar-primary text-sidebar-primary-foreground flex aspect-square size-8 items-center justify-center rounded-lg'>
                  <Command className='size-4' />
                </div>
                <div className='grid flex-1 text-left text-sm leading-tight'>
                  <span className='truncate font-medium'>Cleo Spa</span>
                  <span className='truncate text-xs'>Enterprise</span>
                </div>
              </a>
            </SidebarMenuButton>
          </SidebarMenuItem>
        </SidebarMenu>
      </SidebarHeader>
      <SidebarContent>
        <NavMain items={data.navMain} />
      </SidebarContent>
      <SidebarFooter>
        <NavUser user={user} />
      </SidebarFooter>
    </Sidebar>
  );
}<|MERGE_RESOLUTION|>--- conflicted
+++ resolved
@@ -1,11 +1,5 @@
 import * as React from 'react';
-<<<<<<< HEAD
-
-import { Command, Users, CalendarDays, ShieldUser, Box, Wand, LayoutDashboard, Package, Tickets, ChartColumnStacked, SquareUserRound } from 'lucide-react';
-
-=======
 import { Command, Users, CalendarDays, ShieldUser, Box, Wand, LayoutDashboard, SquareUserRound, Package, Tickets, ChartColumnStacked  } from 'lucide-react';
->>>>>>> ade82aa4
 import { NavMain } from '@/components/nav-main';
 import { NavUser } from '@/components/nav-user';
 import {
@@ -83,21 +77,12 @@
       icon: Tickets,
       items: [
         {
-<<<<<<< HEAD
-          title: 'Create Voucher',
-          url: '#',
-        },
-        {
-          title: 'Manage Vouchers',
-          url: '#',
-=======
           title: 'Create Voucher Template',
           url: '/voucher-template/create',
         },
         {
           title: 'Manage Voucher Templates',
           url: '/voucher-template',
->>>>>>> ade82aa4
         },
       ],
     },
@@ -123,19 +108,11 @@
       items: [
         {
           title: 'Create Care Package',
-<<<<<<< HEAD
           url: '/cp/c',
         },
         {
           title: 'Manage Care Packages',
           url: '/cp',
-=======
-          url: '#',
-        },
-        {
-          title: 'Manage Care Packages',
-          url: '/mcp',
->>>>>>> ade82aa4
         },
       ],
     },
