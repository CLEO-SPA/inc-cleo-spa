import * as React from 'react';
<<<<<<< HEAD
import { Command, Users, CalendarDays, ShieldUser, Box, Wand, LayoutDashboard, SquareUserRound, Package, Tickets  } from 'lucide-react';
=======
import { Command, Users, CalendarDays, ShieldUser, Box, Wand, LayoutDashboard, Package, Tickets, ChartColumnStacked } from 'lucide-react';
>>>>>>> 773c1d07
import { NavMain } from '@/components/nav-main';
import { NavUser } from '@/components/nav-user';
import {
  Sidebar,
  SidebarContent,
  SidebarFooter,
  SidebarHeader,
  SidebarMenu,
  SidebarMenuButton,
  SidebarMenuItem,
} from '@/components/ui/sidebar';
import useAuth from '@/hooks/useAuth';

const data = {
  navMain: [
    {
      title: 'Dashboard',
      url: '#',
      icon: LayoutDashboard,
      isActive: true,
    },
    {
      title: 'Users',
      url: '#',
      icon: ShieldUser,
      isActive: true,
      items: [
        {
          title: 'View Users',
          url: '#',
        },
        {
          title: 'Starred',
          url: '#',
        },
        {
          title: 'Settings',
          url: '#',
        },
      ],
    },
    {
      title: 'Services',
      url: '#',
      icon: Wand,
      items: [
        {
          title: 'Add New Service',
          url: 'create-service',
        },
        {
          title: 'Manage Services',
          url: 'manage-service',
        },
      ],
    },
    {
      title: 'Products',
      url: '#',
      icon: Box,
      items: [
        {
          title: 'Create Product',
          url: '#',
        },
        {
          title: 'Manage Products',
          url: '#',
        },
      ],
    },
    {
      title: 'Vouchers',
      url: '#',
      icon: Tickets,
      items: [
        {
          title: 'Create Voucher',
          url: '#',
        },
        {
          title: 'Manage Vouchers',
          url: '#',
        },
      ],
    },
    {
<<<<<<< HEAD
      title: 'Members',
      url: '/member',
      icon: SquareUserRound ,
      items: [
        {
          title: 'Manage Member',
          url: '/member',
        },
        {
          title: 'Create Member',
          url: '/member/create',
        },
      ],
    },
    {
=======
>>>>>>> 773c1d07
      title: 'Care Packages',
      url: '#',
      icon: Package,
      items: [
        {
          title: 'Create Care Package',
<<<<<<< HEAD
          url: '#',
        },
        {
          title: 'Manage Care Packages',
          url: '/mcp',
=======
          url: '/cp/c',
        },
        {
          title: 'Manage Care Packages',
          url: '/cp',
>>>>>>> 773c1d07
        },
      ],
    },
    {
      title: 'Employees',
      url: '',
      icon: Users,
      items: [
        {
          title: 'Add New Employee',
          url: '#',
        },
        {
          title: 'Manage Employees',
          url: '#',
        },
      ],
    },
    {
      title: 'Appointments',
      url: '#',
      icon: CalendarDays,
      items: [
        {
          title: 'View Appointments',
          url: '#',
        },
        {
          title: 'Add New Appointment',
          url: '#',
        },
      ],
    },
    {
      title: 'Statistics',
      url: '#',
      icon: ChartColumnStacked,
      items: [
        {
          title: 'View Database Report',
          url: '/dbcr',
        },
        {
          title: 'View Monthly Revenue Report',
          url: '#',
        },
      ],
    },
  ],
};

export function AppSidebar({ ...props }) {
  const { user } = useAuth();

  return (
    <Sidebar className='top-(--header-height) h-[calc(100svh-var(--header-height))]!' {...props}>
      <SidebarHeader>
        <SidebarMenu>
          <SidebarMenuItem>
            <SidebarMenuButton size='lg' asChild>
              <a href='#'>
                <div className='bg-sidebar-primary text-sidebar-primary-foreground flex aspect-square size-8 items-center justify-center rounded-lg'>
                  <Command className='size-4' />
                </div>
                <div className='grid flex-1 text-left text-sm leading-tight'>
                  <span className='truncate font-medium'>Cleo Spa</span>
                  <span className='truncate text-xs'>Enterprise</span>
                </div>
              </a>
            </SidebarMenuButton>
          </SidebarMenuItem>
        </SidebarMenu>
      </SidebarHeader>
      <SidebarContent>
        <NavMain items={data.navMain} />
      </SidebarContent>
      <SidebarFooter>
        <NavUser user={user} />
      </SidebarFooter>
    </Sidebar>
  );
}<|MERGE_RESOLUTION|>--- conflicted
+++ resolved
@@ -1,9 +1,7 @@
 import * as React from 'react';
-<<<<<<< HEAD
-import { Command, Users, CalendarDays, ShieldUser, Box, Wand, LayoutDashboard, SquareUserRound, Package, Tickets  } from 'lucide-react';
-=======
-import { Command, Users, CalendarDays, ShieldUser, Box, Wand, LayoutDashboard, Package, Tickets, ChartColumnStacked } from 'lucide-react';
->>>>>>> 773c1d07
+
+import { Command, Users, CalendarDays, ShieldUser, Box, Wand, LayoutDashboard, Package, Tickets, ChartColumnStacked, SquareUserRound } from 'lucide-react';
+
 import { NavMain } from '@/components/nav-main';
 import { NavUser } from '@/components/nav-user';
 import {
@@ -91,7 +89,6 @@
       ],
     },
     {
-<<<<<<< HEAD
       title: 'Members',
       url: '/member',
       icon: SquareUserRound ,
@@ -107,27 +104,17 @@
       ],
     },
     {
-=======
->>>>>>> 773c1d07
       title: 'Care Packages',
       url: '#',
       icon: Package,
       items: [
         {
           title: 'Create Care Package',
-<<<<<<< HEAD
-          url: '#',
-        },
-        {
-          title: 'Manage Care Packages',
-          url: '/mcp',
-=======
           url: '/cp/c',
         },
         {
           title: 'Manage Care Packages',
           url: '/cp',
->>>>>>> 773c1d07
         },
       ],
     },
