--- conflicted
+++ resolved
@@ -172,19 +172,6 @@
       ],
     },
     {
-<<<<<<< HEAD
-      title: 'Timetables',
-      url: '#',
-      icon: CalendarDays,
-      items: [
-        {
-          title: 'Create Timetable',
-          url: '/et/create-employee-timetable',
-        },
-        {
-          title: 'Manage Timetable',
-          url: '/et',
-=======
       title: 'Payment Methods',
       url: '/payment-method',
       icon: CreditCard,
@@ -218,7 +205,21 @@
         {
           title: 'Data Export',
           url: '/data-export',
->>>>>>> 762c2a83
+        },
+      ],
+    },
+    {
+      title: 'Timetables',
+      url: '#',
+      icon: CalendarDays,
+      items: [
+        {
+          title: 'Create Timetable',
+          url: '/et/create-employee-timetable',
+        },
+        {
+          title: 'Manage Timetable',
+          url: '/et',
         },
       ],
     },
