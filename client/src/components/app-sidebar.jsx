--- conflicted
+++ resolved
@@ -140,7 +140,6 @@
       items: [
         {
           title: 'Add new employee',
-<<<<<<< HEAD
           url: '/employees/create',
         },
         {
@@ -150,21 +149,6 @@
         {
           title: 'Add new position',
           url: '/positions/create',
-        },
-        {
-          title: 'Manage positions',
-          url: '/positions',
-=======
-          url: '#',
-        },
-        {
-          title: 'Manage employees',
-          url: '#',
->>>>>>> 9e4e2957
-        },
-        {
-          title: 'Add new position',
-          url: '/positions/add',
         },
         {
           title: 'Manage positions',
