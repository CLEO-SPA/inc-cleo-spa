--- conflicted
+++ resolved
@@ -232,59 +232,55 @@
       url: '#',
       icon: ShieldUser,
       items: [
-<<<<<<< HEAD
-
-=======
         {
           title: "View Translations",
           url: '/translations'
 
       title: 'Timetables',
-      url: '#',
-      icon: CalendarDays,
-      items: [
-        {
-          title: 'Create Timetable',
-          url: '/et/create-employee-timetable',
-        },
-        {
-          title: 'Manage Timetable',
-          url: '/et',
-        },
->>>>>>> f804fee1
-      ],
-    },
-  ],
-};
-
-export function AppSidebar({ ...props }) {
-  const { user } = useAuth();
-
-  return (
-    <Sidebar className='top-(--header-height) h-[calc(100svh-var(--header-height))]!' {...props}>
-      <SidebarHeader>
-        <SidebarMenu>
-          <SidebarMenuItem>
-            <SidebarMenuButton size='lg' asChild>
-              <a href='#'>
-                <div className='bg-sidebar-primary text-sidebar-primary-foreground flex aspect-square size-8 items-center justify-center rounded-lg'>
-                  <Command className='size-4' />
-                </div>
-                <div className='grid flex-1 text-left text-sm leading-tight'>
-                  <span className='truncate font-medium'>Cleo Spa</span>
-                  <span className='truncate text-xs'>Enterprise</span>
-                </div>
-              </a>
-            </SidebarMenuButton>
-          </SidebarMenuItem>
-        </SidebarMenu>
-      </SidebarHeader>
-      <SidebarContent>
-        <NavMain items={data.navMain} />
-      </SidebarContent>
-      <SidebarFooter>
-        <NavUser user={user} />
-      </SidebarFooter>
-    </Sidebar>
-  );
+          url: '#',
+          icon: CalendarDays,
+          items: [
+            {
+              title: 'Create Timetable',
+              url: '/et/create-employee-timetable',
+            },
+            {
+              title: 'Manage Timetable',
+              url: '/et',
+            },
+          ],
+        },
+      ],
+    };
+
+  export function AppSidebar({ ...props }) {
+    const { user } = useAuth();
+
+return (
+  <Sidebar className='top-(--header-height) h-[calc(100svh-var(--header-height))]!' {...props}>
+    <SidebarHeader>
+      <SidebarMenu>
+        <SidebarMenuItem>
+          <SidebarMenuButton size='lg' asChild>
+            <a href='#'>
+              <div className='bg-sidebar-primary text-sidebar-primary-foreground flex aspect-square size-8 items-center justify-center rounded-lg'>
+                <Command className='size-4' />
+              </div>
+              <div className='grid flex-1 text-left text-sm leading-tight'>
+                <span className='truncate font-medium'>Cleo Spa</span>
+                <span className='truncate text-xs'>Enterprise</span>
+              </div>
+            </a>
+          </SidebarMenuButton>
+        </SidebarMenuItem>
+      </SidebarMenu>
+    </SidebarHeader>
+    <SidebarContent>
+      <NavMain items={data.navMain} />
+    </SidebarContent>
+    <SidebarFooter>
+      <NavUser user={user} />
+    </SidebarFooter>
+  </Sidebar>
+);
 }