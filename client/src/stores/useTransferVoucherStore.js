import { create } from "zustand";
import api from "@/services/api";

const useTransferVoucherStore = create((set, get) => ({
    // State
    voucherTemplates: [],
    selectedVoucherName: "",
    selectedVoucher: null,
    memberVouchers: [],
    bypassTemplate: false,
    price: "",
    foc: "",
    oldVouchers: [""],
    selectedMember: null,
    error: "",
    transferFormData: null, // ✅ NEW STATE

    // New fields for created_by, updated_by, remarks
    created_by: "",
    updated_by: "",
    remarks: "",
    topUpBalance: 0,  // <-- new state field

    // Fetch voucher templates
    fetchVoucherTemplates: async () => {
        try {
            const res = await api.get("/voucher/vm");
            if (res.status === 200) {
                const sorted = res.data.data.sort((a, b) =>
                    a.voucher_template_name.localeCompare(b.voucher_template_name)
                );
                set({ voucherTemplates: sorted, error: "" });
            }
        } catch (err) {
            console.error("Failed to fetch voucher templates:", err);
            set({ error: "Failed to load voucher templates." });
        }
    },

    // Fetch member vouchers
    fetchMemberVoucher: async (name) => {
        if (!name) return;
        try {
            const res = await api.get(`/voucher/m?name=${encodeURIComponent(name)}`);
            set({ memberVouchers: res.status === 200 ? res.data.data : [] });
        } catch (error) {
            console.error("Error fetching member vouchers:", error);
            set({ memberVouchers: [] });
        }
    },

    // Select voucher
    setSelectedVoucherName: async (selectedName) => {
        set({ selectedVoucherName: selectedName });

        try {
            const res = await api.get(`/voucher?name=${encodeURIComponent(selectedName)}`);
            const vouchers = res.data.data;
            if (!vouchers || vouchers.length === 0) {
                set({ selectedVoucher: null, price: "", foc: "" });
                return;
            }
            const voucher = vouchers[0];
            set({ selectedVoucher: voucher });

            if (!get().bypassTemplate) {
                set({
                    price: voucher.default_total_price || "",
                    foc: voucher.default_free_of_charge || "",
                });
            }
        } catch (err) {
            console.error("Error fetching voucher details:", err);
            set({ error: "Failed to fetch voucher details." });
        }
    },

    // Toggle bypass
    toggleBypassTemplate: () => {
        const { bypassTemplate, selectedVoucher } = get();
        const newBypass = !bypassTemplate;
        set({ bypassTemplate: newBypass });

        if (newBypass) {
            set({ price: "", foc: "" });
        } else if (selectedVoucher) {
            set({
                price: selectedVoucher.default_total_price || "",
                foc: selectedVoucher.default_free_of_charge || "",
            });
        }
    },

    // Setters
    setPrice: (price) => set({ price }),
    setFoc: (foc) => set({ foc }),
    setOldVouchers: (vouchers) => set({ oldVouchers: vouchers }),
    setSelectedMember: (member) => set({ selectedMember: member }),
    setTransferFormData: (formData) => set({ transferFormData: formData }), // ✅ NEW SETTER
    // New setters for created_by, updated_by, remarks
    setCreatedBy: (id) => set({ created_by: id }),
    setUpdatedBy: (id) => set({ updated_by: id }),
    setRemarks: (text) => set({ remarks: text }),
    setTopUpBalance: (value) => set({ topUpBalance: value }),


    // Derived values
    getTotalOldBalance: () => {
        const { oldVouchers, memberVouchers } = get();
        return oldVouchers.reduce((acc, name) => {
            const match = memberVouchers.find((v) => v.member_voucher_name === name);
            return acc + (match ? Number(match.current_balance) : 0);
        }, 0);
    },


    // Final transfer submission
    submitTransfer: async (formData) => {
        if (!formData) {
            throw new Error("No form data provided for voucher transfer.");
        }

        const {
            member_name,
            voucher_template_name,
            price,
            foc,
            old_voucher_names,
            old_voucher_details,
            is_bypass,
            created_by,
            updated_by,
            remarks,
<<<<<<< HEAD
            top_up_balance,
            service_details, // ✅ Extract service_details from formData
            created_at,      // ✅ NEW: Extract created_at from formData
            updated_at       // ✅ NEW: Extract updated_at from formData
=======
            top_up_balance
>>>>>>> f9126dc0

        } = formData;

        if (
            !member_name ||
            !voucher_template_name ||
            !price ||
            !old_voucher_names.length ||
            !old_voucher_details?.length
        ) {
            throw new Error("Missing required fields for voucher transfer.");
        }


        const payload = {
            member_name,
            voucher_template_name,
            price: Number(price),
            foc: Number(foc),
            is_bypass: Boolean(is_bypass),
            old_voucher_names,
            old_voucher_details: old_voucher_details.map((v) => ({
                voucher_id: v.voucher_id,
                member_voucher_name: v.member_voucher_name,
                balance_to_transfer: Number(v.balance_to_transfer),
            })),
            created_by,
            updated_by,
            remarks,
            top_up_balance, // ✅ Include top_up_balance in the payload
<<<<<<< HEAD
            service_details: is_bypass ? (service_details || []) : [], // ✅ Include service_details when bypass is enabled
            created_at,     // ✅ NEW: Include created_at in the payload
            updated_at      // ✅ NEW: Include updated_at in the payload
=======
>>>>>>> f9126dc0
        };

        const res = await api.post("/voucher/transfer", payload);
        return res.data;
    },


}));

export default useTransferVoucherStore;<|MERGE_RESOLUTION|>--- conflicted
+++ resolved
@@ -131,15 +131,10 @@
             created_by,
             updated_by,
             remarks,
-<<<<<<< HEAD
             top_up_balance,
             service_details, // ✅ Extract service_details from formData
             created_at,      // ✅ NEW: Extract created_at from formData
             updated_at       // ✅ NEW: Extract updated_at from formData
-=======
-            top_up_balance
->>>>>>> f9126dc0
-
         } = formData;
 
         if (
@@ -169,12 +164,9 @@
             updated_by,
             remarks,
             top_up_balance, // ✅ Include top_up_balance in the payload
-<<<<<<< HEAD
             service_details: is_bypass ? (service_details || []) : [], // ✅ Include service_details when bypass is enabled
             created_at,     // ✅ NEW: Include created_at in the payload
             updated_at      // ✅ NEW: Include updated_at in the payload
-=======
->>>>>>> f9126dc0
         };
 
         const res = await api.post("/voucher/transfer", payload);
