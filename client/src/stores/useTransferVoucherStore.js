--- conflicted
+++ resolved
@@ -16,12 +16,10 @@
     transferFormData: null, // ✅ NEW STATE
 
     // New fields for created_by, updated_by, remarks
-    // New fields for created_by, created_at, and remarks
     created_by: "",
-    created_at: "", // added
+    updated_by: "",
     remarks: "",
     topUpBalance: 0,  // <-- new state field
-
 
     // Fetch voucher templates
     fetchVoucherTemplates: async () => {
@@ -41,8 +39,7 @@
 
     // Fetch member vouchers
     fetchMemberVoucher: async (name) => {
-
-        console.log("name1", name)
+        if (!name) return;
         try {
             const res = await api.get(`/voucher/m?name=${encodeURIComponent(name)}`);
             set({ memberVouchers: res.status === 200 ? res.data.data : [] });
@@ -100,8 +97,9 @@
     setOldVouchers: (vouchers) => set({ oldVouchers: vouchers }),
     setSelectedMember: (member) => set({ selectedMember: member }),
     setTransferFormData: (formData) => set({ transferFormData: formData }), // ✅ NEW SETTER
+    // New setters for created_by, updated_by, remarks
     setCreatedBy: (id) => set({ created_by: id }),
-    setCreatedAt: (dateTime) => set({ created_at: dateTime }), // ✅ new setter
+    setUpdatedBy: (id) => set({ updated_by: id }),
     setRemarks: (text) => set({ remarks: text }),
     setTopUpBalance: (value) => set({ topUpBalance: value }),
 
@@ -131,15 +129,10 @@
             old_voucher_details,
             is_bypass,
             created_by,
-<<<<<<< HEAD
-            created_at,
-            remarks, // <-- added here
-=======
             updated_by,
             remarks,
             top_up_balance
 
->>>>>>> 4871aa2c
         } = formData;
 
         if (
@@ -166,14 +159,9 @@
                 balance_to_transfer: Number(v.balance_to_transfer),
             })),
             created_by,
-<<<<<<< HEAD
-            created_at,
-            remarks,
-=======
             updated_by,
             remarks,
             top_up_balance, // ✅ Include top_up_balance in the payload
->>>>>>> 4871aa2c
         };
 
         const res = await api.post("/voucher/transfer", payload);
