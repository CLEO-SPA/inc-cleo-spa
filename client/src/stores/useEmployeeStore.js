import { create } from 'zustand';
import api from '@/services/api';

const getInitialState = () => ({
  employeeData: {
    employee_name: '',
    employee_email: '',
    employee_contact: '',
    employee_code: '',
    role_name: '',
    position_ids: [],
<<<<<<< HEAD
    created_at: 0,
    updated_at: 0,
  },
=======
    created_at: new Date(),
    updated_at: new Date(),
  },

  /* ------------ single-employee detail view ---------------------------- */
  currentEmployee: null,
  isFetchingOne: false,

  /* ------------ dropdown and name-only fetch --------------------------- */
  dropdownEmployees: [],
  isFetchingDropdown: false,
  isFetchingName: false,
  employeeName: null,

>>>>>>> 93895309
  inviteLink: null,
  employees: [],
  pagination: {
    currentPage: 1,
    totalPages: 1,
    totalCount: 0,
    pageSize: 10,
  },
  error: null,
  success: null,
  isCreating: false,
  isFetchingList: false,
<<<<<<< HEAD
  isRegenerating: null,
=======
  isRegenerating: null, // id
  isUpdating: null,     // id
>>>>>>> 93895309
});

const useEmployeeStore = create((set, get) => ({
  ...getInitialState(),

  setEmployeeData: (field, value) => {
    set((state) => ({
      employeeData: {
        ...state.employeeData,
        [field]: value,
      },
    }));
  },

  setPageSize: (pageSize) => {
    set((state) => ({
      pagination: { ...state.pagination, pageSize, currentPage: 1 },
    }));
    get().fetchAllEmployees();
  },

  setCurrentPage: (currentPage) => {
    set((state) => ({
      pagination: { ...state.pagination, currentPage },
    }));
    get().fetchAllEmployees();
  },

<<<<<<< HEAD
=======
  resetMessages: () =>
    set({ error: null, success: null, inviteLink: null }),

  reset: () => set(getInitialState()),

  /* ------------------------------------------------- single fetch */
  getEmployeeById: async (employeeId) => {
    set({ isFetchingOne: true, error: null, currentEmployee: null });
    try {
      const res = await api.get(`/em/${employeeId}`);
      console.log('Fetched employee:', res.data.data);
      set({ currentEmployee: res.data.data, isFetchingOne: false });
    } catch (err) {
      set({
        isFetchingOne: false,
        error:
          err?.response?.data?.message ||
          err.message ||
          'Failed to fetch employee details',
      });
    }
  },

>>>>>>> 93895309
  fetchAllEmployees: async () => {
    const { pagination } = get();
    set({ isFetchingList: true, error: null });
    try {
      const res = await api.get(`/em?page=${pagination.currentPage}&limit=${pagination.pageSize}`);
      const data = res.data;

      console.log(data);

      set({
        employees: data.data || [],
        pagination: {
          currentPage: data.currentPage || 1,
          totalPages: data.totalPages || 1,
          totalCount: data.totalCount || 0,
<<<<<<< HEAD
          pageSize: data.pageSize || 10,
=======
          pageSize: data.pageSize || pagination.pageSize,
>>>>>>> 93895309
        },
        isFetchingList: false,
      });
    } catch (err) {
      set({
<<<<<<< HEAD
        error: err.response?.data?.message || err.message,
=======
        error:
          err?.response?.data?.message ||
          err.message ||
          'Failed to fetch employees',
>>>>>>> 93895309
        isFetchingList: false,
      });
    }
  },

<<<<<<< HEAD
  createAndInviteEmployee: async (data) => {
    set({ isCreating: true, error: null, success: null, inviteLink: null });

    console.log(data);

    try {
      const response = await api.post('/em/create-invite', data);
      set({
        isCreating: false,
        success: 'Employee created and invited successfully! The invite link is ready.',
        inviteLink: response.data.resetUrl,
      });
    } catch (err) {
      const apiMessage = err?.response?.data?.message || 'Failed to create employee';
      set({ isCreating: false, error: apiMessage });
      throw new Error(apiMessage);
=======
  /* ------------------------------------------------- dropdown fetch */
  fetchDropdownEmployees: async () => {
    set({ isFetchingDropdown: true, error: null });
    try {
      const res = await api.get('/em/dropdown');
      set({ dropdownEmployees: res.data, isFetchingDropdown: false });
    } catch (err) {
      set({
        dropdownEmployees: [],
        isFetchingDropdown: false,
        error:
          err?.response?.data?.message ||
          err.message ||
          'Failed to fetch employees',
      });
    }
  },

    /* ------------------------------------------------- create */
  createAndInviteEmployee: async (payload) => {
    set({ isCreating: true, error: null, success: null, inviteLink: null });
    try {
      const res = await api.post('/em/create-invite', payload);
      set({
        isCreating: false,
        success:
          'Employee created and invited successfully! The invite link is ready.',
        inviteLink: res.data.resetUrl,
      });
      get().fetchAllEmployees();
    } catch (err) {
      const msg =
        err?.response?.data?.message || 'Failed to create employee';
      set({ isCreating: false, error: msg });
      throw new Error(msg);
    }
  },
  // createAndInviteEmployee: async (data) => {
  //   set({ isCreating: true, error: null, success: null, inviteLink: null });

  //   console.log(data);

  //   try {
  //     const response = await api.post('/em/create-invite', data);
  //     set({
  //       isCreating: false,
  //       success: 'Employee created and invited successfully! The invite link is ready.',
  //       inviteLink: response.data.resetUrl,
  //     });
  //   } catch (err) {
  //     const apiMessage = err?.response?.data?.message || 'Failed to create employee';
  //     set({ isCreating: false, error: apiMessage });
  //     throw new Error(apiMessage);
  //   }
  // },

  updateEmployee: async (employeeId, updatePayload) => {
    set({ isUpdating: employeeId, error: null, success: null });
    try {
      const res = await api.put(`/em/${employeeId}`, updatePayload);
      const { newInviteUrl } = res.data;

      let successMsg = 'Employee updated successfully!';
      if (newInviteUrl) {
        await navigator.clipboard.writeText(newInviteUrl);
        successMsg += ' New invite link copied to clipboard.';
      }

      set({ isUpdating: null, success: successMsg });
      get().fetchAllEmployees(); // refresh list
    } catch (err) {
      set({
        isUpdating: null,
        error:
          err?.response?.data?.message ||
          err.message ||
          'Failed to update employee',
      });
>>>>>>> 93895309
    }
  },

  regenerateInviteLink: async (employee) => {
    set({ isRegenerating: employee.id, error: null, success: null });
    try {
      const res = await api.post('/em/regenerate-uri', { email: employee.employee_email });
      const { callbackUrl } = res.data;
      await navigator.clipboard.writeText(callbackUrl);
      set({
        isRegenerating: null,
        success: `New invite link for ${employee.employee_name} copied to clipboard!`,
      });
      get().fetchAllEmployees();
    } catch (err) {
      set({
        isRegenerating: null,
        error: err.response?.data?.message || 'Failed to regenerate link.',
      });
    }
  },

<<<<<<< HEAD
=======
  fetchEmployeeNameById: async (employeeId) => {
    set({ isFetchingName: true, error: null });
    try {
      const response = await api.get(`/em/employeeName/${employeeId}`);
      set({
        employeeName: response.data,
        isFetchingName: false,
      });
      return response.data;
    } catch (error) {
      set({
        employeeName: null,
        isFetchingName: false,
        error:
          error.response?.data?.message ||
          error.message ||
          'Failed to fetch employee',
      });
      console.error('Error fetching employee:', error);
      throw new Error(
        error.response?.data?.message ||
        error.message ||
        'Failed to fetch employee'
      );
    }
  },
>>>>>>> 93895309
  fetchDropdownEmployees: async () => {
    set({ isFetching: true, error: false, errorMessage: null });

    try {
      const response = await api.get('/em/dropdown');
      set({
        employees: response.data,
        isFetching: false,
        error: false,
        errorMessage: null,
      });
    } catch (error) {
      set({
        employees: [],
        isFetching: false,
        error: true,
        errorMessage: error.response?.data?.message || error.message || 'Failed to fetch employees',
      });
    }
  },

  resetMessages: () => set({ error: null, success: null, inviteLink: null }),
  reset: () => set(getInitialState()),
}));

export default useEmployeeStore;<|MERGE_RESOLUTION|>--- conflicted
+++ resolved
@@ -9,11 +9,6 @@
     employee_code: '',
     role_name: '',
     position_ids: [],
-<<<<<<< HEAD
-    created_at: 0,
-    updated_at: 0,
-  },
-=======
     created_at: new Date(),
     updated_at: new Date(),
   },
@@ -28,7 +23,6 @@
   isFetchingName: false,
   employeeName: null,
 
->>>>>>> 93895309
   inviteLink: null,
   employees: [],
   pagination: {
@@ -41,12 +35,8 @@
   success: null,
   isCreating: false,
   isFetchingList: false,
-<<<<<<< HEAD
-  isRegenerating: null,
-=======
   isRegenerating: null, // id
   isUpdating: null,     // id
->>>>>>> 93895309
 });
 
 const useEmployeeStore = create((set, get) => ({
@@ -75,8 +65,6 @@
     get().fetchAllEmployees();
   },
 
-<<<<<<< HEAD
-=======
   resetMessages: () =>
     set({ error: null, success: null, inviteLink: null }),
 
@@ -100,7 +88,6 @@
     }
   },
 
->>>>>>> 93895309
   fetchAllEmployees: async () => {
     const { pagination } = get();
     set({ isFetchingList: true, error: null });
@@ -116,47 +103,21 @@
           currentPage: data.currentPage || 1,
           totalPages: data.totalPages || 1,
           totalCount: data.totalCount || 0,
-<<<<<<< HEAD
-          pageSize: data.pageSize || 10,
-=======
           pageSize: data.pageSize || pagination.pageSize,
->>>>>>> 93895309
         },
         isFetchingList: false,
       });
     } catch (err) {
       set({
-<<<<<<< HEAD
-        error: err.response?.data?.message || err.message,
-=======
         error:
           err?.response?.data?.message ||
           err.message ||
           'Failed to fetch employees',
->>>>>>> 93895309
         isFetchingList: false,
       });
     }
   },
 
-<<<<<<< HEAD
-  createAndInviteEmployee: async (data) => {
-    set({ isCreating: true, error: null, success: null, inviteLink: null });
-
-    console.log(data);
-
-    try {
-      const response = await api.post('/em/create-invite', data);
-      set({
-        isCreating: false,
-        success: 'Employee created and invited successfully! The invite link is ready.',
-        inviteLink: response.data.resetUrl,
-      });
-    } catch (err) {
-      const apiMessage = err?.response?.data?.message || 'Failed to create employee';
-      set({ isCreating: false, error: apiMessage });
-      throw new Error(apiMessage);
-=======
   /* ------------------------------------------------- dropdown fetch */
   fetchDropdownEmployees: async () => {
     set({ isFetchingDropdown: true, error: null });
@@ -235,7 +196,6 @@
           err.message ||
           'Failed to update employee',
       });
->>>>>>> 93895309
     }
   },
 
@@ -258,8 +218,6 @@
     }
   },
 
-<<<<<<< HEAD
-=======
   fetchEmployeeNameById: async (employeeId) => {
     set({ isFetchingName: true, error: null });
     try {
@@ -286,7 +244,6 @@
       );
     }
   },
->>>>>>> 93895309
   fetchDropdownEmployees: async () => {
     set({ isFetching: true, error: false, errorMessage: null });
 
