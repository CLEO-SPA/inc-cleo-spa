--- conflicted
+++ resolved
@@ -54,11 +54,7 @@
       mcpd_id: '', // ID of the member_care_package_detail to consume
       service_name: '', // Name of the service for display
       mcpd_quantity: -1,
-<<<<<<< HEAD
-      mcpd_date: new Date().toISOString().slice(0, 16), // Default to today
-=======
       mcpd_date: new Date().toISOString(), // Store as ISO string
->>>>>>> ce579125
       max_quantity: 0, // Max consumable quantity for the selected service
     },
     currentPackageInfo: null, // stores { package: {...}, details: [{..., remaining_quantity: X}], transactionLogs: [...] }
@@ -67,13 +63,10 @@
     isConfirming: false,
     isSubmitting: false,
 
-<<<<<<< HEAD
-=======
     // Expose date utility functions
     toLocalDateTimeString,
     fromLocalDateTimeString,
 
->>>>>>> ce579125
     setIsConfirming: (isConfirming) => set({ isConfirming }, false, 'setIsConfirming'),
 
     updateMainField: (field, value) =>
@@ -99,11 +92,7 @@
             mcpd_id: '',
             service_name: '',
             mcpd_quantity: -1,
-<<<<<<< HEAD
-            mcpd_date: new Date().toISOString().slice(0, 16),
-=======
             mcpd_date: new Date().toISOString(), // Reset to current time as ISO string
->>>>>>> ce579125
             max_quantity: 0,
           },
           error: null,
@@ -214,11 +203,6 @@
       if (!currentPackageInfo || !currentPackageInfo.details) return;
 
       const selectedService = currentPackageInfo.details.find((detail) => detail.id == serviceDetailId);
-<<<<<<< HEAD
-
-      // console.log(selectedService);
-=======
->>>>>>> ce579125
 
       if (selectedService) {
         set(
@@ -249,8 +233,7 @@
           const newDetail = {
             mcpd_id: detailForm.mcpd_id,
             mcpd_quantity: Math.abs(detailForm.mcpd_quantity),
-<<<<<<< HEAD
-            mcpd_date: detailForm.mcpd_date,
+            mcpd_date: detailForm.mcpd_date, // Already in ISO format
           };
 
           // The current UI supports one consumption at a time, so we replace the array.
@@ -271,29 +254,6 @@
     confirmConsumption: () => {
       const { detailForm, currentPackageInfo } = get();
 
-=======
-            mcpd_date: detailForm.mcpd_date, // Already in ISO format
-          };
-
-          // The current UI supports one consumption at a time, so we replace the array.
-          const newMcpDetails = [newDetail];
-
-          return {
-            formData: {
-              ...formData,
-              mcp_details: newMcpDetails,
-            },
-          };
-        },
-        false,
-        'addServiceToMcpDetails'
-      );
-    },
-
-    confirmConsumption: () => {
-      const { detailForm, currentPackageInfo } = get();
-
->>>>>>> ce579125
       if (detailForm.mcpd_quantity >= 0) {
         set({ error: 'Quantity must be a negative number.' }, false, 'confirmConsumption/validationError');
         return;
@@ -382,10 +342,7 @@
               mcpd_id: '',
               service_name: '',
               mcpd_quantity: -1,
-<<<<<<< HEAD
-=======
               mcpd_date: new Date().toISOString(), // Reset to current time as ISO string
->>>>>>> ce579125
               max_quantity: 0,
             },
           }),
