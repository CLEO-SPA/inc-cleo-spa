import { create } from 'zustand';
import { devtools } from 'zustand/middleware';
import api from '@/services/api';
import { useMcpFormStore } from '@/stores/MemberCarePackage/useMcpFormStore';
import useTransferVoucherStore from '@/stores/useTransferVoucherStore';

const getInitialState = () => ({
  // Transaction creation state
  isCreating: false,
  currentStep: 'idle',
  createdTransactions: [],
  failedTransactions: [],

  // Transaction creation progress
  progress: {
    total: 0,
    completed: 0,
    failed: 0,
    currentOperation: '',
  },

  // ✅ UPDATED: General transaction details with creation date/time fields
  transactionDetails: {
    receiptNumber: '',
    transactionRemark: '',
    createdBy: null,
    handledBy: null,
    memberId: null,
    customerType: 'MEMBER',
    // ✅ NEW: Add creation date/time fields
    createdAt: new Date().toISOString().slice(0, 16), // Default to current datetime
    updatedAt: new Date().toISOString().slice(0, 16), // Default to current datetime
  },

  // Error handling
  errors: [],
  lastError: null,
});

const useSaleTransactionStore = create(
  devtools(
    (set, get) => ({
      ...getInitialState(),

      // Constants
      PENDING_PAYMENT_METHOD_ID: 7, // Based on your database structure

      // Helper function to calculate outstanding amount and add pending payment
<<<<<<< HEAD
      addAutoPendingPayment: (totalAmount, existingPayments) => {
        // Calculate total paid amount from existing payments
        const totalPaid = existingPayments.reduce((sum, payment) => {
          return sum + (payment.amount || 0);
        }, 0);

        // Calculate outstanding amount
        const outstandingAmount = totalAmount - totalPaid;

        // Check if there's already a pending payment
        const existingPendingPayment = existingPayments.find(
          payment => payment.methodId === get().PENDING_PAYMENT_METHOD_ID
        );

        let updatedPayments = [...existingPayments];

        if (outstandingAmount > 0) {
          if (existingPendingPayment) {
            // Update existing pending payment amount
            updatedPayments = updatedPayments.map(payment =>
              payment.methodId === get().PENDING_PAYMENT_METHOD_ID
                ? { ...payment, amount: outstandingAmount }
                : payment
            );
          } else {
            // Add new pending payment
            updatedPayments.push({
              id: crypto.randomUUID(),
              methodId: get().PENDING_PAYMENT_METHOD_ID,
              methodName: 'Pending',
              amount: outstandingAmount,
              remark: 'Auto-generated pending payment for outstanding amount',
              isAutoPending: true
            });
          }
        } else if (outstandingAmount <= 0 && existingPendingPayment) {
          // Remove pending payment if outstanding amount is 0 or negative
          updatedPayments = updatedPayments.filter(
            payment => payment.methodId !== get().PENDING_PAYMENT_METHOD_ID || !payment.isAutoPending
          );
        }
=======
addAutoPendingPayment: (totalAmount, existingPayments) => {
  const PENDING_PAYMENT_METHOD_ID = 7;
  const GST_PAYMENT_METHOD_ID = 10;

  // Separate payments by type (same as backend)
  const pendingPayments = existingPayments.filter(
    (payment) => payment.methodId === PENDING_PAYMENT_METHOD_ID
  );

  const gstPayments = existingPayments.filter(
    (payment) => payment.methodId === GST_PAYMENT_METHOD_ID
  );

  const actualPayments = existingPayments.filter(
    (payment) => payment.methodId !== PENDING_PAYMENT_METHOD_ID &&
              payment.methodId !== GST_PAYMENT_METHOD_ID
  );

  // Calculate amounts (same logic as backend)
  const totalActualPaymentAmount = actualPayments.reduce((sum, payment) => {
    return sum + (payment.amount || 0);
  }, 0);

  const totalGSTAmount = gstPayments.reduce((sum, payment) => {
    return sum + (payment.amount || 0);
  }, 0);

  // IGNORE pending amount from frontend - calculate our own (same as backend)
  const frontendPendingAmount = pendingPayments.reduce((sum, payment) => {
    return sum + (payment.amount || 0);
  }, 0);

  // Calculate correct outstanding amount (backend authority) - same as backend
  const outstandingAmount = Math.max(0, totalAmount - totalActualPaymentAmount);

  let updatedPayments = existingPayments.filter(
    (payment) => payment.methodId !== PENDING_PAYMENT_METHOD_ID
  );

  return updatedPayments;
},
>>>>>>> 4871aa2c


      // Update transaction details
      updateTransactionDetails: (details) => {
        set((state) => ({
          transactionDetails: {
            ...state.transactionDetails,
            ...details,
          },
        }));
      },

      // ✅ NEW: Set creation date/time
      setCreatedAt: (createdAt) => {
        set((state) => ({
          transactionDetails: {
            ...state.transactionDetails,
            createdAt,
            updatedAt: createdAt, // Update both when created_at changes
          },
        }));
      },

      // ✅ NEW: Set updated date/time
      setUpdatedAt: (updatedAt) => {
        set((state) => ({
          transactionDetails: {
            ...state.transactionDetails,
            updatedAt,
          },
        }));
      },

      // Set receipt number
      setReceiptNumber: (receiptNumber) => {
        set((state) => ({
          transactionDetails: {
            ...state.transactionDetails,
            receiptNumber,
          },
        }));
      },

      // Set transaction remark
      setTransactionRemark: (transactionRemark) => {
        set((state) => ({
          transactionDetails: {
            ...state.transactionDetails,
            transactionRemark,
          },
        }));
      },

      // Set created by employee
      setCreatedBy: (createdBy) => {
        set((state) => ({
          transactionDetails: {
            ...state.transactionDetails,
            createdBy,
          },
        }));
      },

      // Set handled by employee
      setHandledBy: (handledBy) => {
        set((state) => ({
          transactionDetails: {
            ...state.transactionDetails,
            handledBy,
          },
        }));
      },

      // Set member info
      setMemberInfo: (member) => {
        set((state) => ({
          transactionDetails: {
            ...state.transactionDetails,
            memberId: member?.id || null,
            customerType: member ? 'MEMBER' : 'WALK_IN',
          },
        }));
      },

      // Main orchestration function
      createSaleTransactions: async (transactionData) => {
        set({
          isCreating: true,
          currentStep: 'preparing',
          createdTransactions: [],
          failedTransactions: [],
          errors: [],
        });

        try {
          const { transactionDetails } = get();

          // Validate required transaction details
          if (!transactionDetails.createdBy) {
            throw new Error('Transaction creator (created_by) is required');
          }

          if (!transactionDetails.handledBy) {
            throw new Error('Transaction handler (handled_by) is required');
          }

          // ✅ NEW: Validate creation date/time
          if (!transactionDetails.createdAt) {
            throw new Error('Creation date & time is required');
          }

          // Process transaction data and auto-add pending payments for MCP and MV
          const processedTransactionData = get().processTransactionDataWithPending(transactionData);

          // Calculate total number of transactions to create
          const servicesProductsCount = processedTransactionData.servicesProducts?.items?.length > 0 ? 1 : 0;
          const mcpCount = processedTransactionData.mcpTransactions?.length || 0;
          const mvCount = processedTransactionData.mvTransactions?.length || 0;
          const mcpTransferCount = processedTransactionData.mcpTransferTransactions?.length || 0;
          const mvTransferCount = processedTransactionData.mvTransferTransactions?.length || 0;
          const totalTransactions = servicesProductsCount + mcpCount + mvCount + mcpTransferCount + mvTransferCount;

          console.log('📊 Transaction Summary:', {
            servicesProducts: servicesProductsCount,
            mcpTransactions: mcpCount,
            mvTransactions: mvCount,
            mcpTransferTransactions: mcpTransferCount,
            mvTransferTransactions: mvTransferCount,
            total: totalTransactions,
            transactionDetails,
          });

          set({
            currentStep: 'creating',
            progress: {
              total: totalTransactions,
              completed: 0,
              failed: 0,
              currentOperation: 'Starting transaction creation...',
            },
          });

          const createdTransactions = [];
          const failedTransactions = [];

          // 1. Create Services + Products transaction (if exists)
          if (processedTransactionData.servicesProducts?.items?.length > 0) {
<<<<<<< HEAD
            set(state => ({
              progress: {
                ...state.progress,
                currentOperation: 'Creating Services & Products transaction...'
              }
=======
            set((state) => ({
              progress: {
                ...state.progress,
                currentOperation: 'Creating Services & Products transaction...',
              },
>>>>>>> 4871aa2c
            }));

            try {
              const servicesTransaction = await get().createServicesProductsTransaction(
                processedTransactionData.servicesProducts
              );

              createdTransactions.push({
                type: 'services-products',
                transaction: servicesTransaction,
                items: processedTransactionData.servicesProducts.items,
              });

<<<<<<< HEAD
              set(state => ({
                progress: {
                  ...state.progress,
                  completed: state.progress.completed + 1
                }
=======
              set((state) => ({
                progress: {
                  ...state.progress,
                  completed: state.progress.completed + 1,
                },
>>>>>>> 4871aa2c
              }));
            } catch (error) {
              console.error('❌ Services/Products transaction failed:', error);
              failedTransactions.push({
                type: 'services-products',
                error: error.message,
                data: processedTransactionData.servicesProducts,
              });

<<<<<<< HEAD
              set(state => ({
                progress: {
                  ...state.progress,
                  failed: state.progress.failed + 1
=======
              set((state) => ({
                progress: {
                  ...state.progress,
                  failed: state.progress.failed + 1,
>>>>>>> 4871aa2c
                },
                errors: [...state.errors, `Services/Products: ${error.message}`],
              }));
            }
          }

          // 2. Create individual MCP transactions
          if (processedTransactionData.mcpTransactions?.length > 0) {
            let mcpCreationResult = null;

            try {
              const mcpFormStore = useMcpFormStore.getState();
<<<<<<< HEAD
              mcpCreationResult = await mcpFormStore.processMcpCreationQueue();
=======
              mcpCreationResult = await mcpFormStore.processMcpCreationQueue(get().transactionDetails.createdAt);
>>>>>>> 4871aa2c
              console.log('✅ MCP creation queue processed successfully:', mcpCreationResult);
            } catch (error) {
              console.error('❌ MCP creation queue processing failed:', error);
              set((state) => ({
                errors: [...state.errors, `MCP Creation Queue: ${error.message}`],
              }));
            }

            // Extract created packages from the result
            const createdPackages = mcpCreationResult?.results?.createdPackages || [];

            for (let i = 0; i < processedTransactionData.mcpTransactions.length; i++) {
              const mcpData = processedTransactionData.mcpTransactions[i];

<<<<<<< HEAD
              set(state => ({
                progress: {
                  ...state.progress,
                  currentOperation: `Creating MCP transaction ${i + 1}/${processedTransactionData.mcpTransactions.length}...`
                }
=======
              set((state) => ({
                progress: {
                  ...state.progress,
                  currentOperation: `Creating MCP transaction ${i + 1}/${
                    processedTransactionData.mcpTransactions.length
                  }...`,
                },
>>>>>>> 4871aa2c
              }));

              try {
                // Get the corresponding MCP ID from creation results
                const correspondingPackage = createdPackages[i];
                const actualMcpId = correspondingPackage?.memberCarePackageId;

                if (!actualMcpId) {
                  throw new Error(`No MCP ID found for transaction item at index ${i}`);
                }

                // Update the mcpData with the actual MCP ID
                const updatedMcpData = {
                  ...mcpData,
                  item: {
                    ...mcpData.item,
                    data: {
                      ...mcpData.item.data,
                      id: actualMcpId,
                      member_care_package_id: actualMcpId,
                    },
                  },
                };

<<<<<<< HEAD
                console.log(`📦 Creating MCP transaction with ID ${actualMcpId} for package: ${mcpData.item.data?.package_name || mcpData.item.data?.name}`);
=======
                console.log(
                  `📦 Creating MCP transaction with ID ${actualMcpId} for package: ${
                    mcpData.item.data?.package_name || mcpData.item.data?.name
                  }`
                );
>>>>>>> 4871aa2c

                const mcpTransaction = await get().createMcpTransaction(updatedMcpData);

                createdTransactions.push({
                  type: 'mcp',
                  transaction: mcpTransaction,
                  item: updatedMcpData.item,
                });

<<<<<<< HEAD
                set(state => ({
                  progress: {
                    ...state.progress,
                    completed: state.progress.completed + 1
                  }
=======
                set((state) => ({
                  progress: {
                    ...state.progress,
                    completed: state.progress.completed + 1,
                  },
>>>>>>> 4871aa2c
                }));
              } catch (error) {
                console.error('❌ MCP transaction failed:', error);
                failedTransactions.push({
                  type: 'mcp',
                  error: error.message,
                  data: mcpData,
                });

<<<<<<< HEAD
                set(state => ({
                  progress: {
                    ...state.progress,
                    failed: state.progress.failed + 1
=======
                set((state) => ({
                  progress: {
                    ...state.progress,
                    failed: state.progress.failed + 1,
>>>>>>> 4871aa2c
                  },
                  errors: [...state.errors, `MCP (${mcpData.item.data?.name}): ${error.message}`],
                }));
              }
            }
          }

          // 3. Create individual MV transactions
          if (processedTransactionData.mvTransactions?.length > 0) {
            for (let i = 0; i < processedTransactionData.mvTransactions.length; i++) {
              const mvData = processedTransactionData.mvTransactions[i];

<<<<<<< HEAD
              set(state => ({
                progress: {
                  ...state.progress,
                  currentOperation: `Creating MV transaction ${i + 1}/${processedTransactionData.mvTransactions.length}...`
                }
=======
              set((state) => ({
                progress: {
                  ...state.progress,
                  currentOperation: `Creating MV transaction ${i + 1}/${
                    processedTransactionData.mvTransactions.length
                  }...`,
                },
>>>>>>> 4871aa2c
              }));

              try {
                const mvTransaction = await get().createMvTransaction(mvData);

                createdTransactions.push({
                  type: 'mv',
                  transaction: mvTransaction,
                  item: mvData.item,
                });

<<<<<<< HEAD
                set(state => ({
                  progress: {
                    ...state.progress,
                    completed: state.progress.completed + 1
                  }
=======
                set((state) => ({
                  progress: {
                    ...state.progress,
                    completed: state.progress.completed + 1,
                  },
>>>>>>> 4871aa2c
                }));
              } catch (error) {
                console.error('❌ MV transaction failed:', error);
                failedTransactions.push({
                  type: 'mv',
                  error: error.message,
                  data: mvData,
                });

<<<<<<< HEAD
                set(state => ({
                  progress: {
                    ...state.progress,
                    failed: state.progress.failed + 1
=======
                set((state) => ({
                  progress: {
                    ...state.progress,
                    failed: state.progress.failed + 1,
>>>>>>> 4871aa2c
                  },
                  errors: [...state.errors, `MV (${mvData.item.data?.member_voucher_name}): ${error.message}`],
                }));
              }
            }
          }

          // 4. Create individual MCP Transfer transactions
          if (processedTransactionData.mcpTransferTransactions?.length > 0) {
            let mcpTransferResult = null;

            try {
              const mcpFormStore = useMcpFormStore.getState();
<<<<<<< HEAD
              mcpTransferResult = await mcpFormStore.processMcpTransferQueue();
=======
              mcpTransferResult = await mcpFormStore.processMcpTransferQueue(get().transactionDetails.createdAt);
>>>>>>> 4871aa2c
              console.log('✅ MCP transfer queue processed successfully:', mcpTransferResult);
            } catch (error) {
              console.error('❌ MCP transfer queue processing failed:', error);
              set((state) => ({
                errors: [...state.errors, `MCP Transfer Queue: ${error.message}`],
              }));
            }

            // Extract transferred packages from the result
            const transferredPackages = mcpTransferResult?.packages || [];

            for (let i = 0; i < processedTransactionData.mcpTransferTransactions.length; i++) {
              const mcpTransferData = processedTransactionData.mcpTransferTransactions[i];

<<<<<<< HEAD
              set(state => ({
                progress: {
                  ...state.progress,
                  currentOperation: `Creating MCP Transfer transaction ${i + 1}/${processedTransactionData.mcpTransferTransactions.length}...`
                }
=======
              set((state) => ({
                progress: {
                  ...state.progress,
                  currentOperation: `Creating MCP Transfer transaction ${i + 1}/${
                    processedTransactionData.mcpTransferTransactions.length
                  }...`,
                },
>>>>>>> 4871aa2c
              }));

              try {
                // Get the corresponding transfer result from the queue processing
                const correspondingTransfer = transferredPackages[i];

                if (!correspondingTransfer) {
                  throw new Error(`No transfer result found for transaction item at index ${i}`);
                }

                // Update the mcpTransferData with the actual transfer details
                const updatedMcpTransferData = {
                  ...mcpTransferData,
                  item: {
                    ...mcpTransferData.item,
                    data: {
                      ...mcpTransferData.item.data,
                      mcp_id1: correspondingTransfer.mcp_id1,
                      mcp_id2: correspondingTransfer.mcp_id2,
                      isNew: correspondingTransfer.isNew,
                      amount: correspondingTransfer.amount,
                    },
                  },
                };

<<<<<<< HEAD
                console.log(`🔄 Creating MCP Transfer transaction from ${correspondingTransfer.mcp_id1} to ${correspondingTransfer.mcp_id2} (Amount: $${correspondingTransfer.amount})`);
=======
                console.log(
                  `🔄 Creating MCP Transfer transaction from ${correspondingTransfer.mcp_id1} to ${correspondingTransfer.mcp_id2} (Amount: $${correspondingTransfer.amount})`
                );
>>>>>>> 4871aa2c

                const mcpTransferTransaction = await get().createMcpTransferTransaction(updatedMcpTransferData);

                createdTransactions.push({
                  type: 'mcp-transfer',
                  transaction: mcpTransferTransaction,
                  item: updatedMcpTransferData.item,
                });

<<<<<<< HEAD
                set(state => ({
                  progress: {
                    ...state.progress,
                    completed: state.progress.completed + 1
                  }
=======
                set((state) => ({
                  progress: {
                    ...state.progress,
                    completed: state.progress.completed + 1,
                  },
>>>>>>> 4871aa2c
                }));
              } catch (error) {
                console.error('❌ MCP Transfer transaction failed:', error);
                failedTransactions.push({
                  type: 'mcp-transfer',
                  error: error.message,
                  data: mcpTransferData,
                });

<<<<<<< HEAD
                set(state => ({
                  progress: {
                    ...state.progress,
                    failed: state.progress.failed + 1
=======
                set((state) => ({
                  progress: {
                    ...state.progress,
                    failed: state.progress.failed + 1,
>>>>>>> 4871aa2c
                  },
                  errors: [
                    ...state.errors,
                    `MCP Transfer (${mcpTransferData.item.data?.description || 'Transfer'}): ${error.message}`,
                  ],
                }));
              }
            }
          }

          // 5. Create individual MV Transfer transactions
<<<<<<< HEAD
          if (processedTransactionData.mvTransferTransactions?.length > 0) {
            const transferStore = useTransferVoucherStore.getState();
            const transferFormData = transferStore.transferFormData;

            if (!transferFormData) {
              throw new Error('No transfer data available in TransferVoucherStore');
            }

            for (let i = 0; i < processedTransactionData.mvTransferTransactions.length; i++) {
              const mvTransferData = processedTransactionData.mvTransferTransactions[i];

              set(state => ({
                progress: {
                  ...state.progress,
                  currentOperation: `Creating MV Transfer transaction ${i + 1}/${processedTransactionData.mvTransferTransactions.length}...`
                }
              }));

              try {

                const mvTransferMemberVoucherTransactionLogs = await transferStore.submitTransfer(transferFormData);

                const mvTransferTransaction = await get().createMvTransferTransaction(mvTransferData);

                createdTransactions.push({
                  type: 'mv-transfer',
                  transaction: mvTransferTransaction,
                  item: mvTransferData.item
                });

                set(state => ({
                  progress: {
                    ...state.progress,
                    completed: state.progress.completed + 1
                  }
                }));

              } catch (error) {
                console.error('❌ MV Transfer transaction failed:', error);
                failedTransactions.push({
                  type: 'mv-transfer',
                  error: error.message,
                  data: mvTransferData
                });

                set(state => ({
                  progress: {
                    ...state.progress,
                    failed: state.progress.failed + 1
                  },
                  errors: [...state.errors, `MV Transfer (${mvTransferData.item.data?.description || 'Transfer'}): ${error.message}`]
                }));
              }
            }
          }
=======
if (processedTransactionData.mvTransferTransactions?.length > 0) {
  const transferStore = useTransferVoucherStore.getState();
  const transferFormData = transferStore.transferFormData;

  if (!transferFormData) {
    throw new Error('No transfer data available in TransferVoucherStore');
  }

  for (let i = 0; i < processedTransactionData.mvTransferTransactions.length; i++) {
    const mvTransferData = processedTransactionData.mvTransferTransactions[i];

    set((state) => ({
      progress: {
        ...state.progress,
        currentOperation: `Creating MV Transfer transaction ${i + 1}/${
          processedTransactionData.mvTransferTransactions.length
        }...`,
      },
    }));

    try {
    
      const transferFormDataWithSaleTransactionDate = {
        ...transferFormData,
        created_at: transactionDetails.createdAt,  
        updated_at: transactionDetails.updatedAt   
      };

      const response = await transferStore.submitTransfer(transferFormDataWithSaleTransactionDate);

      if (response.success && response.newVoucherId) {
        const newVoucherId = response.newVoucherId;

        const mvTransferDataWithId = {
          ...mvTransferData,
          newVoucherId, 
        };

        const mvTransferTransaction = await get().createMvTransferTransaction(mvTransferDataWithId);

        createdTransactions.push({
          type: 'mv-transfer',
          transaction: mvTransferTransaction,
          item: mvTransferData.item,
        });

        set((state) => ({
          progress: {
            ...state.progress,
            completed: state.progress.completed + 1,
          },
        }));
      } else {
        throw new Error(response.message || 'Unknown error during voucher transfer');
      }
    } catch (error) {
      console.error('❌ MV Transfer transaction failed:', error);
      failedTransactions.push({
        type: 'mv-transfer',
        error: error.message,
        data: mvTransferData,
      });

      set((state) => ({
        progress: {
          ...state.progress,
          failed: state.progress.failed + 1,
        },
        errors: [
          ...state.errors,
          `MV Transfer (${mvTransferData.item.data?.description || 'Transfer'}): ${error.message}`,
        ],
      }));
    }
  }
}
>>>>>>> 4871aa2c

          // Determine final state
          const hasFailures = failedTransactions.length > 0;
          const hasSuccesses = createdTransactions.length > 0;

          set({
            createdTransactions,
            failedTransactions,
            currentStep: hasFailures ? (hasSuccesses ? 'partial' : 'failed') : 'completed',
            isCreating: false,
            progress: {
              ...get().progress,
              currentOperation: hasFailures ? 'Some transactions failed' : 'All transactions completed successfully',
            },
          });

          console.log('📈 Transaction Results:', {
            successful: createdTransactions.length,
            failed: failedTransactions.length,
            total: totalTransactions,
          });

          return {
            success: !hasFailures || hasSuccesses,
            createdTransactions,
            failedTransactions,
            hasPartialSuccess: hasSuccesses && hasFailures,
          };
        } catch (error) {
          console.error('💥 Critical error in transaction creation:', error);
          set({
            currentStep: 'failed',
            isCreating: false,
            lastError: error.message,
            errors: [error.message],
          });

          return {
            success: false,
            error: error.message,
          };
        }
      },

      // Process transaction data and auto-add pending payments for MCP and MV
      processTransactionDataWithPending: (transactionData) => {
        console.log('🔄 Processing transaction data with auto-pending payments...');

        const processedData = { ...transactionData };

        // Process MCP transactions
        if (processedData.mcpTransactions?.length > 0) {
          processedData.mcpTransactions = processedData.mcpTransactions.map((mcpData) => {
            const totalAmount = mcpData.item.pricing?.totalLinePrice || 0;
            const existingPayments = mcpData.payments || [];

            // Add auto-pending payment
            const updatedPayments = get().addAutoPendingPayment(totalAmount, existingPayments);

            console.log('📦 MCP Auto-Pending:', {
              itemName: mcpData.item.data?.name || mcpData.item.data?.package_name,
              totalAmount,
              existingPayments: existingPayments.length,
              updatedPayments: updatedPayments.length,
              pendingAmount: updatedPayments.find((p) => p.isAutoPending)?.amount || 0,
            });

            return {
              ...mcpData,
              payments: updatedPayments,
            };
          });
        }

        // Process MV transactions
        if (processedData.mvTransactions?.length > 0) {
          processedData.mvTransactions = processedData.mvTransactions.map((mvData) => {
            const totalAmount = mvData.item.pricing?.totalLinePrice || 0;
            const existingPayments = mvData.payments || [];

            // Add auto-pending payment
            const updatedPayments = get().addAutoPendingPayment(totalAmount, existingPayments);

            console.log('🎟️ MV Auto-Pending:', {
              itemName: mvData.item.data?.member_voucher_name,
              totalAmount,
              existingPayments: existingPayments.length,
              updatedPayments: updatedPayments.length,
              pendingAmount: updatedPayments.find((p) => p.isAutoPending)?.amount || 0,
            });

            return {
              ...mvData,
              payments: updatedPayments,
            };
          });
        }

        // Process MCP Transfer transactions (no auto-pending needed, transfers are fully paid)
        if (processedData.mcpTransferTransactions?.length > 0) {
          processedData.mcpTransferTransactions = processedData.mcpTransferTransactions.map((mcpTransferData) => {
            console.log('🔄 MCP Transfer Processing:', {
              itemName: mcpTransferData.item.data?.description || 'Transfer',
              totalAmount: mcpTransferData.item.pricing?.totalLinePrice || 0,
              existingPayments: mcpTransferData.payments?.length || 0,
              note: 'No auto-pending needed for transfers',
            });

            return mcpTransferData; // No changes needed for transfer transactions
          });
        }

        // Process MV Transfer transactions (no auto-pending needed, transfers are fully paid)
        if (processedData.mvTransferTransactions?.length > 0) {
          processedData.mvTransferTransactions = processedData.mvTransferTransactions.map((mvTransferData) => {
            console.log('🔄 MV Transfer Processing:', {
              itemName: mvTransferData.item.data?.description || 'Transfer',
              totalAmount: mvTransferData.item.pricing?.totalLinePrice || 0,
              existingPayments: mvTransferData.payments?.length || 0,
              note: 'No auto-pending needed for transfers',
            });

            return mvTransferData; // No changes needed for transfer transactions
          });
        }

        return processedData;
      },

      // ✅ UPDATED: Create Services + Products transaction with creation date/time
      createServicesProductsTransaction: async (servicesProductsData) => {
        console.log('🛍️ Creating Services + Products transaction...');

        const { transactionDetails } = get();

        const payload = {
          customer_type: transactionDetails.customerType,
          member_id: transactionDetails.memberId,
          receipt_number: transactionDetails.receiptNumber,
          remarks: transactionDetails.transactionRemark,
          created_by: transactionDetails.createdBy,
          handled_by: transactionDetails.handledBy,
          // ✅ NEW: Include creation date/time in payload
          created_at: transactionDetails.createdAt,
          updated_at: transactionDetails.updatedAt,
          items: servicesProductsData.items.map((item) => ({
            type: item.type,
            data: item.data,
            pricing: item.pricing,
            assignedEmployee: item.assignedEmployee || item.employee_id,
            remarks: item.remarks || '',
          })),
          payments: servicesProductsData.payments || [],
        };

        console.log('📤 Services/Products payload with creation date:', payload);

        const response = await api.post('/st/services-products', payload);

        if (!response.data?.success) {
          throw new Error(response.data?.message || 'Failed to create services/products transaction');
        }

        return response.data.data;
      },

      // ✅ UPDATED: Create individual MCP transaction with creation date/time
      createMcpTransaction: async (mcpData) => {
        console.log('📦 Creating MCP transaction...');

        const { transactionDetails } = get();

        const payload = {
          customer_type: transactionDetails.customerType,
          member_id: transactionDetails.memberId,
          receipt_number: transactionDetails.receiptNumber,
          remarks: transactionDetails.transactionRemark,
          created_by: transactionDetails.createdBy,
          handled_by: transactionDetails.handledBy,
          created_at: transactionDetails.createdAt,
          updated_at: transactionDetails.updatedAt,
          item: {
            type: mcpData.item.type,
            data: mcpData.item.data,
            pricing: mcpData.item.pricing,
            assignedEmployee: mcpData.item.assignedEmployee || mcpData.item.employee_id,
            remarks: mcpData.item.remarks || '',
          },
          payments: mcpData.payments || [],
        };

        console.log('📤 MCP payload with creation date:', payload);

        const response = await api.post('/st/mcp', payload);

        if (!response.data?.success) {
          throw new Error(response.data?.message || 'Failed to create MCP transaction');
        }

        return response.data.data;
      },

      // ✅ UPDATED: Create individual MV transaction with creation date/time
      createMvTransaction: async (mvData) => {
        console.log('🎟️ Creating MV transaction...');

        const { transactionDetails } = get();

        const payload = {
          customer_type: transactionDetails.customerType,
          member_id: transactionDetails.memberId,
          receipt_number: transactionDetails.receiptNumber,
          remarks: transactionDetails.transactionRemark,
          created_by: transactionDetails.createdBy,
          handled_by: transactionDetails.handledBy,
          created_at: transactionDetails.createdAt,
          updated_at: transactionDetails.updatedAt,
          item: {
            type: mvData.item.type,
            data: mvData.item.data,
            pricing: mvData.item.pricing,
            assignedEmployee: mvData.item.assignedEmployee || mvData.item.employee_id,
            remarks: mvData.item.remarks || '',
          },
          payments: mvData.payments || [],
        };

        console.log('📤 MV payload with creation date:', payload);

        const response = await api.post('/mv/create', payload);
        const mvId = response.data.data.voucher_id;
        console.log(mvId);

        if (!response.data?.success) {
          throw new Error(response.data?.message || 'Failed to create MV transaction');
        }

        return response.data.data;
      },

      // ✅ UPDATED: Create individual MCP Transfer transaction with creation date/time
      createMcpTransferTransaction: async (mcpTransferData) => {
        console.log('🔄 Creating MCP Transfer transaction...');

        const { transactionDetails } = get();

        const payload = {
          customer_type: transactionDetails.customerType,
          member_id: transactionDetails.memberId,
          receipt_number: transactionDetails.receiptNumber,
          remarks: transactionDetails.transactionRemark,
          created_by: transactionDetails.createdBy,
          handled_by: transactionDetails.handledBy,
          created_at: transactionDetails.createdAt,
          updated_at: transactionDetails.updatedAt,
          item: {
            type: mcpTransferData.item.type,
            data: mcpTransferData.item.data,
            pricing: mcpTransferData.item.pricing,
            assignedEmployee: mcpTransferData.item.assignedEmployee || mcpTransferData.item.employee_id,
            remarks: mcpTransferData.item.remarks || '',
          },
          payments: mcpTransferData.payments || [],
        };

        console.log('📤 MCP Transfer payload with creation date:', payload);

        const response = await api.post('/st/mcp-transfer', payload);

        if (!response.data?.success) {
          throw new Error(response.data?.message || 'Failed to create MCP Transfer transaction');
        }

        return response.data.data;
      },

      // ✅ UPDATED: Create individual MV Transfer transaction with creation date/time
      createMvTransferTransaction: async (mvTransferData) => {
        console.log('🔄 Creating MV Transfer transaction...');

        const { transactionDetails } = get();

        const payload = {
          customer_type: transactionDetails.customerType,
          member_id: transactionDetails.memberId,
          receipt_number: transactionDetails.receiptNumber,
          remarks: transactionDetails.transactionRemark,
          created_by: transactionDetails.createdBy,
          handled_by: transactionDetails.handledBy,
          // ✅ NEW: Include creation date/time in payload
          created_at: transactionDetails.createdAt,
          updated_at: transactionDetails.updatedAt,
          item: {
            type: mvTransferData.item.type,
            data: mvTransferData.item.data,
            pricing: mvTransferData.item.pricing,
            assignedEmployee: mvTransferData.item.assignedEmployee || mvTransferData.item.employee_id,
            remarks: mvTransferData.item.remarks || '',
          },
          payments: mvTransferData.payments || [],
          newVoucherId: mvTransferData.newVoucherId, // ✅ Include in payload
        };

        console.log('📤 MV Transfer payload with creation date:', payload);

        const response = await api.post('/st/mv-transfer', payload);

        if (!response.data?.success) {
          throw new Error(response.data?.message || 'Failed to create MV Transfer transaction');
        }

        return response.data.data;
      },

      // Retry failed transactions
      retryFailedTransactions: async () => {
        const { failedTransactions } = get();

        if (failedTransactions.length === 0) {
          return { success: true, message: 'No failed transactions to retry' };
        }

        console.log('🔄 Retrying failed transactions...');
        // Implementation for retry logic
        // This would recreate the failed transactions

        return { success: false, message: 'Retry functionality not implemented yet' };
      },

      // ✅ UPDATED: Validate transaction details including creation date/time
      validateTransactionDetails: () => {
        const { transactionDetails } = get();
        const errors = [];

        if (!transactionDetails.createdBy) {
          errors.push('Transaction creator is required');
        }

        if (!transactionDetails.handledBy) {
          errors.push('Transaction handler is required');
        }

        // ✅ NEW: Validate creation date/time
        if (!transactionDetails.createdAt) {
          errors.push('Creation date & time is required');
        } else {
          // Validate that the date is actually valid
          try {
            const dateValue = new Date(transactionDetails.createdAt);
            if (isNaN(dateValue.getTime())) {
              errors.push('Creation date & time is invalid');
            }
          } catch (error) {
            errors.push('Creation date & time is invalid');
          }
        }

        return {
          isValid: errors.length === 0,
          errors,
        };
      },

      // Get transaction summary
      getTransactionSummary: () => {
        const state = get();
        return {
          isCreating: state.isCreating,
          currentStep: state.currentStep,
          progress: state.progress,
          totalCreated: state.createdTransactions.length,
          totalFailed: state.failedTransactions.length,
          errors: state.errors,
          transactionDetails: state.transactionDetails,
        };
      },

      // Reset store
      reset: () => {
        console.log('🧹 Resetting sale transaction store');
        set(getInitialState());
      },

      // Clear errors
      clearErrors: () => {
        set({ errors: [], lastError: null });
      },
    }),
    { name: 'sale-transaction-store' }
  )
);

export default useSaleTransactionStore;<|MERGE_RESOLUTION|>--- conflicted
+++ resolved
@@ -46,91 +46,47 @@
       PENDING_PAYMENT_METHOD_ID: 7, // Based on your database structure
 
       // Helper function to calculate outstanding amount and add pending payment
-<<<<<<< HEAD
       addAutoPendingPayment: (totalAmount, existingPayments) => {
-        // Calculate total paid amount from existing payments
-        const totalPaid = existingPayments.reduce((sum, payment) => {
+        const PENDING_PAYMENT_METHOD_ID = 7;
+        const GST_PAYMENT_METHOD_ID = 10;
+
+        // Separate payments by type (same as backend)
+        const pendingPayments = existingPayments.filter(
+          (payment) => payment.methodId === PENDING_PAYMENT_METHOD_ID
+        );
+
+        const gstPayments = existingPayments.filter(
+          (payment) => payment.methodId === GST_PAYMENT_METHOD_ID
+        );
+
+        const actualPayments = existingPayments.filter(
+          (payment) => payment.methodId !== PENDING_PAYMENT_METHOD_ID &&
+            payment.methodId !== GST_PAYMENT_METHOD_ID
+        );
+
+        // Calculate amounts (same logic as backend)
+        const totalActualPaymentAmount = actualPayments.reduce((sum, payment) => {
           return sum + (payment.amount || 0);
         }, 0);
 
-        // Calculate outstanding amount
-        const outstandingAmount = totalAmount - totalPaid;
-
-        // Check if there's already a pending payment
-        const existingPendingPayment = existingPayments.find(
-          payment => payment.methodId === get().PENDING_PAYMENT_METHOD_ID
+        const totalGSTAmount = gstPayments.reduce((sum, payment) => {
+          return sum + (payment.amount || 0);
+        }, 0);
+
+        // IGNORE pending amount from frontend - calculate our own (same as backend)
+        const frontendPendingAmount = pendingPayments.reduce((sum, payment) => {
+          return sum + (payment.amount || 0);
+        }, 0);
+
+        // Calculate correct outstanding amount (backend authority) - same as backend
+        const outstandingAmount = Math.max(0, totalAmount - totalActualPaymentAmount);
+
+        let updatedPayments = existingPayments.filter(
+          (payment) => payment.methodId !== PENDING_PAYMENT_METHOD_ID
         );
 
-        let updatedPayments = [...existingPayments];
-
-        if (outstandingAmount > 0) {
-          if (existingPendingPayment) {
-            // Update existing pending payment amount
-            updatedPayments = updatedPayments.map(payment =>
-              payment.methodId === get().PENDING_PAYMENT_METHOD_ID
-                ? { ...payment, amount: outstandingAmount }
-                : payment
-            );
-          } else {
-            // Add new pending payment
-            updatedPayments.push({
-              id: crypto.randomUUID(),
-              methodId: get().PENDING_PAYMENT_METHOD_ID,
-              methodName: 'Pending',
-              amount: outstandingAmount,
-              remark: 'Auto-generated pending payment for outstanding amount',
-              isAutoPending: true
-            });
-          }
-        } else if (outstandingAmount <= 0 && existingPendingPayment) {
-          // Remove pending payment if outstanding amount is 0 or negative
-          updatedPayments = updatedPayments.filter(
-            payment => payment.methodId !== get().PENDING_PAYMENT_METHOD_ID || !payment.isAutoPending
-          );
-        }
-=======
-addAutoPendingPayment: (totalAmount, existingPayments) => {
-  const PENDING_PAYMENT_METHOD_ID = 7;
-  const GST_PAYMENT_METHOD_ID = 10;
-
-  // Separate payments by type (same as backend)
-  const pendingPayments = existingPayments.filter(
-    (payment) => payment.methodId === PENDING_PAYMENT_METHOD_ID
-  );
-
-  const gstPayments = existingPayments.filter(
-    (payment) => payment.methodId === GST_PAYMENT_METHOD_ID
-  );
-
-  const actualPayments = existingPayments.filter(
-    (payment) => payment.methodId !== PENDING_PAYMENT_METHOD_ID &&
-              payment.methodId !== GST_PAYMENT_METHOD_ID
-  );
-
-  // Calculate amounts (same logic as backend)
-  const totalActualPaymentAmount = actualPayments.reduce((sum, payment) => {
-    return sum + (payment.amount || 0);
-  }, 0);
-
-  const totalGSTAmount = gstPayments.reduce((sum, payment) => {
-    return sum + (payment.amount || 0);
-  }, 0);
-
-  // IGNORE pending amount from frontend - calculate our own (same as backend)
-  const frontendPendingAmount = pendingPayments.reduce((sum, payment) => {
-    return sum + (payment.amount || 0);
-  }, 0);
-
-  // Calculate correct outstanding amount (backend authority) - same as backend
-  const outstandingAmount = Math.max(0, totalAmount - totalActualPaymentAmount);
-
-  let updatedPayments = existingPayments.filter(
-    (payment) => payment.methodId !== PENDING_PAYMENT_METHOD_ID
-  );
-
-  return updatedPayments;
-},
->>>>>>> 4871aa2c
+        return updatedPayments;
+      },
 
 
       // Update transaction details
@@ -278,19 +234,11 @@
 
           // 1. Create Services + Products transaction (if exists)
           if (processedTransactionData.servicesProducts?.items?.length > 0) {
-<<<<<<< HEAD
-            set(state => ({
-              progress: {
-                ...state.progress,
-                currentOperation: 'Creating Services & Products transaction...'
-              }
-=======
             set((state) => ({
               progress: {
                 ...state.progress,
                 currentOperation: 'Creating Services & Products transaction...',
               },
->>>>>>> 4871aa2c
             }));
 
             try {
@@ -304,19 +252,11 @@
                 items: processedTransactionData.servicesProducts.items,
               });
 
-<<<<<<< HEAD
-              set(state => ({
-                progress: {
-                  ...state.progress,
-                  completed: state.progress.completed + 1
-                }
-=======
               set((state) => ({
                 progress: {
                   ...state.progress,
                   completed: state.progress.completed + 1,
                 },
->>>>>>> 4871aa2c
               }));
             } catch (error) {
               console.error('❌ Services/Products transaction failed:', error);
@@ -326,17 +266,10 @@
                 data: processedTransactionData.servicesProducts,
               });
 
-<<<<<<< HEAD
-              set(state => ({
-                progress: {
-                  ...state.progress,
-                  failed: state.progress.failed + 1
-=======
               set((state) => ({
                 progress: {
                   ...state.progress,
                   failed: state.progress.failed + 1,
->>>>>>> 4871aa2c
                 },
                 errors: [...state.errors, `Services/Products: ${error.message}`],
               }));
@@ -349,11 +282,7 @@
 
             try {
               const mcpFormStore = useMcpFormStore.getState();
-<<<<<<< HEAD
-              mcpCreationResult = await mcpFormStore.processMcpCreationQueue();
-=======
               mcpCreationResult = await mcpFormStore.processMcpCreationQueue(get().transactionDetails.createdAt);
->>>>>>> 4871aa2c
               console.log('✅ MCP creation queue processed successfully:', mcpCreationResult);
             } catch (error) {
               console.error('❌ MCP creation queue processing failed:', error);
@@ -368,21 +297,12 @@
             for (let i = 0; i < processedTransactionData.mcpTransactions.length; i++) {
               const mcpData = processedTransactionData.mcpTransactions[i];
 
-<<<<<<< HEAD
-              set(state => ({
-                progress: {
-                  ...state.progress,
-                  currentOperation: `Creating MCP transaction ${i + 1}/${processedTransactionData.mcpTransactions.length}...`
-                }
-=======
               set((state) => ({
                 progress: {
                   ...state.progress,
-                  currentOperation: `Creating MCP transaction ${i + 1}/${
-                    processedTransactionData.mcpTransactions.length
-                  }...`,
+                  currentOperation: `Creating MCP transaction ${i + 1}/${processedTransactionData.mcpTransactions.length
+                    }...`,
                 },
->>>>>>> 4871aa2c
               }));
 
               try {
@@ -407,15 +327,10 @@
                   },
                 };
 
-<<<<<<< HEAD
-                console.log(`📦 Creating MCP transaction with ID ${actualMcpId} for package: ${mcpData.item.data?.package_name || mcpData.item.data?.name}`);
-=======
                 console.log(
-                  `📦 Creating MCP transaction with ID ${actualMcpId} for package: ${
-                    mcpData.item.data?.package_name || mcpData.item.data?.name
+                  `📦 Creating MCP transaction with ID ${actualMcpId} for package: ${mcpData.item.data?.package_name || mcpData.item.data?.name
                   }`
                 );
->>>>>>> 4871aa2c
 
                 const mcpTransaction = await get().createMcpTransaction(updatedMcpData);
 
@@ -425,19 +340,11 @@
                   item: updatedMcpData.item,
                 });
 
-<<<<<<< HEAD
-                set(state => ({
-                  progress: {
-                    ...state.progress,
-                    completed: state.progress.completed + 1
-                  }
-=======
                 set((state) => ({
                   progress: {
                     ...state.progress,
                     completed: state.progress.completed + 1,
                   },
->>>>>>> 4871aa2c
                 }));
               } catch (error) {
                 console.error('❌ MCP transaction failed:', error);
@@ -447,17 +354,10 @@
                   data: mcpData,
                 });
 
-<<<<<<< HEAD
-                set(state => ({
-                  progress: {
-                    ...state.progress,
-                    failed: state.progress.failed + 1
-=======
                 set((state) => ({
                   progress: {
                     ...state.progress,
                     failed: state.progress.failed + 1,
->>>>>>> 4871aa2c
                   },
                   errors: [...state.errors, `MCP (${mcpData.item.data?.name}): ${error.message}`],
                 }));
@@ -470,21 +370,12 @@
             for (let i = 0; i < processedTransactionData.mvTransactions.length; i++) {
               const mvData = processedTransactionData.mvTransactions[i];
 
-<<<<<<< HEAD
-              set(state => ({
-                progress: {
-                  ...state.progress,
-                  currentOperation: `Creating MV transaction ${i + 1}/${processedTransactionData.mvTransactions.length}...`
-                }
-=======
               set((state) => ({
                 progress: {
                   ...state.progress,
-                  currentOperation: `Creating MV transaction ${i + 1}/${
-                    processedTransactionData.mvTransactions.length
-                  }...`,
+                  currentOperation: `Creating MV transaction ${i + 1}/${processedTransactionData.mvTransactions.length
+                    }...`,
                 },
->>>>>>> 4871aa2c
               }));
 
               try {
@@ -496,19 +387,11 @@
                   item: mvData.item,
                 });
 
-<<<<<<< HEAD
-                set(state => ({
-                  progress: {
-                    ...state.progress,
-                    completed: state.progress.completed + 1
-                  }
-=======
                 set((state) => ({
                   progress: {
                     ...state.progress,
                     completed: state.progress.completed + 1,
                   },
->>>>>>> 4871aa2c
                 }));
               } catch (error) {
                 console.error('❌ MV transaction failed:', error);
@@ -518,17 +401,10 @@
                   data: mvData,
                 });
 
-<<<<<<< HEAD
-                set(state => ({
-                  progress: {
-                    ...state.progress,
-                    failed: state.progress.failed + 1
-=======
                 set((state) => ({
                   progress: {
                     ...state.progress,
                     failed: state.progress.failed + 1,
->>>>>>> 4871aa2c
                   },
                   errors: [...state.errors, `MV (${mvData.item.data?.member_voucher_name}): ${error.message}`],
                 }));
@@ -542,11 +418,7 @@
 
             try {
               const mcpFormStore = useMcpFormStore.getState();
-<<<<<<< HEAD
-              mcpTransferResult = await mcpFormStore.processMcpTransferQueue();
-=======
               mcpTransferResult = await mcpFormStore.processMcpTransferQueue(get().transactionDetails.createdAt);
->>>>>>> 4871aa2c
               console.log('✅ MCP transfer queue processed successfully:', mcpTransferResult);
             } catch (error) {
               console.error('❌ MCP transfer queue processing failed:', error);
@@ -561,21 +433,12 @@
             for (let i = 0; i < processedTransactionData.mcpTransferTransactions.length; i++) {
               const mcpTransferData = processedTransactionData.mcpTransferTransactions[i];
 
-<<<<<<< HEAD
-              set(state => ({
-                progress: {
-                  ...state.progress,
-                  currentOperation: `Creating MCP Transfer transaction ${i + 1}/${processedTransactionData.mcpTransferTransactions.length}...`
-                }
-=======
               set((state) => ({
                 progress: {
                   ...state.progress,
-                  currentOperation: `Creating MCP Transfer transaction ${i + 1}/${
-                    processedTransactionData.mcpTransferTransactions.length
-                  }...`,
+                  currentOperation: `Creating MCP Transfer transaction ${i + 1}/${processedTransactionData.mcpTransferTransactions.length
+                    }...`,
                 },
->>>>>>> 4871aa2c
               }));
 
               try {
@@ -601,13 +464,9 @@
                   },
                 };
 
-<<<<<<< HEAD
-                console.log(`🔄 Creating MCP Transfer transaction from ${correspondingTransfer.mcp_id1} to ${correspondingTransfer.mcp_id2} (Amount: $${correspondingTransfer.amount})`);
-=======
                 console.log(
                   `🔄 Creating MCP Transfer transaction from ${correspondingTransfer.mcp_id1} to ${correspondingTransfer.mcp_id2} (Amount: $${correspondingTransfer.amount})`
                 );
->>>>>>> 4871aa2c
 
                 const mcpTransferTransaction = await get().createMcpTransferTransaction(updatedMcpTransferData);
 
@@ -617,19 +476,11 @@
                   item: updatedMcpTransferData.item,
                 });
 
-<<<<<<< HEAD
-                set(state => ({
-                  progress: {
-                    ...state.progress,
-                    completed: state.progress.completed + 1
-                  }
-=======
                 set((state) => ({
                   progress: {
                     ...state.progress,
                     completed: state.progress.completed + 1,
                   },
->>>>>>> 4871aa2c
                 }));
               } catch (error) {
                 console.error('❌ MCP Transfer transaction failed:', error);
@@ -639,17 +490,10 @@
                   data: mcpTransferData,
                 });
 
-<<<<<<< HEAD
-                set(state => ({
-                  progress: {
-                    ...state.progress,
-                    failed: state.progress.failed + 1
-=======
                 set((state) => ({
                   progress: {
                     ...state.progress,
                     failed: state.progress.failed + 1,
->>>>>>> 4871aa2c
                   },
                   errors: [
                     ...state.errors,
@@ -661,7 +505,6 @@
           }
 
           // 5. Create individual MV Transfer transactions
-<<<<<<< HEAD
           if (processedTransactionData.mvTransferTransactions?.length > 0) {
             const transferStore = useTransferVoucherStore.getState();
             const transferFormData = transferStore.transferFormData;
@@ -673,128 +516,70 @@
             for (let i = 0; i < processedTransactionData.mvTransferTransactions.length; i++) {
               const mvTransferData = processedTransactionData.mvTransferTransactions[i];
 
-              set(state => ({
+              set((state) => ({
                 progress: {
                   ...state.progress,
-                  currentOperation: `Creating MV Transfer transaction ${i + 1}/${processedTransactionData.mvTransferTransactions.length}...`
+                  currentOperation: `Creating MV Transfer transaction ${i + 1}/${processedTransactionData.mvTransferTransactions.length
+                    }...`,
+                },
+              }));
+
+              try {
+
+                const transferFormDataWithSaleTransactionDate = {
+                  ...transferFormData,
+                  created_at: transactionDetails.createdAt,
+                  updated_at: transactionDetails.updatedAt
+                };
+
+                const response = await transferStore.submitTransfer(transferFormDataWithSaleTransactionDate);
+
+                if (response.success && response.newVoucherId) {
+                  const newVoucherId = response.newVoucherId;
+
+                  const mvTransferDataWithId = {
+                    ...mvTransferData,
+                    newVoucherId,
+                  };
+
+                  const mvTransferTransaction = await get().createMvTransferTransaction(mvTransferDataWithId);
+
+                  createdTransactions.push({
+                    type: 'mv-transfer',
+                    transaction: mvTransferTransaction,
+                    item: mvTransferData.item,
+                  });
+
+                  set((state) => ({
+                    progress: {
+                      ...state.progress,
+                      completed: state.progress.completed + 1,
+                    },
+                  }));
+                } else {
+                  throw new Error(response.message || 'Unknown error during voucher transfer');
                 }
-              }));
-
-              try {
-
-                const mvTransferMemberVoucherTransactionLogs = await transferStore.submitTransfer(transferFormData);
-
-                const mvTransferTransaction = await get().createMvTransferTransaction(mvTransferData);
-
-                createdTransactions.push({
-                  type: 'mv-transfer',
-                  transaction: mvTransferTransaction,
-                  item: mvTransferData.item
-                });
-
-                set(state => ({
-                  progress: {
-                    ...state.progress,
-                    completed: state.progress.completed + 1
-                  }
-                }));
-
               } catch (error) {
                 console.error('❌ MV Transfer transaction failed:', error);
                 failedTransactions.push({
                   type: 'mv-transfer',
                   error: error.message,
-                  data: mvTransferData
+                  data: mvTransferData,
                 });
 
-                set(state => ({
+                set((state) => ({
                   progress: {
                     ...state.progress,
-                    failed: state.progress.failed + 1
+                    failed: state.progress.failed + 1,
                   },
-                  errors: [...state.errors, `MV Transfer (${mvTransferData.item.data?.description || 'Transfer'}): ${error.message}`]
+                  errors: [
+                    ...state.errors,
+                    `MV Transfer (${mvTransferData.item.data?.description || 'Transfer'}): ${error.message}`,
+                  ],
                 }));
               }
             }
           }
-=======
-if (processedTransactionData.mvTransferTransactions?.length > 0) {
-  const transferStore = useTransferVoucherStore.getState();
-  const transferFormData = transferStore.transferFormData;
-
-  if (!transferFormData) {
-    throw new Error('No transfer data available in TransferVoucherStore');
-  }
-
-  for (let i = 0; i < processedTransactionData.mvTransferTransactions.length; i++) {
-    const mvTransferData = processedTransactionData.mvTransferTransactions[i];
-
-    set((state) => ({
-      progress: {
-        ...state.progress,
-        currentOperation: `Creating MV Transfer transaction ${i + 1}/${
-          processedTransactionData.mvTransferTransactions.length
-        }...`,
-      },
-    }));
-
-    try {
-    
-      const transferFormDataWithSaleTransactionDate = {
-        ...transferFormData,
-        created_at: transactionDetails.createdAt,  
-        updated_at: transactionDetails.updatedAt   
-      };
-
-      const response = await transferStore.submitTransfer(transferFormDataWithSaleTransactionDate);
-
-      if (response.success && response.newVoucherId) {
-        const newVoucherId = response.newVoucherId;
-
-        const mvTransferDataWithId = {
-          ...mvTransferData,
-          newVoucherId, 
-        };
-
-        const mvTransferTransaction = await get().createMvTransferTransaction(mvTransferDataWithId);
-
-        createdTransactions.push({
-          type: 'mv-transfer',
-          transaction: mvTransferTransaction,
-          item: mvTransferData.item,
-        });
-
-        set((state) => ({
-          progress: {
-            ...state.progress,
-            completed: state.progress.completed + 1,
-          },
-        }));
-      } else {
-        throw new Error(response.message || 'Unknown error during voucher transfer');
-      }
-    } catch (error) {
-      console.error('❌ MV Transfer transaction failed:', error);
-      failedTransactions.push({
-        type: 'mv-transfer',
-        error: error.message,
-        data: mvTransferData,
-      });
-
-      set((state) => ({
-        progress: {
-          ...state.progress,
-          failed: state.progress.failed + 1,
-        },
-        errors: [
-          ...state.errors,
-          `MV Transfer (${mvTransferData.item.data?.description || 'Transfer'}): ${error.message}`,
-        ],
-      }));
-    }
-  }
-}
->>>>>>> 4871aa2c
 
           // Determine final state
           const hasFailures = failedTransactions.length > 0;
