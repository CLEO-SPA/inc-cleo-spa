import { create } from 'zustand';
import { devtools } from 'zustand/middleware';
import api from '@/services/api';
import { useMcpFormStore } from '@/stores/MemberCarePackage/useMcpFormStore';
import useTransferVoucherStore from '@/stores/useTransferVoucherStore';

const getInitialState = () => ({
  // Transaction creation state
  isCreating: false,
  currentStep: 'idle',
  createdTransactions: [],
  failedTransactions: [],

  // Transaction creation progress
  progress: {
    total: 0,
    completed: 0,
    failed: 0,
    currentOperation: '',
  },

  // ✅ UPDATED: General transaction details with creation date/time fields
  transactionDetails: {
    receiptNumber: '',
    transactionRemark: '',
    createdBy: null,
    handledBy: null,
    memberId: null,
    customerType: 'MEMBER',
    // ✅ NEW: Add creation date/time fields
    createdAt: new Date().toISOString().slice(0, 16), // Default to current datetime
    updatedAt: new Date().toISOString().slice(0, 16), // Default to current datetime
  },

  // Error handling
  errors: [],
  lastError: null,
});

const useSaleTransactionStore = create(
  devtools(
    (set, get) => ({
      ...getInitialState(),

      // Constants
      PENDING_PAYMENT_METHOD_ID: 7, // Based on your database structure

      // Helper function to calculate outstanding amount and add pending payment
      addAutoPendingPayment: (totalAmount, existingPayments) => {
        const PENDING_PAYMENT_METHOD_ID = 7;
        const GST_PAYMENT_METHOD_ID = 10;

        // Separate payments by type (same as backend)
        const pendingPayments = existingPayments.filter(
          (payment) => payment.methodId === PENDING_PAYMENT_METHOD_ID
        );

        const gstPayments = existingPayments.filter(
          (payment) => payment.methodId === GST_PAYMENT_METHOD_ID
        );

        const actualPayments = existingPayments.filter(
          (payment) => payment.methodId !== PENDING_PAYMENT_METHOD_ID &&
            payment.methodId !== GST_PAYMENT_METHOD_ID
        );

        // Calculate amounts (same logic as backend)
        const totalActualPaymentAmount = actualPayments.reduce((sum, payment) => {
          return sum + (payment.amount || 0);
        }, 0);

        const totalGSTAmount = gstPayments.reduce((sum, payment) => {
          return sum + (payment.amount || 0);
        }, 0);

        // IGNORE pending amount from frontend - calculate our own (same as backend)
        const frontendPendingAmount = pendingPayments.reduce((sum, payment) => {
          return sum + (payment.amount || 0);
        }, 0);

        // Calculate correct outstanding amount (backend authority) - same as backend
        const outstandingAmount = Math.max(0, totalAmount - totalActualPaymentAmount);

        let updatedPayments = existingPayments.filter(
          (payment) => payment.methodId !== PENDING_PAYMENT_METHOD_ID
        );

        return updatedPayments;
      },


      // Update transaction details
      updateTransactionDetails: (details) => {
        set((state) => ({
          transactionDetails: {
            ...state.transactionDetails,
            ...details,
          },
        }));
      },

      // ✅ NEW: Set creation date/time
      setCreatedAt: (createdAt) => {
        set((state) => ({
          transactionDetails: {
            ...state.transactionDetails,
            createdAt,
            updatedAt: createdAt, // Update both when created_at changes
          },
        }));
      },

      // ✅ NEW: Set updated date/time
      setUpdatedAt: (updatedAt) => {
        set((state) => ({
          transactionDetails: {
            ...state.transactionDetails,
            updatedAt,
          },
        }));
      },

      // Set receipt number
      setReceiptNumber: (receiptNumber) => {
        set((state) => ({
          transactionDetails: {
            ...state.transactionDetails,
            receiptNumber,
          },
        }));
      },

      // Set transaction remark
      setTransactionRemark: (transactionRemark) => {
        set((state) => ({
          transactionDetails: {
            ...state.transactionDetails,
            transactionRemark,
          },
        }));
      },

      // Set created by employee
      setCreatedBy: (createdBy) => {
        set((state) => ({
          transactionDetails: {
            ...state.transactionDetails,
            createdBy,
          },
        }));
      },

      // Set handled by employee
      setHandledBy: (handledBy) => {
        set((state) => ({
          transactionDetails: {
            ...state.transactionDetails,
            handledBy,
          },
        }));
      },

      // Set member info
      setMemberInfo: (member) => {
        set((state) => ({
          transactionDetails: {
            ...state.transactionDetails,
            memberId: member?.id || null,
            customerType: member ? 'MEMBER' : 'WALK_IN',
          },
        }));
      },

      // Main orchestration function
      createSaleTransactions: async (transactionData) => {
        set({
          isCreating: true,
          currentStep: 'preparing',
          createdTransactions: [],
          failedTransactions: [],
          errors: [],
        });

        try {
          const { transactionDetails } = get();

          // Validate required transaction details
          if (!transactionDetails.createdBy) {
            throw new Error('Transaction creator (created_by) is required');
          }

          if (!transactionDetails.handledBy) {
            throw new Error('Transaction handler (handled_by) is required');
          }

          // ✅ NEW: Validate creation date/time
          if (!transactionDetails.createdAt) {
            throw new Error('Creation date & time is required');
          }

          // Process transaction data and auto-add pending payments for MCP and MV
          const processedTransactionData = get().processTransactionDataWithPending(transactionData);

          // Calculate total number of transactions to create
          const servicesProductsCount = processedTransactionData.servicesProducts?.items?.length > 0 ? 1 : 0;
          const mcpCount = processedTransactionData.mcpTransactions?.length || 0;
          const mvCount = processedTransactionData.mvTransactions?.length || 0;
          const mcpTransferCount = processedTransactionData.mcpTransferTransactions?.length || 0;
          const mvTransferCount = processedTransactionData.mvTransferTransactions?.length || 0;
          const totalTransactions = servicesProductsCount + mcpCount + mvCount + mcpTransferCount + mvTransferCount;

          console.log('📊 Transaction Summary:', {
            servicesProducts: servicesProductsCount,
            mcpTransactions: mcpCount,
            mvTransactions: mvCount,
            mcpTransferTransactions: mcpTransferCount,
            mvTransferTransactions: mvTransferCount,
            total: totalTransactions,
            transactionDetails,
          });

          set({
            currentStep: 'creating',
            progress: {
              total: totalTransactions,
              completed: 0,
              failed: 0,
              currentOperation: 'Starting transaction creation...',
            },
          });

          const createdTransactions = [];
          const failedTransactions = [];

          // 1. Create Services + Products transaction (if exists)
          if (processedTransactionData.servicesProducts?.items?.length > 0) {
            set((state) => ({
              progress: {
                ...state.progress,
                currentOperation: 'Creating Services & Products transaction...',
              },
            }));

            try {
              const servicesTransaction = await get().createServicesProductsTransaction(
                processedTransactionData.servicesProducts
              );

              createdTransactions.push({
                type: 'services-products',
                transaction: servicesTransaction,
                items: processedTransactionData.servicesProducts.items,
              });

              set((state) => ({
                progress: {
                  ...state.progress,
                  completed: state.progress.completed + 1,
                },
              }));
            } catch (error) {
              console.error('❌ Services/Products transaction failed:', error);
              failedTransactions.push({
                type: 'services-products',
                error: error.message,
                data: processedTransactionData.servicesProducts,
              });

              set((state) => ({
                progress: {
                  ...state.progress,
                  failed: state.progress.failed + 1,
                },
                errors: [...state.errors, `Services/Products: ${error.message}`],
              }));
            }
          }

          // 2. Create individual MCP transactions
          if (processedTransactionData.mcpTransactions?.length > 0) {
            let mcpCreationResult = null;

            try {
              const mcpFormStore = useMcpFormStore.getState();
              mcpCreationResult = await mcpFormStore.processMcpCreationQueue(get().transactionDetails.createdAt);
              console.log('✅ MCP creation queue processed successfully:', mcpCreationResult);
            } catch (error) {
              console.error('❌ MCP creation queue processing failed:', error);
              set((state) => ({
                errors: [...state.errors, `MCP Creation Queue: ${error.message}`],
              }));
            }

            // Extract created packages from the result
            const createdPackages = mcpCreationResult?.results?.createdPackages || [];

            for (let i = 0; i < processedTransactionData.mcpTransactions.length; i++) {
              const mcpData = processedTransactionData.mcpTransactions[i];

              set((state) => ({
                progress: {
                  ...state.progress,
                  currentOperation: `Creating MCP transaction ${i + 1}/${processedTransactionData.mcpTransactions.length
                    }...`,
                },
              }));

              try {
                // Get the corresponding MCP ID from creation results
                const correspondingPackage = createdPackages[i];
                const actualMcpId = correspondingPackage?.memberCarePackageId;

                if (!actualMcpId) {
                  throw new Error(`No MCP ID found for transaction item at index ${i}`);
                }

                // Update the mcpData with the actual MCP ID
                const updatedMcpData = {
                  ...mcpData,
                  item: {
                    ...mcpData.item,
                    data: {
                      ...mcpData.item.data,
                      id: actualMcpId,
                      member_care_package_id: actualMcpId,
                    },
                  },
                };

                console.log(
                  `📦 Creating MCP transaction with ID ${actualMcpId} for package: ${mcpData.item.data?.package_name || mcpData.item.data?.name
                  }`
                );

                const mcpTransaction = await get().createMcpTransaction(updatedMcpData);

                createdTransactions.push({
                  type: 'mcp',
                  transaction: mcpTransaction,
                  item: updatedMcpData.item,
                });

                set((state) => ({
                  progress: {
                    ...state.progress,
                    completed: state.progress.completed + 1,
                  },
                }));
              } catch (error) {
                console.error('❌ MCP transaction failed:', error);
                failedTransactions.push({
                  type: 'mcp',
                  error: error.message,
                  data: mcpData,
                });

                set((state) => ({
                  progress: {
                    ...state.progress,
                    failed: state.progress.failed + 1,
                  },
                  errors: [...state.errors, `MCP (${mcpData.item.data?.name}): ${error.message}`],
                }));
              }
            }
          }

          // 3. Create individual MV transactions
          if (processedTransactionData.mvTransactions?.length > 0) {
            for (let i = 0; i < processedTransactionData.mvTransactions.length; i++) {
              const mvData = processedTransactionData.mvTransactions[i];

              set((state) => ({
                progress: {
                  ...state.progress,
                  currentOperation: `Creating MV transaction ${i + 1}/${processedTransactionData.mvTransactions.length
                    }...`,
                },
              }));

              try {
                const mvTransaction = await get().createMvTransaction(mvData);

                createdTransactions.push({
                  type: 'mv',
                  transaction: mvTransaction,
                  item: mvData.item,
                });

                set((state) => ({
                  progress: {
                    ...state.progress,
                    completed: state.progress.completed + 1,
                  },
                }));
              } catch (error) {
                console.error('❌ MV transaction failed:', error);
                failedTransactions.push({
                  type: 'mv',
                  error: error.message,
                  data: mvData,
                });

                set((state) => ({
                  progress: {
                    ...state.progress,
                    failed: state.progress.failed + 1,
                  },
                  errors: [...state.errors, `MV (${mvData.item.data?.member_voucher_name}): ${error.message}`],
                }));
              }
            }
          }

          // 4. Create individual MCP Transfer transactions
          if (processedTransactionData.mcpTransferTransactions?.length > 0) {
            let mcpTransferResult = null;

            try {
              const mcpFormStore = useMcpFormStore.getState();
              mcpTransferResult = await mcpFormStore.processMcpTransferQueue(get().transactionDetails.createdAt);
              console.log('✅ MCP transfer queue processed successfully:', mcpTransferResult);
            } catch (error) {
              console.error('❌ MCP transfer queue processing failed:', error);
              set((state) => ({
                errors: [...state.errors, `MCP Transfer Queue: ${error.message}`],
              }));
            }

            // Extract transferred packages from the result
            const transferredPackages = mcpTransferResult?.packages || [];

            for (let i = 0; i < processedTransactionData.mcpTransferTransactions.length; i++) {
              const mcpTransferData = processedTransactionData.mcpTransferTransactions[i];

              set((state) => ({
                progress: {
                  ...state.progress,
                  currentOperation: `Creating MCP Transfer transaction ${i + 1}/${processedTransactionData.mcpTransferTransactions.length
                    }...`,
                },
              }));

              try {
                // Get the corresponding transfer result from the queue processing
                const correspondingTransfer = transferredPackages[i];

                if (!correspondingTransfer) {
                  throw new Error(`No transfer result found for transaction item at index ${i}`);
                }

                // Update the mcpTransferData with the actual transfer details
                const updatedMcpTransferData = {
                  ...mcpTransferData,
                  item: {
                    ...mcpTransferData.item,
                    data: {
                      ...mcpTransferData.item.data,
                      mcp_id1: correspondingTransfer.mcp_id1,
                      mcp_id2: correspondingTransfer.mcp_id2,
                      isNew: correspondingTransfer.isNew,
                      amount: correspondingTransfer.amount,
                    },
                  },
                };

                console.log(
                  `🔄 Creating MCP Transfer transaction from ${correspondingTransfer.mcp_id1} to ${correspondingTransfer.mcp_id2} (Amount: $${correspondingTransfer.amount})`
                );

                const mcpTransferTransaction = await get().createMcpTransferTransaction(updatedMcpTransferData);

                createdTransactions.push({
                  type: 'mcp-transfer',
                  transaction: mcpTransferTransaction,
                  item: updatedMcpTransferData.item,
                });

                set((state) => ({
                  progress: {
                    ...state.progress,
                    completed: state.progress.completed + 1,
                  },
                }));
              } catch (error) {
                console.error('❌ MCP Transfer transaction failed:', error);
                failedTransactions.push({
                  type: 'mcp-transfer',
                  error: error.message,
                  data: mcpTransferData,
                });

                set((state) => ({
                  progress: {
                    ...state.progress,
                    failed: state.progress.failed + 1,
                  },
                  errors: [
                    ...state.errors,
                    `MCP Transfer (${mcpTransferData.item.data?.description || 'Transfer'}): ${error.message}`,
                  ],
                }));
              }
            }
          }

          // 5. Create individual MV Transfer transactions
          if (processedTransactionData.mvTransferTransactions?.length > 0) {
            const transferStore = useTransferVoucherStore.getState();
            const transferFormData = transferStore.transferFormData;

            if (!transferFormData) {
              throw new Error('No transfer data available in TransferVoucherStore');
            }

            for (let i = 0; i < processedTransactionData.mvTransferTransactions.length; i++) {
              const mvTransferData = processedTransactionData.mvTransferTransactions[i];

              set((state) => ({
                progress: {
                  ...state.progress,
                  currentOperation: `Creating MV Transfer transaction ${i + 1}/${processedTransactionData.mvTransferTransactions.length
                    }...`,
                },
              }));

              try {
<<<<<<< HEAD

                const transferFormDataWithSaleTransactionDate = {
                  ...transferFormData,
                  created_at: transactionDetails.createdAt,
                  updated_at: transactionDetails.updatedAt
=======
                const transferFormDataWithSaleTransactionDate = {
                  ...transferFormData,
                  created_at: transactionDetails.createdAt,  // ✅ Pass sale transaction date
>>>>>>> 67c503a3
                };

                const response = await transferStore.submitTransfer(transferFormDataWithSaleTransactionDate);

                if (response.success && response.newVoucherId) {
                  const newVoucherId = response.newVoucherId;

                  const mvTransferDataWithId = {
                    ...mvTransferData,
                    newVoucherId,
                  };

                  const mvTransferTransaction = await get().createMvTransferTransaction(mvTransferDataWithId);

                  createdTransactions.push({
                    type: 'mv-transfer',
                    transaction: mvTransferTransaction,
                    item: mvTransferData.item,
                  });

                  set((state) => ({
                    progress: {
                      ...state.progress,
                      completed: state.progress.completed + 1,
                    },
                  }));
                } else {
                  throw new Error(response.message || 'Unknown error during voucher transfer');
                }
              } catch (error) {
                console.error('❌ MV Transfer transaction failed:', error);
                failedTransactions.push({
                  type: 'mv-transfer',
                  error: error.message,
                  data: mvTransferData,
                });

                set((state) => ({
                  progress: {
                    ...state.progress,
                    failed: state.progress.failed + 1,
                  },
                  errors: [
                    ...state.errors,
                    `MV Transfer (${mvTransferData.item.data?.description || 'Transfer'}): ${error.message}`,
                  ],
                }));
              }
            }
          }

          // Determine final state
          const hasFailures = failedTransactions.length > 0;
          const hasSuccesses = createdTransactions.length > 0;

          set({
            createdTransactions,
            failedTransactions,
            currentStep: hasFailures ? (hasSuccesses ? 'partial' : 'failed') : 'completed',
            isCreating: false,
            progress: {
              ...get().progress,
              currentOperation: hasFailures ? 'Some transactions failed' : 'All transactions completed successfully',
            },
          });

          console.log('📈 Transaction Results:', {
            successful: createdTransactions.length,
            failed: failedTransactions.length,
            total: totalTransactions,
          });

          return {
            success: !hasFailures || hasSuccesses,
            createdTransactions,
            failedTransactions,
            hasPartialSuccess: hasSuccesses && hasFailures,
          };
        } catch (error) {
          console.error('💥 Critical error in transaction creation:', error);
          set({
            currentStep: 'failed',
            isCreating: false,
            lastError: error.message,
            errors: [error.message],
          });

          return {
            success: false,
            error: error.message,
          };
        }
      },

      // Process transaction data and auto-add pending payments for MCP and MV
      processTransactionDataWithPending: (transactionData) => {
        console.log('🔄 Processing transaction data with auto-pending payments...');

        const processedData = { ...transactionData };

        // Process MCP transactions
        if (processedData.mcpTransactions?.length > 0) {
          processedData.mcpTransactions = processedData.mcpTransactions.map((mcpData) => {
            const totalAmount = mcpData.item.pricing?.totalLinePrice || 0;
            const existingPayments = mcpData.payments || [];

            // Add auto-pending payment
            const updatedPayments = get().addAutoPendingPayment(totalAmount, existingPayments);

            console.log('📦 MCP Auto-Pending:', {
              itemName: mcpData.item.data?.name || mcpData.item.data?.package_name,
              totalAmount,
              existingPayments: existingPayments.length,
              updatedPayments: updatedPayments.length,
              pendingAmount: updatedPayments.find((p) => p.isAutoPending)?.amount || 0,
            });

            return {
              ...mcpData,
              payments: updatedPayments,
            };
          });
        }

        // Process MV transactions
        if (processedData.mvTransactions?.length > 0) {
          processedData.mvTransactions = processedData.mvTransactions.map((mvData) => {
            const totalAmount = mvData.item.pricing?.totalLinePrice || 0;
            const existingPayments = mvData.payments || [];

            // Add auto-pending payment
            const updatedPayments = get().addAutoPendingPayment(totalAmount, existingPayments);

            console.log('🎟️ MV Auto-Pending:', {
              itemName: mvData.item.data?.member_voucher_name,
              totalAmount,
              existingPayments: existingPayments.length,
              updatedPayments: updatedPayments.length,
              pendingAmount: updatedPayments.find((p) => p.isAutoPending)?.amount || 0,
            });

            return {
              ...mvData,
              payments: updatedPayments,
            };
          });
        }

        // Process MCP Transfer transactions (no auto-pending needed, transfers are fully paid)
        if (processedData.mcpTransferTransactions?.length > 0) {
          processedData.mcpTransferTransactions = processedData.mcpTransferTransactions.map((mcpTransferData) => {
            console.log('🔄 MCP Transfer Processing:', {
              itemName: mcpTransferData.item.data?.description || 'Transfer',
              totalAmount: mcpTransferData.item.pricing?.totalLinePrice || 0,
              existingPayments: mcpTransferData.payments?.length || 0,
              note: 'No auto-pending needed for transfers',
            });

            return mcpTransferData; // No changes needed for transfer transactions
          });
        }

        // Process MV Transfer transactions (no auto-pending needed, transfers are fully paid)
        if (processedData.mvTransferTransactions?.length > 0) {
          processedData.mvTransferTransactions = processedData.mvTransferTransactions.map((mvTransferData) => {
            console.log('🔄 MV Transfer Processing:', {
              itemName: mvTransferData.item.data?.description || 'Transfer',
              totalAmount: mvTransferData.item.pricing?.totalLinePrice || 0,
              existingPayments: mvTransferData.payments?.length || 0,
              note: 'No auto-pending needed for transfers',
            });

            return mvTransferData; // No changes needed for transfer transactions
          });
        }

        return processedData;
      },

      // ✅ UPDATED: Create Services + Products transaction with creation date/time
      createServicesProductsTransaction: async (servicesProductsData) => {
        console.log('🛍️ Creating Services + Products transaction...');

        const { transactionDetails } = get();

        const payload = {
          customer_type: transactionDetails.customerType,
          member_id: transactionDetails.memberId,
          receipt_number: transactionDetails.receiptNumber,
          remarks: transactionDetails.transactionRemark,
          created_by: transactionDetails.createdBy,
          handled_by: transactionDetails.handledBy,
          // ✅ NEW: Include creation date/time in payload
          created_at: transactionDetails.createdAt,
          updated_at: transactionDetails.updatedAt,
          items: servicesProductsData.items.map((item) => ({
            type: item.type,
            data: item.data,
            pricing: item.pricing,
            assignedEmployee: item.assignedEmployee || item.employee_id,
            remarks: item.remarks || '',
          })),
          payments: servicesProductsData.payments || [],
        };

        console.log('📤 Services/Products payload with creation date:', payload);

        const response = await api.post('/st/services-products', payload);

        if (!response.data?.success) {
          throw new Error(response.data?.message || 'Failed to create services/products transaction');
        }

        return response.data.data;
      },

      // ✅ UPDATED: Create individual MCP transaction with creation date/time
      createMcpTransaction: async (mcpData) => {
        console.log('📦 Creating MCP transaction...');

        const { transactionDetails } = get();

        const payload = {
          customer_type: transactionDetails.customerType,
          member_id: transactionDetails.memberId,
          receipt_number: transactionDetails.receiptNumber,
          remarks: transactionDetails.transactionRemark,
          created_by: transactionDetails.createdBy,
          handled_by: transactionDetails.handledBy,
          created_at: transactionDetails.createdAt,
          updated_at: transactionDetails.updatedAt,
          item: {
            type: mcpData.item.type,
            data: mcpData.item.data,
            pricing: mcpData.item.pricing,
            assignedEmployee: mcpData.item.assignedEmployee || mcpData.item.employee_id,
            remarks: mcpData.item.remarks || '',
          },
          payments: mcpData.payments || [],
        };

        console.log('📤 MCP payload with creation date:', payload);

        const response = await api.post('/st/mcp', payload);

        if (!response.data?.success) {
          throw new Error(response.data?.message || 'Failed to create MCP transaction');
        }

        return response.data.data;
      },

      // ✅ UPDATED: Create individual MV transaction with creation date/time
      createMvTransaction: async (mvData) => {
        console.log('🎟️ Creating MV transaction...');

        const { transactionDetails } = get();

        const payload = {
          customer_type: transactionDetails.customerType,
          member_id: transactionDetails.memberId,
          receipt_number: transactionDetails.receiptNumber,
          remarks: transactionDetails.transactionRemark,
          created_by: transactionDetails.createdBy,
          handled_by: transactionDetails.handledBy,
          created_at: transactionDetails.createdAt,
          updated_at: transactionDetails.updatedAt,
          item: {
            type: mvData.item.type,
            data: mvData.item.data,
            pricing: mvData.item.pricing,
            assignedEmployee: mvData.item.assignedEmployee || mvData.item.employee_id,
            remarks: mvData.item.remarks || '',
          },
          payments: mvData.payments || [],
        };

        console.log('📤 MV payload with creation date:', payload);

        const response = await api.post('/mv/create', payload);
        const mvId = response.data.data.voucher_id;
        console.log(mvId);

        if (!response.data?.success) {
          throw new Error(response.data?.message || 'Failed to create MV transaction');
        }

        return response.data.data;
      },

      // ✅ UPDATED: Create individual MCP Transfer transaction with creation date/time
      createMcpTransferTransaction: async (mcpTransferData) => {
        console.log('🔄 Creating MCP Transfer transaction...');

        const { transactionDetails } = get();

        const payload = {
          customer_type: transactionDetails.customerType,
          member_id: transactionDetails.memberId,
          receipt_number: transactionDetails.receiptNumber,
          remarks: transactionDetails.transactionRemark,
          created_by: transactionDetails.createdBy,
          handled_by: transactionDetails.handledBy,
          created_at: transactionDetails.createdAt,
          updated_at: transactionDetails.updatedAt,
          item: {
            type: mcpTransferData.item.type,
            data: mcpTransferData.item.data,
            pricing: mcpTransferData.item.pricing,
            assignedEmployee: mcpTransferData.item.assignedEmployee || mcpTransferData.item.employee_id,
            remarks: mcpTransferData.item.remarks || '',
          },
          payments: mcpTransferData.payments || [],
        };

        console.log('📤 MCP Transfer payload with creation date:', payload);

        const response = await api.post('/st/mcp-transfer', payload);

        if (!response.data?.success) {
          throw new Error(response.data?.message || 'Failed to create MCP Transfer transaction');
        }

        return response.data.data;
      },

      // ✅ UPDATED: Create individual MV Transfer transaction with creation date/time
      createMvTransferTransaction: async (mvTransferData) => {
        console.log('🔄 Creating MV Transfer transaction...');

        const { transactionDetails } = get();

        const payload = {
          customer_type: transactionDetails.customerType,
          member_id: transactionDetails.memberId,
          receipt_number: transactionDetails.receiptNumber,
          remarks: transactionDetails.transactionRemark,
          created_by: transactionDetails.createdBy,
          handled_by: transactionDetails.handledBy,
          // ✅ NEW: Include creation date/time in payload
          created_at: transactionDetails.createdAt,
          updated_at: transactionDetails.updatedAt,
          item: {
            type: mvTransferData.item.type,
            data: mvTransferData.item.data,
            pricing: mvTransferData.item.pricing,
            assignedEmployee: mvTransferData.item.assignedEmployee || mvTransferData.item.employee_id,
            remarks: mvTransferData.item.remarks || '',
          },
          payments: mvTransferData.payments || [],
          newVoucherId: mvTransferData.newVoucherId, // ✅ Include in payload
        };

        console.log('📤 MV Transfer payload with creation date:', payload);

        const response = await api.post('/st/mv-transfer', payload);

        if (!response.data?.success) {
          throw new Error(response.data?.message || 'Failed to create MV Transfer transaction');
        }

        return response.data.data;
      },

      // Retry failed transactions
      retryFailedTransactions: async () => {
        const { failedTransactions } = get();

        if (failedTransactions.length === 0) {
          return { success: true, message: 'No failed transactions to retry' };
        }

        console.log('🔄 Retrying failed transactions...');
        // Implementation for retry logic
        // This would recreate the failed transactions

        return { success: false, message: 'Retry functionality not implemented yet' };
      },

      // ✅ UPDATED: Validate transaction details including creation date/time
      validateTransactionDetails: () => {
        const { transactionDetails } = get();
        const errors = [];

        if (!transactionDetails.createdBy) {
          errors.push('Transaction creator is required');
        }

        if (!transactionDetails.handledBy) {
          errors.push('Transaction handler is required');
        }

        // ✅ NEW: Validate creation date/time
        if (!transactionDetails.createdAt) {
          errors.push('Creation date & time is required');
        } else {
          // Validate that the date is actually valid
          try {
            const dateValue = new Date(transactionDetails.createdAt);
            if (isNaN(dateValue.getTime())) {
              errors.push('Creation date & time is invalid');
            }
          } catch (error) {
            errors.push('Creation date & time is invalid');
          }
        }

        return {
          isValid: errors.length === 0,
          errors,
        };
      },

      // Get transaction summary
      getTransactionSummary: () => {
        const state = get();
        return {
          isCreating: state.isCreating,
          currentStep: state.currentStep,
          progress: state.progress,
          totalCreated: state.createdTransactions.length,
          totalFailed: state.failedTransactions.length,
          errors: state.errors,
          transactionDetails: state.transactionDetails,
        };
      },

      // Reset store
      reset: () => {
        console.log('🧹 Resetting sale transaction store');
        set(getInitialState());
      },

      // Clear errors
      clearErrors: () => {
        set({ errors: [], lastError: null });
      },
    }),
    { name: 'sale-transaction-store' }
  )
);

export default useSaleTransactionStore;<|MERGE_RESOLUTION|>--- conflicted
+++ resolved
@@ -46,47 +46,47 @@
       PENDING_PAYMENT_METHOD_ID: 7, // Based on your database structure
 
       // Helper function to calculate outstanding amount and add pending payment
-      addAutoPendingPayment: (totalAmount, existingPayments) => {
-        const PENDING_PAYMENT_METHOD_ID = 7;
-        const GST_PAYMENT_METHOD_ID = 10;
-
-        // Separate payments by type (same as backend)
-        const pendingPayments = existingPayments.filter(
-          (payment) => payment.methodId === PENDING_PAYMENT_METHOD_ID
-        );
-
-        const gstPayments = existingPayments.filter(
-          (payment) => payment.methodId === GST_PAYMENT_METHOD_ID
-        );
-
-        const actualPayments = existingPayments.filter(
-          (payment) => payment.methodId !== PENDING_PAYMENT_METHOD_ID &&
-            payment.methodId !== GST_PAYMENT_METHOD_ID
-        );
-
-        // Calculate amounts (same logic as backend)
-        const totalActualPaymentAmount = actualPayments.reduce((sum, payment) => {
-          return sum + (payment.amount || 0);
-        }, 0);
-
-        const totalGSTAmount = gstPayments.reduce((sum, payment) => {
-          return sum + (payment.amount || 0);
-        }, 0);
-
-        // IGNORE pending amount from frontend - calculate our own (same as backend)
-        const frontendPendingAmount = pendingPayments.reduce((sum, payment) => {
-          return sum + (payment.amount || 0);
-        }, 0);
-
-        // Calculate correct outstanding amount (backend authority) - same as backend
-        const outstandingAmount = Math.max(0, totalAmount - totalActualPaymentAmount);
-
-        let updatedPayments = existingPayments.filter(
-          (payment) => payment.methodId !== PENDING_PAYMENT_METHOD_ID
-        );
-
-        return updatedPayments;
-      },
+addAutoPendingPayment: (totalAmount, existingPayments) => {
+  const PENDING_PAYMENT_METHOD_ID = 7;
+  const GST_PAYMENT_METHOD_ID = 10;
+
+  // Separate payments by type (same as backend)
+  const pendingPayments = existingPayments.filter(
+    (payment) => payment.methodId === PENDING_PAYMENT_METHOD_ID
+  );
+
+  const gstPayments = existingPayments.filter(
+    (payment) => payment.methodId === GST_PAYMENT_METHOD_ID
+  );
+
+  const actualPayments = existingPayments.filter(
+    (payment) => payment.methodId !== PENDING_PAYMENT_METHOD_ID &&
+              payment.methodId !== GST_PAYMENT_METHOD_ID
+  );
+
+  // Calculate amounts (same logic as backend)
+  const totalActualPaymentAmount = actualPayments.reduce((sum, payment) => {
+    return sum + (payment.amount || 0);
+  }, 0);
+
+  const totalGSTAmount = gstPayments.reduce((sum, payment) => {
+    return sum + (payment.amount || 0);
+  }, 0);
+
+  // IGNORE pending amount from frontend - calculate our own (same as backend)
+  const frontendPendingAmount = pendingPayments.reduce((sum, payment) => {
+    return sum + (payment.amount || 0);
+  }, 0);
+
+  // Calculate correct outstanding amount (backend authority) - same as backend
+  const outstandingAmount = Math.max(0, totalAmount - totalActualPaymentAmount);
+
+  let updatedPayments = existingPayments.filter(
+    (payment) => payment.methodId !== PENDING_PAYMENT_METHOD_ID
+  );
+
+  return updatedPayments;
+},
 
 
       // Update transaction details
@@ -300,8 +300,9 @@
               set((state) => ({
                 progress: {
                   ...state.progress,
-                  currentOperation: `Creating MCP transaction ${i + 1}/${processedTransactionData.mcpTransactions.length
-                    }...`,
+                  currentOperation: `Creating MCP transaction ${i + 1}/${
+                    processedTransactionData.mcpTransactions.length
+                  }...`,
                 },
               }));
 
@@ -328,7 +329,8 @@
                 };
 
                 console.log(
-                  `📦 Creating MCP transaction with ID ${actualMcpId} for package: ${mcpData.item.data?.package_name || mcpData.item.data?.name
+                  `📦 Creating MCP transaction with ID ${actualMcpId} for package: ${
+                    mcpData.item.data?.package_name || mcpData.item.data?.name
                   }`
                 );
 
@@ -373,8 +375,9 @@
               set((state) => ({
                 progress: {
                   ...state.progress,
-                  currentOperation: `Creating MV transaction ${i + 1}/${processedTransactionData.mvTransactions.length
-                    }...`,
+                  currentOperation: `Creating MV transaction ${i + 1}/${
+                    processedTransactionData.mvTransactions.length
+                  }...`,
                 },
               }));
 
@@ -436,8 +439,9 @@
               set((state) => ({
                 progress: {
                   ...state.progress,
-                  currentOperation: `Creating MCP Transfer transaction ${i + 1}/${processedTransactionData.mcpTransferTransactions.length
-                    }...`,
+                  currentOperation: `Creating MCP Transfer transaction ${i + 1}/${
+                    processedTransactionData.mcpTransferTransactions.length
+                  }...`,
                 },
               }));
 
@@ -505,87 +509,82 @@
           }
 
           // 5. Create individual MV Transfer transactions
-          if (processedTransactionData.mvTransferTransactions?.length > 0) {
-            const transferStore = useTransferVoucherStore.getState();
-            const transferFormData = transferStore.transferFormData;
-
-            if (!transferFormData) {
-              throw new Error('No transfer data available in TransferVoucherStore');
-            }
-
-            for (let i = 0; i < processedTransactionData.mvTransferTransactions.length; i++) {
-              const mvTransferData = processedTransactionData.mvTransferTransactions[i];
-
-              set((state) => ({
-                progress: {
-                  ...state.progress,
-                  currentOperation: `Creating MV Transfer transaction ${i + 1}/${processedTransactionData.mvTransferTransactions.length
-                    }...`,
-                },
-              }));
-
-              try {
-<<<<<<< HEAD
-
-                const transferFormDataWithSaleTransactionDate = {
-                  ...transferFormData,
-                  created_at: transactionDetails.createdAt,
-                  updated_at: transactionDetails.updatedAt
-=======
-                const transferFormDataWithSaleTransactionDate = {
-                  ...transferFormData,
-                  created_at: transactionDetails.createdAt,  // ✅ Pass sale transaction date
->>>>>>> 67c503a3
-                };
-
-                const response = await transferStore.submitTransfer(transferFormDataWithSaleTransactionDate);
-
-                if (response.success && response.newVoucherId) {
-                  const newVoucherId = response.newVoucherId;
-
-                  const mvTransferDataWithId = {
-                    ...mvTransferData,
-                    newVoucherId,
-                  };
-
-                  const mvTransferTransaction = await get().createMvTransferTransaction(mvTransferDataWithId);
-
-                  createdTransactions.push({
-                    type: 'mv-transfer',
-                    transaction: mvTransferTransaction,
-                    item: mvTransferData.item,
-                  });
-
-                  set((state) => ({
-                    progress: {
-                      ...state.progress,
-                      completed: state.progress.completed + 1,
-                    },
-                  }));
-                } else {
-                  throw new Error(response.message || 'Unknown error during voucher transfer');
-                }
-              } catch (error) {
-                console.error('❌ MV Transfer transaction failed:', error);
-                failedTransactions.push({
-                  type: 'mv-transfer',
-                  error: error.message,
-                  data: mvTransferData,
-                });
-
-                set((state) => ({
-                  progress: {
-                    ...state.progress,
-                    failed: state.progress.failed + 1,
-                  },
-                  errors: [
-                    ...state.errors,
-                    `MV Transfer (${mvTransferData.item.data?.description || 'Transfer'}): ${error.message}`,
-                  ],
-                }));
-              }
-            }
-          }
+if (processedTransactionData.mvTransferTransactions?.length > 0) {
+  const transferStore = useTransferVoucherStore.getState();
+  const transferFormData = transferStore.transferFormData;
+
+  if (!transferFormData) {
+    throw new Error('No transfer data available in TransferVoucherStore');
+  }
+
+  for (let i = 0; i < processedTransactionData.mvTransferTransactions.length; i++) {
+    const mvTransferData = processedTransactionData.mvTransferTransactions[i];
+
+    set((state) => ({
+      progress: {
+        ...state.progress,
+        currentOperation: `Creating MV Transfer transaction ${i + 1}/${
+          processedTransactionData.mvTransferTransactions.length
+        }...`,
+      },
+    }));
+
+    try {
+    
+      const transferFormDataWithSaleTransactionDate = {
+        ...transferFormData,
+        created_at: transactionDetails.createdAt,  
+        updated_at: transactionDetails.updatedAt   
+      };
+
+      const response = await transferStore.submitTransfer(transferFormDataWithSaleTransactionDate);
+
+      if (response.success && response.newVoucherId) {
+        const newVoucherId = response.newVoucherId;
+
+        const mvTransferDataWithId = {
+          ...mvTransferData,
+          newVoucherId, 
+        };
+
+        const mvTransferTransaction = await get().createMvTransferTransaction(mvTransferDataWithId);
+
+        createdTransactions.push({
+          type: 'mv-transfer',
+          transaction: mvTransferTransaction,
+          item: mvTransferData.item,
+        });
+
+        set((state) => ({
+          progress: {
+            ...state.progress,
+            completed: state.progress.completed + 1,
+          },
+        }));
+      } else {
+        throw new Error(response.message || 'Unknown error during voucher transfer');
+      }
+    } catch (error) {
+      console.error('❌ MV Transfer transaction failed:', error);
+      failedTransactions.push({
+        type: 'mv-transfer',
+        error: error.message,
+        data: mvTransferData,
+      });
+
+      set((state) => ({
+        progress: {
+          ...state.progress,
+          failed: state.progress.failed + 1,
+        },
+        errors: [
+          ...state.errors,
+          `MV Transfer (${mvTransferData.item.data?.description || 'Transfer'}): ${error.message}`,
+        ],
+      }));
+    }
+  }
+}
 
           // Determine final state
           const hasFailures = failedTransactions.length > 0;
