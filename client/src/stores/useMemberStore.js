--- conflicted
+++ resolved
@@ -26,11 +26,6 @@
 
 function emptyStringToNull(obj) {
   return Object.fromEntries(
-<<<<<<< HEAD
-    Object.entries(obj).map(([key, value]) =>
-      value === "" ? [key, null] : [key, value]
-    )
-=======
     Object.entries(obj).map(([key, value]) => {
       // Check if value is a string
       if (typeof value === 'string') {
@@ -42,7 +37,6 @@
       // Return non-string values as-is
       return [key, value];
     })
->>>>>>> 7f8a3b51
   );
 }
 
