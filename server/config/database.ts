import pg, { Pool } from 'pg';
import 'dotenv/config';
import { parseConnectionString } from '../utils/dbConnectionParser.js';

function LoggingProxy(actualPool: Pool, poolName: string, filter: string[] = []): Pool {
  return new Proxy(actualPool, {
    get: (target, propKey, receiver) => {
      const originalValue = target[propKey as keyof Pool];

      if (propKey === 'query' && typeof originalValue === 'function') {
        return function (this: Pool, ...args: any[]) {
          let sql: string = 'N/A';
          let params: any[] | undefined;

          const queryTextOrConfig = args[0];
          const valuesOrCallback = args[1];

          if (typeof queryTextOrConfig === 'string') {
            sql = queryTextOrConfig;
            if (typeof valuesOrCallback === 'function' || args.length === 1) {
              params = undefined;
            } else {
              // query(text, values, ...)
              params = valuesOrCallback as any[];
            }
          } else if (typeof queryTextOrConfig === 'object' && queryTextOrConfig !== null && queryTextOrConfig.text) {
            sql = queryTextOrConfig.text;
            params = queryTextOrConfig.values;
          }

          const lowerSql = sql.toLowerCase();
          const shouldLog = !filter.some((t) => {
            return lowerSql.includes(t.toLowerCase());
          });

          if (shouldLog) {
            console.log(
              `\n${poolName} | EXECUTING QUERY (Proxy) | Query: ${sql} | Parameters: ${
                params ? JSON.stringify(params) : 'None'
              }`
            );
          }
          return (originalValue as Function).apply(target, args);
        };
      }

      if (typeof originalValue === 'function') {
        return function (...args: any[]) {
          return (originalValue as Function).apply(target, args);
        };
      }
      return originalValue;
    },
  });
}

let isSimulationMode: boolean = false;

function createNamedPool(EnvConfig: string, poolName: string, filter: string[] = []): pg.Pool {
  const connectionString = EnvConfig;
  const dbConfig = parseConnectionString(connectionString);

  const pool = new pg.Pool({
    ...dbConfig,
    max: dbConfig.maxConnections || parseInt(process.env.DB_MAX_CONNECTIONS || '10', 10) || 10,
  });

  pool.on('error', (err: Error) => {
    console.error(`${poolName} | Actual Pool Idle client error:`, err.message, err.stack);
  });

  // Attach to proxy
  const proxiedPool = LoggingProxy(pool, poolName, filter);
  return proxiedPool;
}

const tablesToExcludeFromLogging: string[] = ['sessions', 'system_parameters'];

const prodPool: pg.Pool = createNamedPool(process.env.PROD_DB_URL as string, 'PRODUCTION', tablesToExcludeFromLogging);
const simPool: pg.Pool = createNamedPool(process.env.SIM_DB_URL as string, 'SIMULATION', tablesToExcludeFromLogging);

export function setSimulation(simulationEnabled: boolean) {
  isSimulationMode = !!simulationEnabled;
  console.log(`Simulation mode set to: ${isSimulationMode}`);
}

export function getIsSimulation() {
  return isSimulationMode;
}

export function pool(): pg.Pool {
  return isSimulationMode ? simPool : prodPool;
}

export function getProdPool(): pg.Pool {
  return prodPool;
}

// generalised function for simple statements that changes the database
export async function withTransaction<T>(callback: (client: pg.PoolClient) => Promise<T>): Promise<T> {
  const client = await pool().connect();
  try {
    await client.query('BEGIN');
    const result = await callback(client);
    await client.query('COMMIT');
    return result;
  } catch (error) {
    await client.query('ROLLBACK');
    throw error;
  } finally {
    client.release();
  }
<<<<<<< HEAD
};
=======
}
>>>>>>> ac21af0d
<|MERGE_RESOLUTION|>--- conflicted
+++ resolved
@@ -110,8 +110,4 @@
   } finally {
     client.release();
   }
-<<<<<<< HEAD
-};
-=======
-}
->>>>>>> ac21af0d
+}