import { Request, Response, NextFunction } from 'express';
import model from '../models/memberVoucherModel.js';
import { decodeCursor } from '../utils/cursorUtils.js';
import { PaginatedOptions, CursorPayload } from '../types/common.types.js';
import { MemberVoucherTransactionLogCreateData, MemberVoucherTransactionLogUpdateData } from '../types/model.types.js';

const getAllMemberVouchers = async (req: Request, res: Response, next: NextFunction): Promise<void> => {
  const { start_date_utc, end_date_utc } = req.session;
  const limit: number = parseInt((req.query.limit as string) || '10');
  const afterCursor: string = req.query.after as string;
  const beforeCursor: string = req.query.before as string;
  const page = parseInt(req.query.page as string);
  const searchTerm = req.query.searchTerm as string;

  if (limit <= 0) {
    res.status(400).json({ error: 'Error 400: Limit must be a positive integer.' });
    return;
  }
  if (page && (isNaN(page) || page <= 0)) {
    res.status(400).json({ error: 'Error 400: Page must be a positive integer.' });
    return;
  }

  let after: CursorPayload | null = null;
  if (afterCursor) {
    after = decodeCursor(afterCursor);
    if (!after) {
      res.status(400).json({ error: 'Error 400: Invalid "after" cursor.' });
      return;
    }
  }

  let before: CursorPayload | null = null;
  if (beforeCursor) {
    before = decodeCursor(beforeCursor);
    if (!before) {
      res.status(400).json({ error: 'Error 400: Invalid "before" cursor.' });
      return;
    }
  }

  // Hybrid logic (Prioritize page over cursors if condition met)
  if (page && (after || before)) {
    console.warn('Both page and cursor parameters provided. Prioritizing page.');
    after = null;
    before = null;
  }

  const options: PaginatedOptions = {
    after,
    before,
    page,
    searchTerm,
  };

  try {
    const results = await model.getPaginatedVouchers(limit, options, start_date_utc, end_date_utc as string);
    if (results.success) {
      res.status(200).json(results);
    } else {
      res.status(400).json({ message: results.message });
      return;
    }
  } catch (error) {
    console.error('Error in memberVoucherController.getAllMemberVouchers:', error);
    next(error);
  }
};

const getAllServicesOfMemberVoucherById = async (req: Request, res: Response, next: NextFunction): Promise<void> => {
  const { id } = req.params;

  try {
    const intId = parseInt(id, 10);

    if (Number.isNaN(intId)) {
      res.status(400).json({
        message: "Error 400: Invalid ID: must be a valid number"
      });
      return;
    };

    const results = await model.getServicesOfMemberVoucherById(intId);
    if (results.success) {
      res.status(200).json({ message: "Get Services of Member Voucher By Id was successful.", data: results });
    } else {
      res.status(400).json({ message: results.message });
      return;
    }
  } catch (error) {
    console.error("Error getting Services of Member Voucher:", error);
    next(error);
  }
};

const getAllTransactionLogsOfMemberVoucherById = async (req: Request, res: Response, next: NextFunction): Promise<void> => {
  const { start_date_utc, end_date_utc } = req.session;
  const id: number = parseInt(req.params.id, 10);
  const limit: number = parseInt((req.query.limit as string) || '10');
  const afterCursor: string = req.query.after as string;
  const beforeCursor: string = req.query.before as string;
  const page = parseInt(req.query.page as string);

  console.log(`\n${start_date_utc} || ${end_date_utc} \n`);

  if (Number.isNaN(id)) {
    res.status(400).json({
      message: "Error 400: Invalid ID: must be a valid number"
    });
    return;
  };

  if (limit <= 0) {
    res.status(400).json({ error: 'Error 400: Limit must be a positive integer.' });
    return;
  }
  if (page && (isNaN(page) || page <= 0)) {
    res.status(400).json({ error: 'Error 400: Page must be a positive integer.' });
    return;
  }

  let after: CursorPayload | null = null;
  if (afterCursor) {
    after = decodeCursor(afterCursor);
    if (!after) {
      res.status(400).json({ error: 'Error 400: Invalid "after" cursor.' });
      return;
    }
  }

  let before: CursorPayload | null = null;
  if (beforeCursor) {
    before = decodeCursor(beforeCursor);
    if (!before) {
      res.status(400).json({ error: 'Error 400: Invalid "before" cursor.' });
      return;
    }
  }

  // Hybrid logic (Prioritize page over cursors if condition met)
  if (page && (after || before)) {
    console.warn('Both page and cursor parameters provided. Prioritizing page.');
    after = null;
    before = null;
  }

  const options: PaginatedOptions = {
    after,
    before,
    page
  };

  try {
    const results = await model.getPaginatedMemberVoucherTransactionLogs(id, limit, options, start_date_utc, end_date_utc as string);
    if (results.success) {
      res.status(200).json(results);
    } else {
      res.status(400).json({ message: results.message });
      return;
    }

  } catch (error) {
    console.error('Error in memberVoucherController.getAllTransactionLogsOfMemberVoucherById:', error);
    next(error);
  }
};

const createTransactionLogsByMemberVoucherId = async (req: Request, res: Response, next: NextFunction): Promise<void> => {

  const {
    consumptionValue,
    remarks,
    date,
    time,
    type,
    createdBy,
    handledBy,
    current_balance,
    assignedEmployee
  } = req.body;

  const {
    id
  } = req.params;

  try {
    const newMemberVoucherTransactionLogData: MemberVoucherTransactionLogCreateData = {
      id: parseInt(id, 10),
      consumptionValue: parseFloat(consumptionValue),
      remarks: remarks,
      date: date,
      time: time,
      type: type,
      createdBy: parseInt(createdBy, 10),
      handledBy: parseInt(handledBy, 10),
      current_balance: parseFloat(current_balance)
    };

    if (!newMemberVoucherTransactionLogData) {
      res.status(400).json({ message: "Error 400: Missing new Member Voucher Transaction Log Body" });
      return;
    };

    for (let property in newMemberVoucherTransactionLogData) {
      const key = property as keyof MemberVoucherTransactionLogCreateData;
      const value = newMemberVoucherTransactionLogData[key];
      if (key !== "remarks" && (value === null || value === undefined)) {
        res.status(400).json({ message: `Error 400: Property "${property}" is required.` });
        return;
      }
    };

    const numValue = Number(newMemberVoucherTransactionLogData.consumptionValue);
    if ((newMemberVoucherTransactionLogData.consumptionValue == null) || isNaN(numValue)) {
      res.status(400).json({ message: "Error 400: Consumption value is invalid or missing" });
      return;
    }

    if (isNaN(Number())) {
      res.status(400).json({ message: "Error 400: Consumption value is invalid" });
      return;
    };
    if (newMemberVoucherTransactionLogData.remarks.length > 500) {
      res.status(400).json({ message: "Error 400: Remarks input is too long" });
      return;
    };
    if (!/^\d{4}-\d{2}-\d{2}$/.test(newMemberVoucherTransactionLogData.date)) {
      res.status(400).json({ message: "Error 400: Date input is invalid" });
      return;
    };

    const regex = /^([01]\d|2[0-3]):([0-5]\d)$/;
    if (!regex.test(newMemberVoucherTransactionLogData.time)) {
      res.status(400).json({ message: "Error 400: Time input is invalid." });
      return;
    };

    if (Number.isNaN(newMemberVoucherTransactionLogData.createdBy)) {
      res.status(400).json({ message: "Error 400: Created By Employee id is invalid." });
      return;
    };
    if (Number.isNaN(newMemberVoucherTransactionLogData.handledBy)) {
      res.status(400).json({ message: "Error 400: Handled By Employee id is invalid" });
      return;
    };
    if (Number.isNaN(newMemberVoucherTransactionLogData.current_balance)) {
      res.status(400).json({ message: "Error 400: Current Balance is invalid" });
      return;
    };

    const results = await model.addTransactionLogsByMemberVoucherId(newMemberVoucherTransactionLogData);
    if (results.success) {
      // res.status(201).json({ message: results.message });
      res.locals.results = {
        completed: [results.transactionLogId],
        mvId: id,
        success: true,
        message: results.message,
      }

    if (assignedEmployee && Array.isArray(assignedEmployee) && assignedEmployee.length > 0) {
        // Keep the original assignedEmployee in req.body for middleware
        console.log('Commission data found for MV consumption:', assignedEmployee.length, 'employees');
      } else {
        console.log('No commission data found for MV consumption');
    }
    next();

    } else {
      res.status(400).json({ message: results.message });
      return;
    };
  } catch (error) {
    console.error('Error in memberVoucherController.createTransactionLogsByMemberVoucherId:', error);
    next(error);
  }
};

const checkCurrentBalance = async (req: Request, res: Response, next: NextFunction): Promise<void> => {
  const { id } = req.params;
  const { consumptionValue } = req.body;

  try {
    const numValue = Number(consumptionValue);
    if ((consumptionValue === '' || consumptionValue == null) || isNaN(numValue)) {
      res.status(400).json({ message: "Error 400: Consumption value is invalid or missing" });
      return;
    }

    const intId = parseInt(id, 10);
    const numericConsumptionValue = parseFloat(consumptionValue);
    if (Number.isNaN(intId)) {
      res.status(400).json({
        message: "Error 400: Invalid ID: must be a valid number"
      });
      return;
    };

    const results = await model.getMemberVoucherCurrentBalance(intId, numericConsumptionValue);
    if (results.success) {
      req.body.current_balance = results.data;
      console.log(req.body.current_balance);
      next();
    } else {
      res.status(400).json({ message: results.message });
      return;
    };
  } catch (error) {
    console.error("Error getting current balance by Member Voucher Id:", error);
    res.status(500).json({ message: "Internal server error" });
    return;
  }
};

const getMemberVoucherPurchaseDate = async (req: Request, res: Response, next: NextFunction): Promise<void> => {
  const { id } = req.params;

  try {
    const intId = parseInt(id, 10);

    if (Number.isNaN(intId)) {
      res.status(400).json({
        message: "Error 400: Invalid ID: must be a valid number"
      });
      return;
    };

    const results = await model.getPurchaseDateOfMemberVoucherById(intId);
    if (results.success) {
      res.status(200).json({ message: "Get Purchase Date of Member Voucher By Id was successful.", data: results.data });
    } else {
      res.status(400).json({ message: results.message });
      return;
    }
  } catch (error) {
    console.error("Error getting Purchase Date of Member Voucher:", error);
    next(error);
  }
}

// const checkPaidCurrentBalance = async (req: Request, res: Response, next: NextFunction): Promise<void> => {
//   const { id } = req.params;
//   const { consumptionValue } = req.body;

//   try {

//     const numValue = Number(consumptionValue);
//     if ((consumptionValue === '' || consumptionValue == null) || isNaN(numValue)) {
//       res.status(400).json({ message: "Error 400: Consumption value is invalid or missing" });
//       return;
//     }

//     const intId = parseInt(id, 10);
//     const numericConsumptionValue = parseFloat(consumptionValue);

//     if (Number.isNaN(intId)) {
//       res.status(400).json({
//         message: "Error 400: Invalid ID: must be a valid number"
//       });
//       return;
//     };

//     const results = await model.getMemberVoucherPaidCurrentBalance(intId, numericConsumptionValue);
//     if (results.success) {
// req.body.current_balance = results.data;
// console.log(req.body.current_balance);
// next();
//     } else {
//       res.status(400).json({ message: results.message });
//       return;
//     };
//   } catch (error) {
//     console.error("Error getting paid current balance by Member Voucher Id:", error);
//     res.status(500).json({ message: "Internal server error" });
//     return;
//   };
// };

const getMemberNameByMemberVoucherId = async (req: Request, res: Response, next: NextFunction): Promise<void> => {
  const { id } = req.params;

  try {

    const intId = parseInt(id, 10);

    if (Number.isNaN(intId)) {
      res.status(400).json({
        message: "Error 400: Invalid ID: must be a valid number"
      });
      return;
    };

    const results = await model.getMemberNameByMemberVoucherId(intId);
    if (results.success) {
      res.status(200).json({ message: results.message, data: results.data });
    } else {
      res.status(400).json({ message: results.message });
      return;
    };
  } catch (error) {
    console.error("Error getting paid current balance by Member Voucher Id:", error);
    res.status(500).json({ message: "Internal server error" });
    return;
  };
};

const updateTransactionLogsAndCurrentBalanceByLogId = async (req: Request, res: Response, next: NextFunction): Promise<void> => {

  const {
    transaction_log_id,
    consumptionValue,
    remarks,
    date,
    time,
    type,
    createdBy,
    handledBy,
    lastUpdatedBy
  } = req.body;

  const {
    id
  } = req.params;

  try {
    const updatedMemberVoucherTransactionLogData: MemberVoucherTransactionLogUpdateData = {
      transaction_log_id: parseInt(transaction_log_id, 10),
      member_voucher_id: parseInt(id, 10),
      consumptionValue: parseFloat(consumptionValue),
      remarks: remarks,
      date: date,
      time: time,
      type: type,
      createdBy: parseInt(createdBy, 10),
      handledBy: parseInt(handledBy, 10),
      lastUpdatedBy: parseInt(lastUpdatedBy, 10)
    };

    console.log(updatedMemberVoucherTransactionLogData);

    if (!updatedMemberVoucherTransactionLogData) {
      res.status(400).json({ message: "Error 400: Missing new Member Voucher Transaction Log Body" });
      return;
    };

    for (let property in updatedMemberVoucherTransactionLogData) {
      const key = property as keyof MemberVoucherTransactionLogUpdateData;
      const value = updatedMemberVoucherTransactionLogData[key];
      if (key !== "remarks" && (value === null || value === undefined)) {
        res.status(400).json({ message: `Error 400: Property "${property}" is required.` });
        return;
      };
    };

    const numValue = Number(updatedMemberVoucherTransactionLogData.consumptionValue);
    if ((updatedMemberVoucherTransactionLogData.consumptionValue == null) || isNaN(numValue)) {
      res.status(400).json({ message: "Error 400: Consumption value is invalid or missing" });
      return;
    }
    if (updatedMemberVoucherTransactionLogData.remarks.length > 500) {
      res.status(400).json({ message: "Error 400: Remarks input is too long" });
      return;
    };
    if (!/^\d{4}-\d{2}-\d{2}$/.test(updatedMemberVoucherTransactionLogData.date)) {
      res.status(400).json({ message: "Error 400: Date input is invalid" });
      return;
    };
    const regex = /^([01]\d|2[0-3]):([0-5]\d)$/;
    if (!regex.test(updatedMemberVoucherTransactionLogData.time)) {
      res.status(400).json({ message: "Error 400: Time input is invalid." });
      return;
    };
    if (Number.isNaN(updatedMemberVoucherTransactionLogData.createdBy)) {
      res.status(400).json({ message: "Error 400: Created By Employee id is invalid." });
      return;
    };
    if (Number.isNaN(updatedMemberVoucherTransactionLogData.handledBy)) {
      res.status(400).json({ message: "Error 400: Handled By Employee id is invalid" });
      return;
    };
    if (Number.isNaN(updatedMemberVoucherTransactionLogData.lastUpdatedBy)) {
      res.status(400).json({ message: "Error 400: Last Updated By Employee id is invalid." });
      return;
    };
    if (Number.isNaN(updatedMemberVoucherTransactionLogData.member_voucher_id)) {
      res.status(400).json({ message: "Error 400: Member Voucher is invalid." });
      return;
    };
    if (Number.isNaN(updatedMemberVoucherTransactionLogData.transaction_log_id)) {
      res.status(400).json({ message: "Error 400: Transaction Log is invalid." });
      return;
    };

    const results = await model.setTransactionLogsAndCurrentBalanceByLogId(updatedMemberVoucherTransactionLogData);
    if (results.success) {
      res.status(201).json({ message: results.message });
    } else {
      res.status(400).json({ message: results.message });
      throw new Error(results.message);
    };
  } catch (error) {
    console.error('Error in memberVoucherController.updatedMemberVoucherTransactionLogData:', error);
    next(error);
  };
};

const deleteTransactionLogsByLogId = async (req: Request, res: Response, next: NextFunction): Promise<void> => {

  const {
    id,
    transaction_log_id
  } = req.params;

  try {

    const intTransaction_log_id = parseInt(transaction_log_id, 10);
    const intMember_voucher_id = parseInt(id, 10);

    if (!intTransaction_log_id || Number.isNaN(intTransaction_log_id)) {
      res.status(400).json({ message: "Error 400: Transaction Log id is invalid." });
      return;
    };
    if (!intMember_voucher_id || Number.isNaN(intMember_voucher_id)) {
      res.status(400).json({ message: "Error 400: Member Voucher id is invalid." });
      return;
    };

    const results = await model.deleteTransactionLogsAndCurrentBalanceByLogId(intTransaction_log_id, intMember_voucher_id);
    if (results.success) {
      res.status(200).json({ message: results.message });
    } else {
      res.status(400).json({ message: results.message });
      throw new Error(results.message);
    };
  } catch (error) {
    console.error('Error in memberVoucherController.deleteTransactionLogsByLogId:', error);
    next(error);
  }
};


const createMemberVoucher = async (req: Request, res: Response, next: NextFunction): Promise<void> => {
  try {
    console.log('Creating MV transaction:', req.body);

    // Call the model function
    const result = await model.createMemberVoucher(req.body);

    console.log('MV transaction created successfully:', result);

    res.locals.data = {
      success: true,
      message: 'MV transaction created successfully',
      data: result,
    };

    next();

  } catch (error: any) {
    console.error('Error creating MV transaction:', error);

    res.status(500).json({
      success: false,
      error: 'Failed to create MV transaction',
      details: error.message
    });
  }
};

const removeMemberVoucher = async (req: Request, res: Response, next: NextFunction): Promise<void> => {
  try {
    const { id } = req.params;

    // Validate presence of ID
    if (!id) {
      res.status(400).json({ success: false, message: 'Missing member voucher ID in request' });
      return;
    }

    // Call the model function to perform soft delete
    const result = await model.removeMemberVoucher(id);

    res.status(200).json({
      success: true,
      message: 'Member voucher deleted (soft) successfully',
      data: result,
    });
  } catch (error) {
    console.error('Error deleting member voucher:', error);

    if (error instanceof Error) {
      if (error.message.includes('not found')) {
        res.status(404).json({ success: false, message: error.message });
        return;
      }

      res.status(400).json({ success: false, message: error.message });
      return;
    }

    next(error); // Forward unexpected errors
  }
};
<<<<<<< HEAD
const getMemberVoucherDetailsHandler = async (
  req: Request,
  res: Response,
  next: NextFunction
): Promise<void> => {
  try {
    const rawName = req.query.name;

    // Validate presence but preserve original formatting
    if (typeof rawName !== 'string') {
      res.status(400).json({ error: 'Member name must be a string.' });
      return;
    }

    const name = rawName; // No trimming applied

    const templatesDetails = await model.getMemberVoucherWithDetails(name);
    res.status(200).json({ data: templatesDetails });
  } catch (error) {
    console.error("Error fetching member voucher details:", error);
    res.status(500).json({ error: "Failed to fetch member voucher details" });
  }
};

const transferVoucherDetailsHandler = async (
  req: Request,
  res: Response,
  next: NextFunction
): Promise<void> => {
  try {
    const {
      member_name,
      voucher_template_name,
      price,
      foc,
      old_voucher_names,
      old_voucher_details,
      is_bypass,
      created_by,
      created_at,
      remarks,
      top_up_balance,
      service_details, // ✅ NEW: Extract service_details from request body
    }: {
      member_name: string;
      voucher_template_name: string;
      price: number;
      foc: number;
      old_voucher_names: string[];
      old_voucher_details: {
        voucher_id: number;
        member_voucher_name: string;
        balance_to_transfer: number;
      }[];
      is_bypass?: boolean;
      created_by: number;
      created_at: string;
      remarks: string;
      top_up_balance: number;
      service_details?: any[]; // ✅ NEW: Define service_details type (adjust type as needed)
    } = req.body;

    // Validate input
    if (
      !member_name ||
      !voucher_template_name ||
      price == null ||
      foc == null ||
      !Array.isArray(old_voucher_names) ||
      !Array.isArray(old_voucher_details)
    ) {
      res.status(400).json({ success: false, message: "Missing required fields." });
      return;
    }

    // ✅ NEW: Validate service_details when bypass is enabled
    if (is_bypass && (!service_details || !Array.isArray(service_details))) {
      res.status(400).json({
        success: false,
        message: "Service details are required when bypass is enabled."
      });
      return;
    }

    // Lookup member
    const members = await memberModel.searchMemberByNameOrPhone(member_name);
    if (!members || members.members.length === 0) {
      res.status(404).json({ success: false, message: "Member not found" });
      return;
    }
    const memberId = members.members[0].id;

    // Lookup template
    let voucherTemplateId = 0;
    if (!is_bypass) {
      const templates = await voucherTemplateModel.getVoucherTemplatesDetails(voucher_template_name);
      if (!templates || templates.length === 0) {
        res.status(404).json({ success: false, message: "Voucher template not found" });
        return;
      }
      voucherTemplateId = templates[0].id;
    }

    // ✅ UPDATED: Create new member voucher with bypass and service_details
    const createdVoucher = await model.createMemberVoucherForTransfer(
      memberId,
      voucher_template_name,
      voucherTemplateId,
      price,
      foc,
      remarks || "",
      created_by,
      created_at, // ✅ FIXED: Use created_at from transaction details
      is_bypass || false, // ✅ NEW: Pass is_bypass parameter
      service_details || [] // ✅ NEW: Pass service_details parameter
    );
    const newVoucherId = Number(createdVoucher.id);

    // Sum actual current balances from DB
    let totalActualTransferredBalance = 0;

    for (const { voucher_id, member_voucher_name } of old_voucher_details) {
      const isFOCUsed = await model.checkIfFreeOfChargeIsUsedById(voucher_id);

      if (isFOCUsed) {
        await model.removeFOCFromVoucherById(voucher_id, created_by, created_at);
      }

      const currentBalance = await model.getMemberVoucherCurrentBalanceById(voucher_id);

      console.log("Current balance for voucher ID", voucher_id, "is", currentBalance);
      await memberVoucherTransactionLogsModel.addTransferMemberVoucherTransactionLog(
        memberId,
        newVoucherId,
        member_voucher_name,
        voucher_template_name,
        created_by,
        created_by,
        created_at,
      );

      await model.setMemberVoucherBalanceAfterTransferById(
        voucher_id,
        currentBalance,
        created_at
      );

      totalActualTransferredBalance += currentBalance;
    }

    // Add Top-Up + FOC logs
    await memberVoucherTransactionLogsModel.addPaymentFOCMemberVoucherTransactionLogs(
      newVoucherId,
      voucher_template_name,
      foc,
      created_by,
      created_by,
      created_at,
      top_up_balance,
      totalActualTransferredBalance
    );

    res.status(200).json({
      success: true,
      message: "Voucher transfer processed and new voucher created successfully",
      newVoucherId,
    });
  } catch (error: any) {
    res.status(500).json({
      success: false,
      error: 'Failed to create MV Transfer transaction',
      details: error?.message || 'Unknown error'
    });
  }
};
=======
>>>>>>> f9126dc0


export default {
  getAllMemberVouchers,
  getAllServicesOfMemberVoucherById,
  createMemberVoucher,
  removeMemberVoucher,
  getAllTransactionLogsOfMemberVoucherById,
  createTransactionLogsByMemberVoucherId,
  checkCurrentBalance,
  // checkPaidCurrentBalance,
  getMemberVoucherPurchaseDate,
  getMemberNameByMemberVoucherId,
  updateTransactionLogsAndCurrentBalanceByLogId,
  deleteTransactionLogsByLogId
}<|MERGE_RESOLUTION|>--- conflicted
+++ resolved
@@ -601,7 +601,7 @@
     next(error); // Forward unexpected errors
   }
 };
-<<<<<<< HEAD
+
 const getMemberVoucherDetailsHandler = async (
   req: Request,
   res: Response,
@@ -777,8 +777,6 @@
     });
   }
 };
-=======
->>>>>>> f9126dc0
 
 
 export default {
