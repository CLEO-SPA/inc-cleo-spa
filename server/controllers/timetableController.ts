// controllers/timetableController.ts
import { Request, Response, NextFunction } from 'express';
import timetableModel from '../models/timetableModel.js';

const getCurrentAndUpcomingTimetables = async (req: Request, res: Response, next: NextFunction) => {
  const { employeeId } = req.params;
  const { currentDate } = req.query;
  const { start_date_utc, end_date_utc } = req.session;

  console.log('Employeeid, ' + employeeId);
  console.log('currentDate, ' + currentDate);
  console.log('start_date_utc, ' + start_date_utc);
  console.log('end_date_utc, ' + end_date_utc);
  console.log('req.session.start_date_utc:', req.session.start_date_utc);
  console.log('req.session.end_date_utc:', req.session.end_date_utc);

  if (!employeeId || !currentDate) {
    return res.status(400).json({ message: 'Missing employeeId or session date' });
  }

  const currentDateTime = new Date(currentDate as string).toISOString();
  console.log('currentDateTime, ' + currentDateTime);

  try {
    const { current, upcoming } = await timetableModel.getCurrentAndUpcomingTimetables(
      parseInt(employeeId),
      currentDateTime,
      start_date_utc!,
      end_date_utc!
    );

    res.status(200).json({
      current_timetables: current,
      upcoming_timetables: upcoming,
    });
  } catch (error) {
    console.error('Error getting employee timetables:', error);
    next(error);
  }
};

const createTimetable = async (req: Request, res: Response) => {
  try {
    const data = await timetableModel.createEmployeeTimetable({
      ...req.body,
    });
    res.status(201).json(data);
  } catch (error) {
    console.error('Failed to create timetable:', error);

    const errorMessage = error instanceof Error ? error.message : 'Failed to create timetable';

    res.status(500).json({ message: errorMessage });
  }
};

export default {
  getCurrentAndUpcomingTimetables,
<<<<<<< HEAD
  createTimetable,
};
=======
};
>>>>>>> 10e21125
<|MERGE_RESOLUTION|>--- conflicted
+++ resolved
@@ -56,9 +56,5 @@
 
 export default {
   getCurrentAndUpcomingTimetables,
-<<<<<<< HEAD
   createTimetable,
 };
-=======
-};
->>>>>>> 10e21125
