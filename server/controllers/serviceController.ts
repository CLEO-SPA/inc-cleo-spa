--- conflicted
+++ resolved
@@ -76,88 +76,6 @@
   }
 };
 
-// Get all services
-const getAllServices = async (req: Request, res: Response, next: NextFunction) => {
-  try {
-    const services = await serviceModel.getAllServices();
-
-    if (!services || services.length === 0) {
-      res.status(404).json({ message: 'Services not found' });
-      return;
-    }
-    res.status(200).json(services);
-  } catch (error) {
-    console.error('Error in getAllServices:', error);
-    res.status(500).json({ message: 'Failed to fetch services' });
-  }
-};
-
-function isSafeInput(input: string) {
-  // Allow only letters, numbers, spaces, and a few symbols
-  return /^[\w\s\,-.&+_()]+$/.test(input);
-}
-
-// Get services with pagination and filter
-const getServicesPaginationFilter = async (req: Request, res: Response, next: NextFunction) => {
-  console.log('query:');
-  console.log(req.query);
-  const { page, limit, search, category, status } = req.query;
-  try {
-    console.log('page:', page, typeof page);
-    console.log('limit:', limit, typeof limit);
-    console.log('search:', search, typeof search);
-    console.log('category:', category, typeof category);
-    console.log('status:', status, typeof status);
-
-    const data: { [key: string]: any } = {};
-
-    if (typeof page === 'string' && validator.isInt(page)) {
-      data.page = parseInt(page, 10);
-    } else {
-      data.page = 1;
-    }
-
-    if (typeof limit === 'string' && validator.isInt(limit)) {
-      data.limit = parseInt(limit, 10);
-    } else {
-      data.limit = 10;
-    }
-
-    if (typeof search === 'string' && isSafeInput(search)) {
-      data.search = search;
-    } else {
-      data.search = null;
-    }
-
-    if (typeof category === 'string' && validator.isInt(category) && parseInt(category, 10) != 0) {
-      data.category = parseInt(category, 10);
-    } else {
-      data.category = null;
-    }
-
-    if (typeof status === 'string' && validator.isBoolean(status)) {
-      data.status = status.toLowerCase() === 'true'; // convert to boolean
-    } else {
-      data.status = null;
-    }
-
-    console.log(data);
-    const totalCount = await serviceModel.getTotalCount(data.search, data.category, data.status);
-    const totalPages = Math.ceil(totalCount / data.limit);
-    const services = await serviceModel.getServicesPaginationFilter(
-      data.page,
-      data.limit,
-      data.search,
-      data.category,
-      data.status
-    );
-    res.status(200).json({ totalPages, services });
-  } catch (error) {
-    console.error('Error in getAllServices:', error);
-    res.status(500).json({ message: 'Failed to fetch services' });
-  }
-};
-
 // Get all enabled services for dropdown
 const getAllServicesForDropdown = async (req: Request, res: Response, next: NextFunction) => {
   try {
@@ -186,11 +104,7 @@
       return;
     }
 
-<<<<<<< HEAD
-    res.status(200).json(service[0]); // Assuming only one row is returned
-=======
     res.status(200).json(service); // Assuming only one row is returned
->>>>>>> e0d82daf
   } catch (error) {
     console.error('Error in getServiceById:', error);
     res.status(500).json({ message: 'Failed to fetch service' });
@@ -221,65 +135,24 @@
   }
 };
 
-<<<<<<< HEAD
-const getServiceCategories = async (req: Request, res: Response, next: NextFunction) => {
-  try {
-    const serviceCategories = await serviceModel.getServiceCategories();
-
-    if (!serviceCategories || serviceCategories.length === 0) {
-      res.status(404).json({ message: 'Service categories not found' });
-      return;
-    }
-
-    res.status(200).json(serviceCategories);
-  } catch (error) {
-    console.error('Error in getServiceCategories:', error);
-    res.status(500).json({ message: 'Failed to fetch service categories' });
-  }
-};
-
-// create service
-// data validation
-//Data validation
-const validateServiceData = async (req: Request, res: Response, next: NextFunction) => {
-=======
 //Data validation for create and update service
 const validateServiceData = async (req: Request, res: Response, next: NextFunction) => {
   const id = parseInt(req.params.id, 10) || null;
->>>>>>> e0d82daf
   const serviceData = req.body;
 
   const {
     service_name,
     service_description,
-<<<<<<< HEAD
-    remarks,
-    service_duration,
-    service_price,
-    service_is_enabled,
-=======
     service_remarks,
     service_duration,
     service_price,
->>>>>>> e0d82daf
     service_category_id,
     created_at,
     created_by,
   } = serviceData;
 
   //Check if all fields are provided
-<<<<<<< HEAD
-  if (
-    !service_name ||
-    !service_duration ||
-    !service_price ||
-    isNaN(service_is_enabled) ||
-    !service_category_id ||
-    !created_at
-  ) {
-=======
   if (!service_name || !service_duration || !service_price || !service_category_id || !created_at || !created_by) {
->>>>>>> e0d82daf
     res.status(400).json({ message: 'Data missing from required fields.' });
     return;
   }
@@ -289,12 +162,6 @@
       res.status(400).json({ message: 'Invalid data type' });
       return;
     } else {
-<<<<<<< HEAD
-      const service = await serviceModel.getServiceByName(serviceData.service_name);
-      if (service && service.length > 0) {
-        res.status(400).json({ message: 'Service with this name already exists' });
-        return;
-=======
       const service = await serviceModel.getServiceByName(service_name);
       if (service) {
         if (id) {
@@ -308,7 +175,6 @@
           res.status(400).json({ message: 'Service name already exists' });
           return;
         }
->>>>>>> e0d82daf
       }
     }
   }
@@ -318,11 +184,7 @@
     return;
   }
 
-<<<<<<< HEAD
-  if (remarks && !isSafeInput(remarks.trim())) {
-=======
   if (service_remarks && !isSafeInput(service_remarks.trim())) {
->>>>>>> e0d82daf
     res.status(400).json({ message: 'Invalid data type' });
     return;
   }
@@ -339,20 +201,11 @@
       }
     }
   }
-<<<<<<< HEAD
-  if (!validator.isInt(service_duration) || !validator.isNumeric(service_price) || !validator.isInt(created_by)) {
+  if (!validator.isInt(service_duration) || !validator.isNumeric(service_price)) {
     res.status(400).json({ message: 'Invalid data type' });
     return;
   }
 
-  if (!validator.isBoolean(service_is_enabled.toString())) {
-=======
-  if (!validator.isInt(service_duration) || !validator.isNumeric(service_price)) {
->>>>>>> e0d82daf
-    res.status(400).json({ message: 'Invalid data type' });
-    return;
-  }
-
   if (!validator.isISO8601(created_at)) {
     throw new Error('Invalid data type');
   }
@@ -360,13 +213,6 @@
   next();
 };
 
-<<<<<<< HEAD
-const createService = async (req: Request, res: Response, next: NextFunction) => {
-  const formData = req.body;
-  try {
-    // get service sequence no (last in the category)
-    const service_sequence_no = parseInt(await serviceModel.getServiceSequenceNo(formData.service_category_id)) + 1;
-=======
 // Create service
 const createService = async (req: Request, res: Response, next: NextFunction) => {
   const formData = req.body;
@@ -379,7 +225,6 @@
 
     // get service sequence no (last in the category)
     const service_sequence_no = parseInt(await serviceModel.getServiceSequenceNo(formData.service_category_id));
->>>>>>> e0d82daf
 
     // add service_sequence_no, updated_at, updated_by
     const serviceData = {
@@ -393,17 +238,6 @@
     };
 
     const newService = await serviceModel.createService(serviceData);
-<<<<<<< HEAD
-    console.log(newService);
-    if (newService) {
-      res.status(201).json({ message: 'Service created successfully' });
-    } else {
-      res.status(400).json({ message: 'Failed to create service 1' });
-    }
-  } catch (error) {
-    console.error('Error in createService:', error);
-    res.status(500).json({ message: 'Failed to create service 2' });
-=======
     if (newService) {
       res.status(201).json({ service: newService[0], message: 'Service created successfully' });
     } else {
@@ -746,7 +580,6 @@
   } catch (error) {
     console.error('Error updating category order:', error);
     next(error);
->>>>>>> e0d82daf
   }
 };
 
@@ -756,11 +589,6 @@
   getAllServicesForDropdown,
   getServiceById,
   getEnabledServiceById,
-<<<<<<< HEAD
-  getServiceCategories,
-  validateServiceData,
-  createService,
-=======
   getServicesByCategory,
   validateServiceData,
   createService,
@@ -773,5 +601,4 @@
   createServiceCategory,
   updateServiceCategory,
   reorderServiceCategory,
->>>>>>> e0d82daf
 };