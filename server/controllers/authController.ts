import { Request, Response, NextFunction } from 'express';
import { AuthJwtPayload } from '../types/auth.types.js';
import model from '../models/employeeModel.js';
import { getCurrentSimStatus } from '../services/simulationService.js';
import jwt from 'jsonwebtoken';
import 'dotenv/config';

const isAuthenticated = (req: Request, res: Response, next: NextFunction): void => {
  const rememberToken: string = req.cookies && req.cookies[process.env.REMEMBER_TOKEN as string];
  const simParams = getCurrentSimStatus().params;
  const start_date_utc = simParams?.start_date_utc;
  const end_date_utc = simParams?.end_date_utc;
  if (rememberToken) {
    try {
      const decoded = jwt.verify(rememberToken, process.env.AUTH_JWT_SECRET as string) as AuthJwtPayload;
      if (!req.session.user_id) {
        req.session.start_date_utc = getCurrentSimStatus().isActive ? start_date_utc : null;
        req.session.end_date_utc = getCurrentSimStatus().isActive ? end_date_utc : new Date().toUTCString();
        req.session.end_date_is_default = getCurrentSimStatus().isActive ? false : true;
        req.session.user_id = decoded.user_id;
        req.session.username = decoded.username;
        req.session.email = decoded.email;
        req.session.role = decoded.role;
        req.session.save();

<<<<<<< HEAD
        console.log('My date from cookie', req.session.end_date_utc);
=======
        // console.log('My date from cookie', req.session.end_date_utc);
>>>>>>> 6af035de
      }
      res.status(200).json({
        isAuthenticated: true,
        user: {
          user_id: decoded.user_id,
          username: decoded.username,
          email: decoded.email,
          role: decoded.role,
        },
      });
      return;
    } catch (error) {
      console.warn('Invalid remember_me token:', error);
      res.clearCookie(process.env.REMEMBER_TOKEN as string, { path: '/' });
    }
  }

  if (req.session && req.session.user_id) {
    res.status(200).json({
      isAuthenticated: true,
      user: {
        user_id: req.session.user_id,
        username: req.session.username,
        email: req.session.email,
        role: req.session.role,
      },
    });
    return;
  }

  res.status(401).json({ message: 'Unauthorized: Please log in.' });
};

const decodeSuperUserToken = async (req: Request, res: Response, next: NextFunction): Promise<void> => {
  const { token } = req.params;
  if (!token) {
    res.status(400).json({ message: 'Token is required' });
    return;
  }

  try {
    const decoded = jwt.verify(token, process.env.INV_JWT_SECRET as string) as AuthJwtPayload;
    const { email, password } = decoded;

    // console.log(email, password);

    req.body.password = password;
    req.body.email = email;

    next();
  } catch (error) {
    console.error('Error decoding token', error);
    throw new Error('Error decoding token');
  }
};

const setUpSuperUser = async (req: Request, res: Response, next: NextFunction): Promise<void> => {
  try {
    // Check if no user exists in the database
    const userCount = await model.getUserCount();
    if (userCount > 0) {
      res.status(400).json({ message: 'Super user already exists' });
      return;
    }

    const { email } = req.body;
    const password = res.locals.hash;

    await model.createSuperUser(email, password);

    res.status(201).json({ message: 'Super user created successfully' });
  } catch (error) {
    console.error('Error creating super user', error);
    throw new Error('Error creating super user');
  }
};

export default {
  isAuthenticated,
  setUpSuperUser,
  decodeSuperUserToken,
};<|MERGE_RESOLUTION|>--- conflicted
+++ resolved
@@ -17,17 +17,14 @@
         req.session.start_date_utc = getCurrentSimStatus().isActive ? start_date_utc : null;
         req.session.end_date_utc = getCurrentSimStatus().isActive ? end_date_utc : new Date().toUTCString();
         req.session.end_date_is_default = getCurrentSimStatus().isActive ? false : true;
+        req.session.end_date_is_default = getCurrentSimStatus().isActive ? false : true;
         req.session.user_id = decoded.user_id;
         req.session.username = decoded.username;
         req.session.email = decoded.email;
         req.session.role = decoded.role;
         req.session.save();
 
-<<<<<<< HEAD
         console.log('My date from cookie', req.session.end_date_utc);
-=======
-        // console.log('My date from cookie', req.session.end_date_utc);
->>>>>>> 6af035de
       }
       res.status(200).json({
         isAuthenticated: true,
