--- conflicted
+++ resolved
@@ -112,8 +112,6 @@
   } catch (error) {
     console.error('Error getting carePackage By Id', error);
     next(error);
-<<<<<<< HEAD
-=======
   }
 };
 
@@ -149,7 +147,6 @@
   } catch (error) {
     console.error('Error checking package name uniqueness:', error);
     next(error);
->>>>>>> 7f8a3b51
   }
 };
 
