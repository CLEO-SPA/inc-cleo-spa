--- conflicted
+++ resolved
@@ -238,17 +238,11 @@
   }
 };
 
-<<<<<<< HEAD
-const updateCarePackageStatusById = async (req: Request, res: Response, next: NextFunction): Promise<void> => {
-  try {
-    const { care_package_id, status_id, employee_id } = req.body;
-=======
 const updateCarePackageStatus = async (req: Request, res: Response, next: NextFunction): Promise<void> => {
   try {
     const { care_package_id, status, employee_id } = req.body;
 
     console.log(req.body);
->>>>>>> 537c2451
 
     // validate required fields
     if (!care_package_id) {
@@ -256,10 +250,6 @@
       return;
     }
 
-<<<<<<< HEAD
-    if (!status_id) {
-      res.status(400).json({ message: 'Status ID is required' });
-=======
     if (!status) {
       res.status(400).json({ message: 'Status is required' });
       return;
@@ -267,17 +257,12 @@
 
     if (status !== 'ENABLED' && status !== 'DISABLED') {
       res.status(400).json({ message: 'Invalid Status' });
->>>>>>> 537c2451
       return;
     }
 
     const results = await model.updateCarePackageStatusById(
       care_package_id,
-<<<<<<< HEAD
-      status_id,
-=======
       status,
->>>>>>> 537c2451
       employee_id || req.session.user_id,
       new Date().toISOString()
     );
@@ -438,11 +423,7 @@
   getCarePackagePurchaseCount,
   createCarePackage,
   updateCarePackageById,
-<<<<<<< HEAD
-  updateCarePackageStatusById,
-=======
   updateCarePackageStatus,
->>>>>>> 537c2451
   emulateCarePackage,
   deleteCarePackageById,
 };