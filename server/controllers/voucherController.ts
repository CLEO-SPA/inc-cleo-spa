--- conflicted
+++ resolved
@@ -58,10 +58,6 @@
   try {
     const rawName = req.query.name;
 
-<<<<<<< HEAD
-    console.log("Received member name:", rawName);
-=======
->>>>>>> 4871aa2c
     // Validate presence but preserve original formatting
     if (typeof rawName !== 'string') {
       res.status(400).json({ error: 'Member name must be a string.' });
@@ -98,14 +94,9 @@
       old_voucher_details,
       is_bypass,
       created_by,
-<<<<<<< HEAD
-      created_at,  // ✅ NEW
-      remarks,
-=======
       created_at,
       remarks,
       top_up_balance,
->>>>>>> 4871aa2c
     }: {
       member_name: string;
       voucher_template_name: string;
@@ -119,22 +110,12 @@
       }[];
       is_bypass?: boolean;
       created_by: number;
-<<<<<<< HEAD
-      created_at: string;   // ✅ NEW
-      remarks: string;
-    } = req.body;
-
-    console.log("member_name:", member_name);
-
-    // Validate required fields
-=======
       created_at: string;
       remarks: string;
       top_up_balance: number;
     } = req.body;
 
     // Validate input
->>>>>>> 4871aa2c
     if (
       !member_name ||
       !voucher_template_name ||
@@ -147,11 +128,7 @@
       return;
     }
 
-<<<<<<< HEAD
-    // Search for member
-=======
     // Lookup member
->>>>>>> 4871aa2c
     const members = await memberModel.searchMemberByNameOrPhone(member_name);
     if (!members || members.members.length === 0) {
       res.status(404).json({ success: false, message: "Member not found" });
@@ -170,11 +147,7 @@
       voucherTemplateId = templates[0].id;
     }
 
-<<<<<<< HEAD
-    // Create new member voucher for the transfer
-=======
     // Create new member voucher
->>>>>>> 4871aa2c
     const createdVoucher = await memberVoucherModel.createMemberVoucherForTransfer(
       memberId,
       voucher_template_name,
@@ -183,26 +156,13 @@
       foc,
       remarks || "",
       created_by,
-<<<<<<< HEAD
-      created_at // ✅ passed to model
-=======
       created_at
->>>>>>> 4871aa2c
     );
     const newVoucherId = Number(createdVoucher.id);
 
     // Sum actual current balances from DB
     let totalActualTransferredBalance = 0;
 
-<<<<<<< HEAD
-    // Process old vouchers
-    for (const { member_voucher_name, balance_to_transfer } of old_voucher_details) {
-      const isFOCUsed = await voucherModel.checkIfFreeOfChargeIsUsed(memberId, member_voucher_name);
-      if (!isFOCUsed) {
-        await voucherModel.removeFOCFromVoucher(memberId, member_voucher_name, created_by, created_at);
-      }
-
-=======
     for (const { member_voucher_name } of old_voucher_details) {
       const isFOCUsed = await voucherModel.checkIfFreeOfChargeIsUsed(memberId, member_voucher_name);
       console.log(`[FOC CHECK] Checking FOC for voucher: ${member_voucher_name}`);
@@ -215,26 +175,16 @@
       const currentBalance = await voucherModel.getMemberVoucherCurrentBalance(memberId, member_voucher_name);
 
 
->>>>>>> 4871aa2c
       await memberVoucherTransactionLogsModel.addTransferMemberVoucherTransactionLog(
         memberId,
         newVoucherId,
         member_voucher_name,
         voucher_template_name,
-<<<<<<< HEAD
-        created_by,     // ✅ serviced_by
-        created_by,     // ✅ created_by
-        created_at      // ✅ created_at
-      );
-
-
-=======
         created_by,
         created_by,
         created_at,
       );
 
->>>>>>> 4871aa2c
       await voucherModel.setMemberVoucherBalanceAfterTransfer(
         memberId,
         member_voucher_name,
