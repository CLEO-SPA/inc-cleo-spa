import { Request, Response, NextFunction } from 'express';
import model from '../models/mcpModel.js';
import { decodeCursor } from '../utils/cursorUtils.js';
import { PaginatedOptions, CursorPayload } from '../types/common.types.js';

const getAllMemberCarePackages = async (req: Request, res: Response, next: NextFunction): Promise<void> => {
  const { start_date_utc, end_date_utc } = req.session;
  const limit: number = parseInt((req.query.limit as string) || '10');
  const afterCursor: string = req.query.after as string;
  const beforeCursor: string = req.query.before as string;
  const page = parseInt(req.query.page as string);
  const searchTerm = req.query.searchTerm as string;

  // console.log(`\n${startDate_utc} || ${endDate_utc} \n`);

  if (limit <= 0) {
    res.status(400).json({ error: 'Limit must be a positive integer.' });
    return;
  }
  if (page && (isNaN(page) || page <= 0)) {
    res.status(400).json({ error: 'Page must be a positive integer.' });
    return;
  }

  let after: CursorPayload | null = null;
  if (afterCursor) {
    after = decodeCursor(afterCursor);
    if (!after) {
      res.status(400).json({ error: 'Invalid "after" cursor.' });
      return;
    }
  }

  let before: CursorPayload | null = null;
  if (beforeCursor) {
    before = decodeCursor(beforeCursor);
    if (!before) {
      res.status(400).json({ error: 'Invalid "before" cursor.' });
      return;
    }
  }

  // Hybrid logic (Prioritize page over cursors if condition met)
  if (page && (after || before)) {
    console.warn('Both page and cursor parameters provided. Prioritizing page.');
    after = null;
    before = null;
  }

  const options: PaginatedOptions = {
    after,
    before,
    page,
    searchTerm,
  };

  try {
    const results = await model.getPaginatedMemberCarePackages(limit, options, start_date_utc, end_date_utc as string);
    res.status(200).json(results);
  } catch (error) {
    console.error('Error in CarePackageController.getCarePackages:', error);
    next(error);
  }
};

const getMemberCarePackageById = async (req: Request, res: Response, next: NextFunction): Promise<void> => {
  try {
    const id = req.params.id;

    if (!id) {
      res.status(400).json({ message: 'Missing or invalid id' });
      return;
    }

    const results = await model.getMemberCarePackageById(id);

    res.status(200).json(results);
  } catch (error) {
    console.error('Error getting member care package by id', error);
    next(error);
  }
};

const createMemberCarePackage = async (req: Request, res: Response, next: NextFunction): Promise<void> => {
  try {
    const { package_name, member_id, employee_id, package_remarks, package_price, services, created_at, updated_at } =
      req.body;

    if (!package_name || !member_id || !employee_id || !package_price || !Array.isArray(services)) {
      res.status(400).json({ message: 'Missing required fields or invalid data format' });
      return;
    }

    const isValidService = services.every((s) => {
      return (
        typeof s.id === 'string' &&
        typeof s.name === 'string' &&
        typeof s.quantity === 'number' &&
        s.quantity > 0 &&
        typeof s.price === 'number' &&
        s.price >= 0 &&
        typeof s.finalPrice === 'number' &&
        s.finalPrice >= 0 &&
        typeof s.discount === 'number' &&
        s.discount >= 0 &&
        s.discount <= 1
      );
    });

    if (!isValidService) {
      res.status(400).json({ message: 'Missing required fields or invalid data format' });
      return;
    }

    const results = await model.createMemberCarePackage(
      package_name,
      member_id,
      employee_id,
      package_remarks,
      parseFloat(package_price),
      services,
      created_at,
      updated_at
    );

    res.status(201).json(results);
  } catch (error) {
    console.error('Error creating member care package', error);
    next(error);
  }
};

const updateMemberCarePackage = async (req: Request, res: Response, next: NextFunction): Promise<void> => {
  try {
<<<<<<< HEAD
    const { id, package_name, package_remarks, package_price, services, status_id, updated_at, employee_id } = req.body;
=======
    const {
      id,
      package_name,
      package_remarks,
      package_price,
      package_balance,
      services,
      status_id,
      updated_at,
      employee_id,
    } = req.body;
>>>>>>> 2eff4a42

    const requiredFieldsErrorMessages: string[] = [];
    if (!package_name) requiredFieldsErrorMessages.push('package_name is required');
    if (package_price === undefined) requiredFieldsErrorMessages.push('package_price is required');
    if (!Array.isArray(services) || services.length === 0) {
      requiredFieldsErrorMessages.push('services must be a non-empty array');
    }
    if (!status_id) requiredFieldsErrorMessages.push('status_id is required');
    if (!updated_at) requiredFieldsErrorMessages.push('updated_at is required');

    if (requiredFieldsErrorMessages.length > 0) {
      res
        .status(400)
        .json({ message: 'Missing or invalid required fields: ' + requiredFieldsErrorMessages.join(', ') });
      return;
    }

    const numericPackagePrice = parseFloat(package_price);
    if (isNaN(numericPackagePrice)) {
      res.status(400).json({ message: 'Invalid package_price format.' });
      return;
    }

    const isValidService = services.every(
<<<<<<< HEAD
      (s: any) =>
=======
      (s: { id: string; name: string; quantity: number; price: number; discount: number }) =>
>>>>>>> 2eff4a42
        s &&
        typeof s.id === 'string' &&
        typeof s.name === 'string' &&
        typeof s.quantity === 'number' &&
        s.quantity > 0 &&
        typeof s.price === 'number' &&
        s.price >= 0 &&
        typeof s.discount === 'number' &&
        s.discount >= 0 &&
        s.discount <= 1
    );

    if (!isValidService) {
      res.status(400).json({ message: 'One or more service items have an invalid format or missing fields.' });
      return;
    }

    const results = await model.updateMemberCarePackage(
      id,
      package_name,
      package_remarks,
      package_price,
<<<<<<< HEAD
=======
      package_balance,
>>>>>>> 2eff4a42
      services,
      status_id,
      employee_id,
      req.session.user_id!,
      updated_at
    );
    res.status(200).json({ success: true, results });
  } catch (error) {
    console.error('Error Updating member care package', error);
    next(error);
  }
};

// Permanent Delete
const deleteMemberCarePackage = async (req: Request, res: Response, next: NextFunction): Promise<void> => {
  try {
    const id = req.params.id;

    if (!id) {
      res.status(400).json({ message: 'Missing or invalid id' });
      return;
    }

    const results = await model.deleteMemberCarePackage(id);

    res.status(200).json(results);
  } catch (error) {
    console.error('Error deleting member care package', error);
    next(error);
  }
};

// Soft delete
const removeMemberCarePackage = async (req: Request, res: Response, next: NextFunction): Promise<void> => {
  try {
    const id = req.params.id;

    if (!id) {
      res.status(400).json({ message: 'Missing or invalid id' });
      return;
    }

    const results = await model.removeMemberCarePackage(id);

    res.status(200).json(results);
  } catch (error) {
    console.error('Error removing member care package', error);
    next(error);
  }
};

const createConsumption = async (req: Request, res: Response, next: NextFunction): Promise<void> => {
  try {
    const { mcp_id, mcp_details, employee_id } = req.body;

    if (!mcp_id || !Array.isArray(mcp_details)) {
      res.status(400).json({ message: 'Missing or Invalid Required Field' });
      return;
    }

    const isValidDetails = mcp_details.every((s) => {
      return typeof s.mcpd_id === 'string' && typeof s.mcpd_quantity === 'number' && typeof s.mcpd_date === 'string';
    });

    if (!isValidDetails) {
      res.status(400).json({ message: 'Missing required fields or invalid data format' });
      return;
    }

    await model.createConsumption(mcp_id, mcp_details, employee_id, req.session.user_id!);

    res.status(200).json({ success: true });
  } catch (error) {
    console.error('Error creating consumption', error);
    next(error);
  }
};

<<<<<<< HEAD
interface mcpServiceStatusPayload {
  id: string;
  status_name: string;
}

=======
>>>>>>> 2eff4a42
const enableMemberCarePackage = async (req: Request, res: Response, next: NextFunction): Promise<void> => {
  try {
    const { id, services } = req.body;

    if (!id || !Array.isArray(services)) {
      res.status(400).json({ message: 'Missing required fields or invalid data format' });
      return;
    }

    const isValidService = services.every((s) => {
      return typeof s.id === 'string' && typeof s.status_name === 'string';
    });

    if (!isValidService) {
      res.status(400).json({ message: 'Missing required fields or invalid data format' });
      return;
    }

    const results = await model.enableMemberCarePackage(id, services);

    res.status(200).json(results);
  } catch (error) {
    console.error('Error enabling member care package', error);
    next(error);
  }
};

interface servicePayload {
  id: string;
  name: string;
  quantity: number;
  price: number;
  finalPrice: number;
  discount: number;
}

interface emulatePayload {
  id?: string;
  package_name: string;
  member_id: string;
  employee_id?: string;
  user_id?: string;
  package_remarks: string;
  package_price: number;
  services: servicePayload[];
  status_id: string;
  created_at: string;
  updated_at: string;
}

const emulateMemberCarePackage = async (req: Request, res: Response, next: NextFunction): Promise<void> => {
  try {
    const method = req.method as string;
    const user_id = req.session?.user_id;

    if (method === 'GET') {
      res.status(400).send('Cannot Emulate GET method');
      return;
    }

    if (method === 'DELETE') {
      const deleteId = req.query?.id;
      if (!deleteId) {
        res.status(400).json({ message: "Missing 'id' for DELETE operation (expected in body or params)." });
        return;
      }

      const results = await model.emulateMemberCarePackage(method, { id: deleteId } as emulatePayload);
      res.status(200).json(results);
      return;
    }

    const {
      id,
      package_name,
      package_remarks,
      package_price,
      services,
      status_id,
      created_at,
      updated_at,
      member_id,
      employee_id,
    } = req.body;

    // --- Validations for POST and PUT ---
    const requiredFieldsErrorMessages: string[] = [];
    if (!package_name) requiredFieldsErrorMessages.push('package_name is required');
    if (package_price === undefined) requiredFieldsErrorMessages.push('package_price is required');
    if (!Array.isArray(services) || services.length === 0) {
      requiredFieldsErrorMessages.push('services must be a non-empty array');
    }
    if (method === 'PUT') if (!status_id) requiredFieldsErrorMessages.push('status_id is required');
    if (method === 'POST') if (!created_at) requiredFieldsErrorMessages.push('created_at is required');
    if (!updated_at) requiredFieldsErrorMessages.push('updated_at is required');

    if (requiredFieldsErrorMessages.length > 0) {
      res
        .status(400)
        .json({ message: 'Missing or invalid required fields: ' + requiredFieldsErrorMessages.join(', ') });
      return;
    }

    const numericPackagePrice = parseFloat(package_price);
    if (isNaN(numericPackagePrice)) {
      res.status(400).json({ message: 'Invalid package_price format.' });
      return;
    }

    const isValidService = services.every(
<<<<<<< HEAD
      (s: any) =>
=======
      (s: { id: string; name: string; quantity: number; price: number; discount: number }) =>
>>>>>>> 2eff4a42
        s &&
        typeof s.id === 'string' &&
        typeof s.name === 'string' &&
        typeof s.quantity === 'number' &&
        s.quantity > 0 &&
        typeof s.price === 'number' &&
        s.price >= 0 &&
        typeof s.discount === 'number' &&
        s.discount >= 0 &&
        s.discount <= 1
    );

    if (!isValidService) {
      res.status(400).json({ message: 'One or more service items have an invalid format or missing fields.' });
      return;
    }

    const modelPayload: Partial<emulatePayload> = {
      id,
      package_name,
      package_remarks: package_remarks || '',
      package_price: numericPackagePrice,
      services,
      status_id,
      created_at,
      updated_at,
      employee_id,
      user_id,
      member_id,
    };

    const results = await model.emulateMemberCarePackage(method, modelPayload);
    res.status(200).json(results);
  } catch (error) {
    console.error('Error emulating carePackage');
    next(error);
  }
};

export default {
  getAllMemberCarePackages,
  getMemberCarePackageById,
  createMemberCarePackage,
  updateMemberCarePackage,
  deleteMemberCarePackage,
  createConsumption,
  removeMemberCarePackage,
  enableMemberCarePackage,
  emulateMemberCarePackage,
};<|MERGE_RESOLUTION|>--- conflicted
+++ resolved
@@ -132,9 +132,6 @@
 
 const updateMemberCarePackage = async (req: Request, res: Response, next: NextFunction): Promise<void> => {
   try {
-<<<<<<< HEAD
-    const { id, package_name, package_remarks, package_price, services, status_id, updated_at, employee_id } = req.body;
-=======
     const {
       id,
       package_name,
@@ -146,7 +143,6 @@
       updated_at,
       employee_id,
     } = req.body;
->>>>>>> 2eff4a42
 
     const requiredFieldsErrorMessages: string[] = [];
     if (!package_name) requiredFieldsErrorMessages.push('package_name is required');
@@ -171,11 +167,7 @@
     }
 
     const isValidService = services.every(
-<<<<<<< HEAD
-      (s: any) =>
-=======
       (s: { id: string; name: string; quantity: number; price: number; discount: number }) =>
->>>>>>> 2eff4a42
         s &&
         typeof s.id === 'string' &&
         typeof s.name === 'string' &&
@@ -198,10 +190,7 @@
       package_name,
       package_remarks,
       package_price,
-<<<<<<< HEAD
-=======
       package_balance,
->>>>>>> 2eff4a42
       services,
       status_id,
       employee_id,
@@ -280,14 +269,6 @@
   }
 };
 
-<<<<<<< HEAD
-interface mcpServiceStatusPayload {
-  id: string;
-  status_name: string;
-}
-
-=======
->>>>>>> 2eff4a42
 const enableMemberCarePackage = async (req: Request, res: Response, next: NextFunction): Promise<void> => {
   try {
     const { id, services } = req.body;
@@ -398,11 +379,7 @@
     }
 
     const isValidService = services.every(
-<<<<<<< HEAD
-      (s: any) =>
-=======
       (s: { id: string; name: string; quantity: number; price: number; discount: number }) =>
->>>>>>> 2eff4a42
         s &&
         typeof s.id === 'string' &&
         typeof s.name === 'string' &&
