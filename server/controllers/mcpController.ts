--- conflicted
+++ resolved
@@ -59,9 +59,6 @@
     res.status(200).json(results);
   } catch (error) {
     console.error('Error in CarePackageController.getCarePackages:', error);
-<<<<<<< HEAD
-    res.status(500).json({ error: 'Failed to retrieve care packages.' });
-=======
     next(error);
   }
 };
@@ -413,14 +410,11 @@
   } catch (error) {
     console.error('Error emulating carePackage');
     next(error);
->>>>>>> 773c1d07
   }
 };
 
 export default {
   getAllMemberCarePackages,
-<<<<<<< HEAD
-=======
   getMemberCarePackageById,
   createMemberCarePackage,
   updateMemberCarePackage,
@@ -429,5 +423,4 @@
   removeMemberCarePackage,
   enableMemberCarePackage,
   emulateMemberCarePackage,
->>>>>>> 773c1d07
 };