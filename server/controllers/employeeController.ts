import { Request, Response, NextFunction } from 'express';
import model from '../models/employeeModel.js';
import { getCurrentSimStatus } from '../services/simulationService.js';
import validator from 'validator';
import crypto from 'crypto';
import jwt from 'jsonwebtoken';
import 'dotenv/config';
import { InvJwtPayload } from '../types/auth.types.js';
import bcrypt from 'bcryptjs';

const defaultPassword = async (req: Request, res: Response, next: NextFunction) => {
  const randomPassword = crypto.randomBytes(8).toString('hex');
  req.body.password = randomPassword;
  next();
};

const loginEmployee = async (req: Request, res: Response, next: NextFunction) => {
  if (res.locals.result) {
    const { rememberMe } = req.body;
    const simParams = getCurrentSimStatus().params;
    const start_date_utc = simParams?.start_date_utc;
    const end_date_utc = simParams?.end_date_utc;

    req.session.regenerate((err) => {
      if (err) {
        console.error('Error regenerating session:', err);
        return res.status(500).json({ message: 'Session error' });
      }
      req.session.start_date_utc = getCurrentSimStatus().isActive ? start_date_utc : null;
      req.session.end_date_utc = getCurrentSimStatus().isActive ? end_date_utc : new Date().toUTCString();
      req.session.end_date_is_default = getCurrentSimStatus().isActive ? false : true;
      req.session.user_id = res.locals.user_id;
      req.session.username = res.locals.username;
      req.session.email = res.locals.email;
      req.session.role = res.locals.role;

      //       console.log('My Date: ', req.session.end_date_utc);

      const userPayload = {
        user_id: res.locals.user_id,
        username: res.locals.username,
        email: res.locals.email,
        role: res.locals.role,
      };

      if (rememberMe) {
        const token = jwt.sign(userPayload, process.env.AUTH_JWT_SECRET as string, {
          expiresIn: '30d',
        });
        res.cookie(process.env.REMEMBER_TOKEN as string, token, {
          maxAge: 1000 * 60 * 60 * 24 * 30, // 30 days
          httpOnly: true,
          secure: process.env.NODE_ENV === 'production', // Set to true if using HTTPS
          sameSite: 'lax',
        });
      }

      req.session.save((saveErr) => {
        if (saveErr) {
          next(saveErr);
        }
        res.status(200).json({
          user: userPayload,
        });
      });
    });
  } else {
    throw new Error('Invalid Password');
  }
};

const logoutEmployee = async (req: Request, res: Response, next: NextFunction) => {
  req.session.destroy((err) => {
    if (err) {
      console.error('Error destroying session:', err);
    }

    res.clearCookie('connect.sid', { path: '/' }); // Clear the session cookie
    res.clearCookie(process.env.REMEMBER_TOKEN as string, { path: '/' }); // Clear the remember me cookie
    if (err) {
      next(err);
    }
    res.status(200).json({ message: 'Logout successful' });
  });
};

const getAuthUser = async (req: Request, res: Response, next: NextFunction): Promise<void> => {
  try {
    const { username, password } = req.body;

    if (!username || !password) {
      res.status(400).json({ message: 'All fields are required' });
      return;
    }

    if (!validator.isEmail(username) && !validator.isMobilePhone(username, 'any', { strictMode: false })) {
      res.status(400).json({ message: 'Invalid email or contact number format' });
      return;
    }

    // Check if the employee exists
    const user = await model.getAuthUser(username);
    if (!user) {
      res.status(404).json({ message: 'Employee not found' });
      return;
    }

    res.locals.hash = user.password;
    res.locals.username = user.employee_name || user.name || user.email.split('@')[0];
    res.locals.user_id = user.id;
    res.locals.email = user.email;
    res.locals.role = user.role_name;
    next();
  } catch (error) {
    next(error);
  }
};

<<<<<<< HEAD
const createAndInviteEmployee = async (req: Request, res: Response, next: NextFunction): Promise<void> => {
  try {
    const {
      employee_email,
      employee_name,
      employee_contact,
      employee_code,
      role_name,
=======
const createAndInviteEmployee = async (
  req: Request,
  res: Response,
  next: NextFunction
): Promise<void> => {
  try {
    /* -------------------------------------------------------------------- *
     * 1.  Trim inputs so "   " → ""  (prevents sneaky whitespace values)   *
     * -------------------------------------------------------------------- */
    const {
      employee_email   = '',
      employee_name    = '',
      employee_contact = '',
      employee_code    = '',
      role_name        = '',
>>>>>>> 93895309
      position_ids,
      created_at,
      updated_at,
    } = req.body;

<<<<<<< HEAD
    if (!employee_email || !employee_name || !employee_contact || !employee_code || !role_name) {
      res.status(400).json({ message: 'Missing required fields for employee creation.' });
      return;
    }
    if (!validator.isEmail(employee_email)) {
      res.status(400).json({ message: 'Invalid email format' });
      return;
    }

    const existingUser = await model.getAuthUser(employee_email);
    if (existingUser) {
=======
    const email        = employee_email.trim();
    const name         = employee_name.trim();
    const contact      = employee_contact.trim();
    const code         = String(employee_code).trim(); // cope with numeric codes
    const role         = role_name.trim();

    /* -------------------------------------------------------------------- *
     * 2.  Required-field & format checks                                   *
     * -------------------------------------------------------------------- */
    const missing =
      !email || !name || !contact || !code || !role;

    if (missing) {
      res.status(400).json({ message: 'All required fields must be non-blank.' });
      return;
    }

    if (!validator.isEmail(email)) {
      res.status(400).json({ message: 'Invalid email format.' });
      return;
    }

    // (Optional) strict phone test; tweak locale list as needed
    if (!validator.isMobilePhone(contact, 'any', { strictMode: false })) {
      res.status(400).json({ message: 'Invalid contact number format.' });
      return;
    }

    /* -------------------------------------------------------------------- *
     * 3.  Uniqueness checks                                                *
     * -------------------------------------------------------------------- */
    if (await model.getAuthUser(email)) {
>>>>>>> 93895309
      res.status(409).json({ message: 'User with this email already exists.' });
      return;
    }

<<<<<<< HEAD
    const defaultPassword = crypto.randomBytes(8).toString('hex');
    const password_hash = await bcrypt.hash(defaultPassword, 10);

    const results = await model.createAuthAndEmployee({
      email: employee_email,
      password_hash,
      phone: employee_contact,
      role_name,
      employee_code,
      employee_name,
      employee_is_active: true,
=======
    if (await model.checkEmployeeEmailExists(email)) {
      res.status(409).json({ message: 'Employee email already in use.' });
      return;
    }

    if (await model.checkEmployeeCodeExists(code)) {
      res.status(409).json({ message: 'Employee code already in use.' });
      return;
    }

    if (await model.checkEmployeePhoneExists(contact)) {
      res.status(409).json({ message: 'Employee contact already in use.' });
      return;
    }

    /* -------------------------------------------------------------------- *
     * 4.  Create user + employee                                           *
     * -------------------------------------------------------------------- */
    const defaultPassword = crypto.randomBytes(8).toString('hex');
    const password_hash   = await bcrypt.hash(defaultPassword, 10);

    const results = await model.createAuthAndEmployee({
      email,
      password_hash,
      phone:        contact,
      role_name:    role,
      employee_code: code,
      employee_name: name,
      employee_is_active: false,
>>>>>>> 93895309
      position_ids,
      created_at,
      updated_at,
    });

<<<<<<< HEAD
    const token = jwt.sign({ email: employee_email }, process.env.INV_JWT_SECRET as string, {
      expiresIn: '3d',
    });

    const callbackUrl = `${process.env.LOCAL_FRONTEND_URL}/reset-password?token=${token}`;

    res.status(201).json({
      message: 'Employee created successfully. Please send the following link to the user to set their password.',
      resetUrl: callbackUrl,
=======
    /* -------------------------------------------------------------------- *
     * 5.  Send invite link                                                 *
     * -------------------------------------------------------------------- */
    const token = jwt.sign({ email }, process.env.INV_JWT_SECRET as string, { expiresIn: '3d' });
    const resetUrl = `${process.env.LOCAL_FRONTEND_URL}/reset-password?token=${token}`;

    res.status(201).json({
      message: 'Employee created successfully. Send the link below so they can set a password.',
      resetUrl,
>>>>>>> 93895309
      results,
    });
  } catch (error) {
    console.error('Error in createAndInviteEmployee:', error);
    next(error);
  }
};

const verifyInviteURL = async (req: Request, res: Response, next: NextFunction): Promise<void> => {
  const token: string = req.query.token as string;

  if (!token) {
    res.status(400).json({ message: 'Token is required' });
    return;
  }

  try {
    const decoded = jwt.verify(token, process.env.INV_JWT_SECRET as string) as unknown as InvJwtPayload;
    const { email } = decoded;

    res.locals.email = email;

    const employee = await model.getUserData(email);

    if (!employee) {
      res.status(404).json({ message: 'Employee not found' });
      return;
    }
    res.status(200).send();
  } catch (error) {
    console.error('Error verifying invitation url', error);
    next(error);
  }
};

const acceptInvitation = async (req: Request, res: Response, next: NextFunction): Promise<void> => {
  const token: string = req.query.token as string;
  const password: string = req.body.password;
  if (!token) {
    res.status(400).json({ message: 'Token is required' });
    return;
  }
  if (!password) {
    res.status(400).json({ message: 'Password is required' });
    return;
  }

  try {
    const decoded = jwt.verify(token, process.env.INV_JWT_SECRET as string) as unknown as InvJwtPayload;
    const { email } = decoded;

    res.locals.email = email;

    const employee = await model.getUserData(email);

    if (!employee) {
      res.status(404).json({ message: 'Employee not found' });
      return;
    }

    res.locals.isInvite = true;

    next();
  } catch (error) {
    console.error('Error accepting invitation');
    next(error);
  }
};

const updateEmployeePassword = async (req: Request, res: Response, next: NextFunction) => {
  const password_hash = res.locals.hash;

  try {
    await model.updateEmployeePassword(res.locals.email, password_hash, res.locals.isInvite);

    res.status(200).json({ message: 'Password updated successfully' });
  } catch (error) {
    console.error('Error updating password', error);
    throw new Error('Error updating password');
  }
};

<<<<<<< HEAD
const getAllEmployees = async (req: Request, res: Response, next: NextFunction): Promise<void> => {
  const page = parseInt(req.query.page as string) || 1;
  const limit = parseInt(req.query.limit as string) || 10;
  const offset = (page - 1) * limit;

=======
const getAllEmployees = async (req: Request, res: Response, next: NextFunction) => {
  const page  = parseInt(req.query.page  as string || '1',  10);
  const limit = parseInt(req.query.limit as string || '10', 10);
  const offset = (page - 1) * limit;

  // session keys are snake_case in the rest of the code
>>>>>>> 93895309
  const { start_date_utc, end_date_utc } = req.session as typeof req.session & {
    start_date_utc?: string;
    end_date_utc?: string;
  };
<<<<<<< HEAD

  try {
    const { employees, totalPages, totalCount } = await model.getAllEmployees(
      offset,
      limit,
      start_date_utc ?? '0001-01-01',
      end_date_utc ?? '9999-12-31'
    );
=======

  // Defaults: open-ended range
  const startUTC = start_date_utc ?? '0001-01-01';
  const endUTC   = end_date_utc   ?? '9999-12-31';

  try {
    const { employees, totalPages, totalCount } =
      await model.getAllEmployees(offset, limit, startUTC, endUTC);
>>>>>>> 93895309

    res.status(200).json({
      currentPage: page,
      totalPages,
      totalCount,
      pageSize: limit,
      data: employees,
      start_date_utc,
      end_date_utc,
    });
<<<<<<< HEAD
  } catch (error) {
    console.error('Error getting employees:', error);
    next(error);
  }
};

=======
  } catch (err) {
    console.error('Error getting employees:', err);
    next(err);           // let central error-handler format the 500
  }
};


>>>>>>> 93895309
const regenerateInvitationLink = async (req: Request, res: Response, next: NextFunction): Promise<void> => {
  const { email } = req.body;
  if (!email) {
    res.status(400).json({ message: 'Email is required' });
    return;
  }

  try {
    const user = await model.getUserData(email);
    if (!user) {
      res.status(404).json({ message: 'Employee not found.' });
      return;
    }

    await model.touchEmployee(email);

    const token = jwt.sign({ email: email }, process.env.INV_JWT_SECRET as string, {
      expiresIn: '3d',
    });
    const callbackUrl = `${process.env.LOCAL_FRONTEND_URL as string}/reset-password?token=${token}`;

    res.status(200).json({ message: 'Invitation link regenerated successfully', callbackUrl });
  } catch (error) {
    console.error('Error regenerating invitation link', error);
    next(error);
<<<<<<< HEAD
=======
  }
};

/**
 * Get /api/em/dropdown
 * This endpoint retrieves employee lists for dropdown functionality.
 */
const getAllEmployeesForDropdown = async (req: Request, res: Response) => {
  try {
    const employees = await model.getAllEmployeesForDropdown();
    res.status(200).json(employees);
  } catch (error) {
    console.error('Error in getAllEmployeesForDropdown:', error);
    res.status(500).json({ message: 'Failed to fetch employees for dropdown' });
>>>>>>> 93895309
  }
};

/**
 * Get /api/em/basic-details
 * This endpoint retrieves basic employee details for search functionality.
 */
const getBasicEmployeeDetails = async (req: Request, res: Response) => {
  try {
    console.log('Fetching basic employee details for search');
    const employees = await model.getBasicEmployeeDetails();
    console.log(`Found ${employees.length} active employees`);
    res.status(200).json({
      success: true,
      data: employees,
      total: employees.length,
    });
  } catch (error) {
    console.error('Controller error in getBasicEmployeeDetails:', error);
    res.status(500).json({ 
      success: false, 
      error: {
        code: 'INTERNAL_SERVER_ERROR',
        message: 'Failed to fetch basic employee details for search',
      }
    });
  } 
};

/**
 * Get /api/em/basic-details/:employeeId
 * This endpoint retrieves basic employee details by ID for search functionality.
 */
const getEmployeeById = async (req: Request, res: Response) => {
  try{
    const employeeId = req.params.employeeId;

    // Validate employeeId
    if (!employeeId || isNaN(parseInt(employeeId, 10))) {
      res.status(400).json({ 
        success: false, 
        error: { code: 'INVALID_ID', message: 'Invalid employee ID provided' } 
      });
      return;
    }

    const employeeIdNum = parseInt(employeeId, 10);
    console.log(`Fetching details for employee ID: ${req.params.employeeId}`);

    const employee = await model.getEmployeeById(employeeIdNum);
    if (!employee) {
      console.log(`Employee with ID ${employeeId} not found`);
      res.status(404).json({ 
        success: false, 
        error: { code: 'NOT_FOUND', message: 'No active employee found with the given ID' } 
      });
      return;
    }
    console.log(`Found employee: ${employee.employee_name}`);
    res.status(200).json({
      success: true,
      data: employee
    });
  } catch (error) {
    console.error('Controller error in getEmployeeById:', error);
    res.status(500).json({ 
      success: false, 
      error: {
        code: 'INTERNAL_SERVER_ERROR',
        message: 'Failed to fetch employee details by given ID',
      }
    });
  }
}

/**
 * Get /api/em/positions
 * This endpoint retrieves all employee positions for dropdown selection.
 */
const getAllActivePositions = async (req: Request, res: Response) => {
  try{
    console.log('Fetching all employee positions for dropdown');
    const positions = await model.getAllActivePositions();
    console.log(`Found ${positions.length} active positions`);
    res.status(200).json({
      success: true,
      data: positions,
      total: positions.length
    });
  } catch (error) {
    console.error('Controller error in getAllActivePositions:', error);
    res.status(500).json({ 
      success: false, 
      error: {
        code: 'INTERNAL_SERVER_ERROR',
        message: 'Failed to fetch employee positions for dropdown',
      }
    });
  }
}

/**
 * Get /api/em/employeeName/:employeeId
 * This endpoint retrieves employee name by employee id
 */
const getEmployeeNameByEmployeeId = async (req: Request, res: Response) => {
  try {
    const { employeeId } = req.params;

    if (!employeeId || isNaN(parseInt(employeeId, 10))) {
      res.status(400).json({ 
        success: false, 
        error: { 
          code: 'INVALID_ID', 
          message: 'Invalid employee ID provided' 
        } 
      });
      return;
    }

    const employeeIdNum = parseInt(employeeId, 10);
    console.log(`Fetching details for employee ID: ${employeeIdNum}`);

    const employee = await model.getEmployeeNameByEmployeeById(employeeIdNum);

    if (!employee) {
      console.log(`Employee with ID ${employeeId} not found`);
      res.status(404).json({ 
        success: false, 
        error: { 
          code: 'NOT_FOUND', 
          message: 'No active employee found with the given ID' 
        } 
      });
      return;
    }

    console.log(`Found employee: ${employee.employee_name}`);
    res.status(200).json({
      success: true,
      data: employee
    });
  } catch (error) {
    console.error('Controller error in getEmployeeNameByEmployeeId:', error);
    res.status(500).json({ 
      success: false, 
      error: {
        code: 'INTERNAL_SERVER_ERROR',
        message: 'Failed to fetch employee details by given ID',
      }
    });
  }
};

const getAllRolesForDropdown = async (req: Request, res: Response, next: NextFunction) => {
  try {
    const roles = await model.getAllRolesForDropdown();

    res.status(200).json(roles);
  } catch (error) {
    console.error('Error fetching getAllRolesForDropdown', error);
    next(error);
  }
};

<<<<<<< HEAD
const getAllRolesForDropdown = async (req: Request, res: Response, next: NextFunction) => {
  try {
    const roles = await model.getAllRolesForDropdown();

    res.status(200).json(roles);
  } catch (error) {
    console.error('Error fetching getAllRolesForDropdown', error);
    next(error);
  }
};

=======
/**
 * PUT /employees/:id
 * --------------------------------------------------------------
 * • Validates inputs
 * • Delegates to model.updateEmployee(...)
 * • If e-mail was actually changed, model returns { emailChanged: true }
 *   → we regenerate a fresh 3-day invite link and include it in the response.
 */
/* --------------------------------------------------------------------------
 * PUT /employees/:id
 * Robust update (auth, employee row, positions)
 * ------------------------------------------------------------------------ */
export const updateEmployee = async (
  req: Request,
  res: Response,
  next: NextFunction,
): Promise<void> => {
  try {
    /* ------------------------------------------------- 0. URL param */
    const employee_id = Number(req.params.id);
    if (!employee_id || Number.isNaN(employee_id)) {
      res.status(400).json({ message: 'Invalid employee ID.' });
      return;
    }

    /* ------------------------------------------------- 1. Body sanitise */
    const {
      employee_email,
      employee_name,
      employee_contact,
      employee_code,
      employee_is_active,
      position_ids,
      updated_at,               // ← optional ISO string from client
    } = req.body as {
      employee_email?: string;
      employee_name?: string;
      employee_contact?: string;
      employee_code?: string | number;
      employee_is_active?: boolean;
      position_ids?: string[];
      updated_at?: string;
    };

    const sanitizedTs = validator.isISO8601(updated_at ?? '', {
      strict: true,
      strictSeparator: true,
    })
      ? updated_at
      : undefined;

    const payload = {
      employee_id,
      email:             employee_email?.trim(),
      phone:             employee_contact?.trim(),
      employee_contact:  employee_contact?.trim(),
      employee_name:     employee_name?.trim(),
      employee_code:     employee_code !== undefined
        ? String(employee_code).trim()
        : undefined,
      employee_is_active,
      position_ids,
      updated_at: sanitizedTs ?? new Date().toISOString(), // fallback
    };

    /* ------------------------------------------------- 2. Quick format checks */
    if (payload.email && !validator.isEmail(payload.email)) {
      res.status(400).json({ message: 'Invalid email format.' });
      return;
    }
    if (payload.phone && !validator.isMobilePhone(payload.phone, 'any')) {
      res.status(400).json({ message: 'Invalid contact number format.' });
      return;
    }

    /* ------------------------------------------------- 3. Update via model */
    const { emailChanged } = await model.updateEmployee(payload);

    /* ------------------------------------------------- 4. Optional invite link regeneration */
    let newInviteUrl: string | undefined;
    if (emailChanged && payload.email) {
      // update touched-at timestamp so “recently updated” filters pick it up
      await model.touchEmployee(payload.email);

      const token = jwt.sign(
        { email: payload.email },
        process.env.INV_JWT_SECRET as string,
        { expiresIn: '3d' },
      );

      newInviteUrl = `${process.env.LOCAL_FRONTEND_URL}/reset-password?token=${token}`;
    }

    /* ------------------------------------------------- 5. Fetch & send response */
    const updated = await model.getEmployeeById(employee_id);

    res.status(200).json({
      message: 'Employee updated.',
      ...(newInviteUrl ? { newInviteUrl } : {}),
      data: updated,
    });
  } catch (err) {
    console.error('updateEmployee ctrl error:', err);
    next(err);
  }
};


// const getOnlyEmployeeById = async (req: Request, res: Response, next: NextFunction) => {
//   const employeeId = Number(req.params.id);
//   if (!employeeId || Number.isNaN(employeeId)) {
//     res.status(400).json({ message: 'Invalid employee ID.' });
//     return;
//   }

//   try {
//     const employee = await model.getOnlyEmployeeById(employeeId);
//     if (!employee) {
//       res.status(404).json({ message: 'Employee not found.' });
//       return;
//     }
//     res.status(200).json(employee);
//   } catch (error) {
//     console.error('Error fetching employee by ID:', error);
//     next(error);
//   }
// };


>>>>>>> 93895309
export default {
  defaultPassword,
  getAuthUser,
  loginEmployee,
  logoutEmployee,
  createAndInviteEmployee,
  acceptInvitation,
  updateEmployeePassword,
  getAllEmployees,
  regenerateInvitationLink,
  getAllEmployeesForDropdown,
  getAllRolesForDropdown,
  verifyInviteURL,
  getBasicEmployeeDetails,
<<<<<<< HEAD
=======
  updateEmployee,
  getEmployeeById,
  getAllActivePositions,
  getEmployeeNameByEmployeeId,
  // getOnlyEmployeeById
>>>>>>> 93895309
};<|MERGE_RESOLUTION|>--- conflicted
+++ resolved
@@ -116,61 +116,32 @@
   }
 };
 
-<<<<<<< HEAD
 const createAndInviteEmployee = async (req: Request, res: Response, next: NextFunction): Promise<void> => {
-  try {
-    const {
-      employee_email,
-      employee_name,
-      employee_contact,
-      employee_code,
-      role_name,
-=======
-const createAndInviteEmployee = async (
-  req: Request,
-  res: Response,
-  next: NextFunction
-): Promise<void> => {
   try {
     /* -------------------------------------------------------------------- *
      * 1.  Trim inputs so "   " → ""  (prevents sneaky whitespace values)   *
      * -------------------------------------------------------------------- */
     const {
-      employee_email   = '',
-      employee_name    = '',
+      employee_email = '',
+      employee_name = '',
       employee_contact = '',
-      employee_code    = '',
-      role_name        = '',
->>>>>>> 93895309
+      employee_code = '',
+      role_name = '',
       position_ids,
       created_at,
       updated_at,
     } = req.body;
 
-<<<<<<< HEAD
-    if (!employee_email || !employee_name || !employee_contact || !employee_code || !role_name) {
-      res.status(400).json({ message: 'Missing required fields for employee creation.' });
-      return;
-    }
-    if (!validator.isEmail(employee_email)) {
-      res.status(400).json({ message: 'Invalid email format' });
-      return;
-    }
-
-    const existingUser = await model.getAuthUser(employee_email);
-    if (existingUser) {
-=======
-    const email        = employee_email.trim();
-    const name         = employee_name.trim();
-    const contact      = employee_contact.trim();
-    const code         = String(employee_code).trim(); // cope with numeric codes
-    const role         = role_name.trim();
+    const email = employee_email.trim();
+    const name = employee_name.trim();
+    const contact = employee_contact.trim();
+    const code = String(employee_code).trim(); // cope with numeric codes
+    const role = role_name.trim();
 
     /* -------------------------------------------------------------------- *
      * 2.  Required-field & format checks                                   *
      * -------------------------------------------------------------------- */
-    const missing =
-      !email || !name || !contact || !code || !role;
+    const missing = !email || !name || !contact || !code || !role;
 
     if (missing) {
       res.status(400).json({ message: 'All required fields must be non-blank.' });
@@ -192,24 +163,10 @@
      * 3.  Uniqueness checks                                                *
      * -------------------------------------------------------------------- */
     if (await model.getAuthUser(email)) {
->>>>>>> 93895309
       res.status(409).json({ message: 'User with this email already exists.' });
       return;
     }
 
-<<<<<<< HEAD
-    const defaultPassword = crypto.randomBytes(8).toString('hex');
-    const password_hash = await bcrypt.hash(defaultPassword, 10);
-
-    const results = await model.createAuthAndEmployee({
-      email: employee_email,
-      password_hash,
-      phone: employee_contact,
-      role_name,
-      employee_code,
-      employee_name,
-      employee_is_active: true,
-=======
     if (await model.checkEmployeeEmailExists(email)) {
       res.status(409).json({ message: 'Employee email already in use.' });
       return;
@@ -229,33 +186,21 @@
      * 4.  Create user + employee                                           *
      * -------------------------------------------------------------------- */
     const defaultPassword = crypto.randomBytes(8).toString('hex');
-    const password_hash   = await bcrypt.hash(defaultPassword, 10);
+    const password_hash = await bcrypt.hash(defaultPassword, 10);
 
     const results = await model.createAuthAndEmployee({
       email,
       password_hash,
-      phone:        contact,
-      role_name:    role,
+      phone: contact,
+      role_name: role,
       employee_code: code,
       employee_name: name,
       employee_is_active: false,
->>>>>>> 93895309
       position_ids,
       created_at,
       updated_at,
     });
 
-<<<<<<< HEAD
-    const token = jwt.sign({ email: employee_email }, process.env.INV_JWT_SECRET as string, {
-      expiresIn: '3d',
-    });
-
-    const callbackUrl = `${process.env.LOCAL_FRONTEND_URL}/reset-password?token=${token}`;
-
-    res.status(201).json({
-      message: 'Employee created successfully. Please send the following link to the user to set their password.',
-      resetUrl: callbackUrl,
-=======
     /* -------------------------------------------------------------------- *
      * 5.  Send invite link                                                 *
      * -------------------------------------------------------------------- */
@@ -265,7 +210,6 @@
     res.status(201).json({
       message: 'Employee created successfully. Send the link below so they can set a password.',
       resetUrl,
->>>>>>> 93895309
       results,
     });
   } catch (error) {
@@ -348,25 +292,16 @@
   }
 };
 
-<<<<<<< HEAD
 const getAllEmployees = async (req: Request, res: Response, next: NextFunction): Promise<void> => {
   const page = parseInt(req.query.page as string) || 1;
   const limit = parseInt(req.query.limit as string) || 10;
   const offset = (page - 1) * limit;
 
-=======
-const getAllEmployees = async (req: Request, res: Response, next: NextFunction) => {
-  const page  = parseInt(req.query.page  as string || '1',  10);
-  const limit = parseInt(req.query.limit as string || '10', 10);
-  const offset = (page - 1) * limit;
-
   // session keys are snake_case in the rest of the code
->>>>>>> 93895309
   const { start_date_utc, end_date_utc } = req.session as typeof req.session & {
     start_date_utc?: string;
     end_date_utc?: string;
   };
-<<<<<<< HEAD
 
   try {
     const { employees, totalPages, totalCount } = await model.getAllEmployees(
@@ -375,16 +310,6 @@
       start_date_utc ?? '0001-01-01',
       end_date_utc ?? '9999-12-31'
     );
-=======
-
-  // Defaults: open-ended range
-  const startUTC = start_date_utc ?? '0001-01-01';
-  const endUTC   = end_date_utc   ?? '9999-12-31';
-
-  try {
-    const { employees, totalPages, totalCount } =
-      await model.getAllEmployees(offset, limit, startUTC, endUTC);
->>>>>>> 93895309
 
     res.status(200).json({
       currentPage: page,
@@ -392,25 +317,13 @@
       totalCount,
       pageSize: limit,
       data: employees,
-      start_date_utc,
-      end_date_utc,
-    });
-<<<<<<< HEAD
-  } catch (error) {
-    console.error('Error getting employees:', error);
-    next(error);
-  }
-};
-
-=======
+    });
   } catch (err) {
     console.error('Error getting employees:', err);
-    next(err);           // let central error-handler format the 500
-  }
-};
-
-
->>>>>>> 93895309
+    next(err); // let central error-handler format the 500
+  }
+};
+
 const regenerateInvitationLink = async (req: Request, res: Response, next: NextFunction): Promise<void> => {
   const { email } = req.body;
   if (!email) {
@@ -436,8 +349,6 @@
   } catch (error) {
     console.error('Error regenerating invitation link', error);
     next(error);
-<<<<<<< HEAD
-=======
   }
 };
 
@@ -452,7 +363,6 @@
   } catch (error) {
     console.error('Error in getAllEmployeesForDropdown:', error);
     res.status(500).json({ message: 'Failed to fetch employees for dropdown' });
->>>>>>> 93895309
   }
 };
 
@@ -472,14 +382,14 @@
     });
   } catch (error) {
     console.error('Controller error in getBasicEmployeeDetails:', error);
-    res.status(500).json({ 
-      success: false, 
+    res.status(500).json({
+      success: false,
       error: {
         code: 'INTERNAL_SERVER_ERROR',
         message: 'Failed to fetch basic employee details for search',
-      }
-    });
-  } 
+      },
+    });
+  }
 };
 
 /**
@@ -487,14 +397,14 @@
  * This endpoint retrieves basic employee details by ID for search functionality.
  */
 const getEmployeeById = async (req: Request, res: Response) => {
-  try{
+  try {
     const employeeId = req.params.employeeId;
 
     // Validate employeeId
     if (!employeeId || isNaN(parseInt(employeeId, 10))) {
-      res.status(400).json({ 
-        success: false, 
-        error: { code: 'INVALID_ID', message: 'Invalid employee ID provided' } 
+      res.status(400).json({
+        success: false,
+        error: { code: 'INVALID_ID', message: 'Invalid employee ID provided' },
       });
       return;
     }
@@ -505,54 +415,54 @@
     const employee = await model.getEmployeeById(employeeIdNum);
     if (!employee) {
       console.log(`Employee with ID ${employeeId} not found`);
-      res.status(404).json({ 
-        success: false, 
-        error: { code: 'NOT_FOUND', message: 'No active employee found with the given ID' } 
+      res.status(404).json({
+        success: false,
+        error: { code: 'NOT_FOUND', message: 'No active employee found with the given ID' },
       });
       return;
     }
     console.log(`Found employee: ${employee.employee_name}`);
     res.status(200).json({
       success: true,
-      data: employee
+      data: employee,
     });
   } catch (error) {
     console.error('Controller error in getEmployeeById:', error);
-    res.status(500).json({ 
-      success: false, 
+    res.status(500).json({
+      success: false,
       error: {
         code: 'INTERNAL_SERVER_ERROR',
         message: 'Failed to fetch employee details by given ID',
-      }
-    });
-  }
-}
+      },
+    });
+  }
+};
 
 /**
  * Get /api/em/positions
  * This endpoint retrieves all employee positions for dropdown selection.
  */
 const getAllActivePositions = async (req: Request, res: Response) => {
-  try{
+  try {
     console.log('Fetching all employee positions for dropdown');
     const positions = await model.getAllActivePositions();
     console.log(`Found ${positions.length} active positions`);
     res.status(200).json({
       success: true,
       data: positions,
-      total: positions.length
+      total: positions.length,
     });
   } catch (error) {
     console.error('Controller error in getAllActivePositions:', error);
-    res.status(500).json({ 
-      success: false, 
+    res.status(500).json({
+      success: false,
       error: {
         code: 'INTERNAL_SERVER_ERROR',
         message: 'Failed to fetch employee positions for dropdown',
-      }
-    });
-  }
-}
+      },
+    });
+  }
+};
 
 /**
  * Get /api/em/employeeName/:employeeId
@@ -563,12 +473,12 @@
     const { employeeId } = req.params;
 
     if (!employeeId || isNaN(parseInt(employeeId, 10))) {
-      res.status(400).json({ 
-        success: false, 
-        error: { 
-          code: 'INVALID_ID', 
-          message: 'Invalid employee ID provided' 
-        } 
+      res.status(400).json({
+        success: false,
+        error: {
+          code: 'INVALID_ID',
+          message: 'Invalid employee ID provided',
+        },
       });
       return;
     }
@@ -580,12 +490,12 @@
 
     if (!employee) {
       console.log(`Employee with ID ${employeeId} not found`);
-      res.status(404).json({ 
-        success: false, 
-        error: { 
-          code: 'NOT_FOUND', 
-          message: 'No active employee found with the given ID' 
-        } 
+      res.status(404).json({
+        success: false,
+        error: {
+          code: 'NOT_FOUND',
+          message: 'No active employee found with the given ID',
+        },
       });
       return;
     }
@@ -593,16 +503,16 @@
     console.log(`Found employee: ${employee.employee_name}`);
     res.status(200).json({
       success: true,
-      data: employee
+      data: employee,
     });
   } catch (error) {
     console.error('Controller error in getEmployeeNameByEmployeeId:', error);
-    res.status(500).json({ 
-      success: false, 
+    res.status(500).json({
+      success: false,
       error: {
         code: 'INTERNAL_SERVER_ERROR',
         message: 'Failed to fetch employee details by given ID',
-      }
+      },
     });
   }
 };
@@ -618,19 +528,6 @@
   }
 };
 
-<<<<<<< HEAD
-const getAllRolesForDropdown = async (req: Request, res: Response, next: NextFunction) => {
-  try {
-    const roles = await model.getAllRolesForDropdown();
-
-    res.status(200).json(roles);
-  } catch (error) {
-    console.error('Error fetching getAllRolesForDropdown', error);
-    next(error);
-  }
-};
-
-=======
 /**
  * PUT /employees/:id
  * --------------------------------------------------------------
@@ -643,11 +540,7 @@
  * PUT /employees/:id
  * Robust update (auth, employee row, positions)
  * ------------------------------------------------------------------------ */
-export const updateEmployee = async (
-  req: Request,
-  res: Response,
-  next: NextFunction,
-): Promise<void> => {
+export const updateEmployee = async (req: Request, res: Response, next: NextFunction): Promise<void> => {
   try {
     /* ------------------------------------------------- 0. URL param */
     const employee_id = Number(req.params.id);
@@ -664,7 +557,7 @@
       employee_code,
       employee_is_active,
       position_ids,
-      updated_at,               // ← optional ISO string from client
+      updated_at, // ← optional ISO string from client
     } = req.body as {
       employee_email?: string;
       employee_name?: string;
@@ -684,13 +577,11 @@
 
     const payload = {
       employee_id,
-      email:             employee_email?.trim(),
-      phone:             employee_contact?.trim(),
-      employee_contact:  employee_contact?.trim(),
-      employee_name:     employee_name?.trim(),
-      employee_code:     employee_code !== undefined
-        ? String(employee_code).trim()
-        : undefined,
+      email: employee_email?.trim(),
+      phone: employee_contact?.trim(),
+      employee_contact: employee_contact?.trim(),
+      employee_name: employee_name?.trim(),
+      employee_code: employee_code !== undefined ? String(employee_code).trim() : undefined,
       employee_is_active,
       position_ids,
       updated_at: sanitizedTs ?? new Date().toISOString(), // fallback
@@ -715,11 +606,7 @@
       // update touched-at timestamp so “recently updated” filters pick it up
       await model.touchEmployee(payload.email);
 
-      const token = jwt.sign(
-        { email: payload.email },
-        process.env.INV_JWT_SECRET as string,
-        { expiresIn: '3d' },
-      );
+      const token = jwt.sign({ email: payload.email }, process.env.INV_JWT_SECRET as string, { expiresIn: '3d' });
 
       newInviteUrl = `${process.env.LOCAL_FRONTEND_URL}/reset-password?token=${token}`;
     }
@@ -737,7 +624,6 @@
     next(err);
   }
 };
-
 
 // const getOnlyEmployeeById = async (req: Request, res: Response, next: NextFunction) => {
 //   const employeeId = Number(req.params.id);
@@ -759,8 +645,6 @@
 //   }
 // };
 
-
->>>>>>> 93895309
 export default {
   defaultPassword,
   getAuthUser,
@@ -775,12 +659,9 @@
   getAllRolesForDropdown,
   verifyInviteURL,
   getBasicEmployeeDetails,
-<<<<<<< HEAD
-=======
   updateEmployee,
   getEmployeeById,
   getAllActivePositions,
   getEmployeeNameByEmployeeId,
   // getOnlyEmployeeById
->>>>>>> 93895309
 };