import { Request, Response, NextFunction } from 'express';
import model from '../models/employeeModel.js';
import { getCurrentSimStatus } from '../services/simulationService.js';
import validator from 'validator';
import crypto from 'crypto';
import jwt from 'jsonwebtoken';
import 'dotenv/config';
import { InvJwtPayload } from '../types/auth.types.js';

const defaultPassword = async (req: Request, res: Response, next: NextFunction) => {
  const randomPassword = crypto.randomBytes(8).toString('hex');
  req.body.password = randomPassword;
  next();
};

const loginEmployee = async (req: Request, res: Response, next: NextFunction) => {
  if (res.locals.result) {
    const { rememberMe } = req.body;
    const simParams = getCurrentSimStatus().params;
    const start_date_utc = simParams?.start_date_utc;
    const end_date_utc = simParams?.end_date_utc;

    req.session.regenerate((err) => {
      if (err) {
        console.error('Error regenerating session:', err);
        return res.status(500).json({ message: 'Session error' });
      }
      req.session.start_date_utc = getCurrentSimStatus().isActive ? start_date_utc : null;
      req.session.end_date_utc = getCurrentSimStatus().isActive ? end_date_utc : new Date().toUTCString();
      req.session.end_date_is_default = getCurrentSimStatus().isActive ? false : true;
      req.session.user_id = res.locals.user_id;
      req.session.username = res.locals.username;
      req.session.email = res.locals.email;
      req.session.role = res.locals.role;

      // console.log('My Date: ', req.session.end_date_utc);

      const userPayload = {
        user_id: res.locals.user_id,
        username: res.locals.username,
        email: res.locals.email,
        role: res.locals.role,
      };

      if (rememberMe) {
        const token = jwt.sign(userPayload, process.env.AUTH_JWT_SECRET as string, {
          expiresIn: '30d',
        });
        res.cookie(process.env.REMEMBER_TOKEN as string, token, {
          maxAge: 1000 * 60 * 60 * 24 * 30, // 30 days
          httpOnly: true,
          secure: process.env.NODE_ENV === 'production', // Set to true if using HTTPS
          sameSite: 'lax',
        });
      }

      req.session.save((saveErr) => {
        if (saveErr) {
          next(saveErr);
        }
        res.status(200).json({
          user: userPayload,
        });
      });
    });
  } else {
    throw new Error('Invalid Password');
  }
};

const logoutEmployee = async (req: Request, res: Response, next: NextFunction) => {
  req.session.destroy((err) => {
    if (err) {
      console.error('Error destroying session:', err);
    }

    res.clearCookie('connect.sid', { path: '/' }); // Clear the session cookie
    res.clearCookie(process.env.REMEMBER_TOKEN as string, { path: '/' }); // Clear the remember me cookie
    if (err) {
      next(err);
    }
    res.status(200).json({ message: 'Logout successful' });
  });
};

const getAuthUser = async (req: Request, res: Response, next: NextFunction): Promise<void> => {
  try {
    const { username, password } = req.body;

    if (!username || !password) {
      res.status(400).json({ message: 'All fields are required' });
      return;
    }

    if (!validator.isEmail(username) && !validator.isMobilePhone(username, 'any', { strictMode: false })) {
      res.status(400).json({ message: 'Invalid email or contact number format' });
      return;
    }

    // Check if the employee exists
    const user = await model.getAuthUser(username);
    if (!user) {
      res.status(404).json({ message: 'Employee not found' });
      return;
    }

    res.locals.hash = user.password;
    res.locals.username = user.employee_name || user.name || user.email.split('@')[0];
    res.locals.user_id = user.id;
    res.locals.email = user.email;
    res.locals.role = user.role_name;
    next();
  } catch (error) {
    next(error);
  }
};

// const createEmployee = async (req: Request, res: Response, next: NextFunction) => {
//   try {
//     const {
//       employee_code,
//       department_id,
//       employee_contact,
//       employee_email,
//       employee_name,
//       position_id,
//       employee_role,
//       // eslint-disable-next-line no-unused-vars
//       employeeIsActive,
//       commission_percentage,
//     } = req.body;
//     const password_hash = res.locals.hash;

//     if (
//       !employee_code ||
//       !department_id ||
//       !employee_contact ||
//       !employee_email ||
//       !employee_name ||
//       !position_id ||
//       !employee_role
//     ) {
//       return res.status(400).json({ message: 'All fields are required' });
//     }
//     if (!validator.isEmail(employee_email)) {
//       return res.status(400).json({ message: 'Invalid email format' });
//     }
//     if (!validator.isMobilePhone(employee_contact, 'any', { strictMode: false })) {
//       return res.status(400).json({ message: 'Invalid contact number format' });
//     }
//     if (commission_percentage && !validator.isFloat(commission_percentage.toString(), { min: 0 })) {
//       return res.status(400).json({ message: 'Invalid commission percentage' });
//     }

//     // Check if the employee code already exists
//     const exists = await model.checkEmployeeCodeExists(employee_code);
//     if (exists) {
//       return res.status(400).json({ message: 'Employee code already exists' });
//     }

//     // Create the new employee
//     const newEmployee = await model.createEmployee({ ...req.body, password_hash });

//     const token = jwt.sign({ email: employee_email }, process.env.INV_JWT_SECRET as string, {
//       expiresIn: '3d',
//     });

//     const callbackUrl = `${process.env.LOCAL_FRONTEND_URL as string}/invites?token=${token}`;

//     // next();
//     res.status(201).json({
//       message: 'Employee created successfully',
//       employee: newEmployee,
//       url: callbackUrl,
//     });
//   } catch (error) {
//     throw new Error('Error Creating Employee');
//   }
// };

// const inviteEmployee = async (req, res) => {
//   const { employeeEmail } = req.body;
//   if (!employeeEmail) {
//     return res.status(400).json({ message: 'Email is required' });
//   }

//   try {
//     const token = jwt.sign({ email: employeeEmail }, process.env.INV_JWT_SECRET, {
//       expiresIn: '3d',
//     });
//     const callbackUrl = `${process.LOCAL_FRONTEND_URL}/invites?token=${token}`;

//     // console.log(`Invitation link: ${callbackUrl}`);

//     await mailService.sendMail({
//       to: employeeEmail,
//       subject: 'Employee Invitation',
//       text: `You have been invited to join. Click the link to accept the invitation: ${callbackUrl}`,
//     });

//     res.status(200).json({ message: 'Invitation sent successfully' });
//   } catch (error) {
//     res.status(500).json({ message: 'Error sending invitation', error: error.message });
//   }
// };

const acceptInvitation = async (req: Request, res: Response, next: NextFunction) => {
  const token: string = req.query.token as string;
  const password: string = req.body.password;
  if (!token) {
    return res.status(400).json({ message: 'Token is required' });
  }
  if (!password) {
    return res.status(400).json({ message: 'Password is required' });
  }

  try {
    const decoded = jwt.verify(token, process.env.INV_JWT_SECRET as string) as unknown as InvJwtPayload;
    const { email } = decoded;

    res.locals.email = email;

    const employee = await model.getUserData(email);

    if (!employee) {
      return res.status(404).json({ message: 'Employee not found' });
    }

    next();
  } catch (error) {
    console.error('Error accepting invitation');
    next(error);
  }
};

const updateEmployeePassword = async (req: Request, res: Response, next: NextFunction) => {
  const password_hash = res.locals.hash;

  try {
    await model.updateEmployeePassword(res.locals.email, password_hash);

    res.status(200).json({ message: 'Password updated successfully' });
  } catch (error) {
    console.error('Error updating password', error);
    throw new Error('Error updating password');
  }
};

// const getAllEmployees = async (req: Request, res: Response, next: NextFunction) => {
//   const page = parseInt(req.query.page) || 1;
//   const limit = parseInt(req.query.limit) || 10;
//   const offset = (page - 1) * limit;
//   const { startDate_utc, endDate_utc } = req.session;

//   try {
//     const { employees, totalPages } = await model.getAllEmployees(offset, limit, startDate_utc, endDate_utc);

//     res.status(200).json({
//       currentPage: page,
//       totalPages: totalPages,
//       pageSize: limit,
//       data: employees,
//     });
//   } catch (error) {
//     console.log('Error getting employees:', error);
//     res.status(500).json({ message: 'Error getting employees', error: error.message });
//   }
// };

const regenerateInvitationLink = async (req: Request, res: Response, next: NextFunction) => {
  const employeeEmail = req.body;
  if (!employeeEmail) {
    return res.status(400).json({ message: 'Email is required' });
  }

  try {
    const token = jwt.sign({ email: employeeEmail }, process.env.INV_JWT_SECRET as string, {
      expiresIn: '3d',
    });
    const callbackUrl = `${process.env.LOCAL_FRONTEND_URL as string}/invites?token=${token}`;

    res.status(200).json({ message: 'Invitation link regenerated successfully', callbackUrl });
  } catch (error) {
    console.error('Error regenerating invitation link', error);
    throw new Error('Error regenerating invitation link');
  }
};

<<<<<<< HEAD
=======

>>>>>>> 7c304f76
const getAllEmployeesForDropdown = async (req: Request, res: Response, next: NextFunction) => {
  try {
    const employees = await model.getAllEmployeesForDropdown();
    res.status(200).json(employees);
  } catch (error) {
    console.error('Error fetching employee list:', error);
    next(error);
  }
};

export default {
  defaultPassword,
  // createEmployee,
  getAuthUser,
  loginEmployee,
  logoutEmployee,
  // inviteEmployee,
  acceptInvitation,
  updateEmployeePassword,
  // getAllEmployees,
  regenerateInvitationLink,
  getAllEmployeesForDropdown
};<|MERGE_RESOLUTION|>--- conflicted
+++ resolved
@@ -286,10 +286,7 @@
   }
 };
 
-<<<<<<< HEAD
-=======
-
->>>>>>> 7c304f76
+
 const getAllEmployeesForDropdown = async (req: Request, res: Response, next: NextFunction) => {
   try {
     const employees = await model.getAllEmployeesForDropdown();
