import { Request, Response, NextFunction } from 'express';
import model from '../models/employeeModel.js';
import { getCurrentSimStatus } from '../services/simulationService.js';
import validator from 'validator';
import crypto from 'crypto';
import jwt from 'jsonwebtoken';
import 'dotenv/config';
import { InvJwtPayload } from '../types/auth.types.js';
import bcrypt from 'bcryptjs';

const defaultPassword = async (req: Request, res: Response, next: NextFunction) => {
  const randomPassword = crypto.randomBytes(8).toString('hex');
  req.body.password = randomPassword;
  next();
};

<<<<<<< HEAD
const loginEmployee = async (req: Request, res: Response, next: NextFunction) => {
  if (res.locals.result) {
    const { rememberMe } = req.body;
    const simParams = getCurrentSimStatus().params;
    const start_date_utc = simParams?.start_date_utc;
    const end_date_utc = simParams?.end_date_utc;

    req.session.regenerate((err) => {
      if (err) {
        console.error('Error regenerating session:', err);
        return res.status(500).json({ message: 'Session error' });
      }
      req.session.start_date_utc = getCurrentSimStatus().isActive ? start_date_utc : null;
      req.session.end_date_utc = getCurrentSimStatus().isActive ? end_date_utc : new Date().toUTCString();
      req.session.end_date_is_default = getCurrentSimStatus().isActive ? false : true;
      req.session.end_date_is_default = getCurrentSimStatus().isActive ? false : true;
      req.session.user_id = res.locals.user_id;
      req.session.username = res.locals.username;
      req.session.email = res.locals.email;
      req.session.role = res.locals.role;

      console.log('My Date: ', req.session.end_date_utc);

      const userPayload = {
        user_id: res.locals.user_id,
        username: res.locals.username,
        email: res.locals.email,
        role: res.locals.role,
      };

      if (rememberMe) {
        const token = jwt.sign(userPayload, process.env.AUTH_JWT_SECRET as string, {
          expiresIn: '30d',
        });
        res.cookie(process.env.REMEMBER_TOKEN as string, token, {
          maxAge: 1000 * 60 * 60 * 24 * 30, // 30 days
          httpOnly: true,
          secure: process.env.NODE_ENV === 'production', // Set to true if using HTTPS
          sameSite: 'lax',
        });
      }

      req.session.save((saveErr) => {
        if (saveErr) {
          next(saveErr);
        }
        res.status(200).json({
          user: userPayload,
        });
      });
    });
  } else {
    throw new Error('Invalid Password');
  }
};
=======
// const loginEmployee = async (req: Request, res: Response, next: NextFunction) => {
//   if (res.locals.result) {
//     const { rememberMe } = req.body;
//     const simParams = getCurrentSimStatus().params;
//     const start_date_utc = simParams?.start_date_utc;
//     const end_date_utc = simParams?.end_date_utc;

//     req.session.regenerate((err) => {
//       if (err) {
//         console.error('Error regenerating session:', err);
//         return res.status(500).json({ message: 'Session error' });
//       }
//       req.session.start_date_utc = getCurrentSimStatus().isActive ? start_date_utc : null;
//       req.session.end_date_utc = getCurrentSimStatus().isActive ? end_date_utc : new Date().toUTCString();
//       req.session.end_date_is_default = getCurrentSimStatus().isActive ? false : true;
//       req.session.user_id = res.locals.user_id;
//       req.session.username = res.locals.username;
//       req.session.email = res.locals.email;
//       req.session.role = res.locals.role;

//       console.log('My Date: ', req.session.end_date_utc);

//       const userPayload = {
//         user_id: res.locals.user_id,
//         username: res.locals.username,
//         email: res.locals.email,
//         role: res.locals.role,
//       };

//       if (rememberMe) {
//         const token = jwt.sign(userPayload, process.env.AUTH_JWT_SECRET as string, {
//           expiresIn: '30d',
//         });
//         res.cookie(process.env.REMEMBER_TOKEN as string, token, {
//           maxAge: 1000 * 60 * 60 * 24 * 30, // 30 days
//           httpOnly: true,
//           secure: process.env.NODE_ENV === 'production', // Set to true if using HTTPS
//           sameSite: 'lax',
//         });
//       }

//       req.session.save((saveErr) => {
//         if (saveErr) {
//           next(saveErr);
//         }
//         res.status(200).json({
//           user: userPayload,
//         });
//       });
//     });
//   } else {
//     throw new Error('Invalid Password');
//   }
// };
>>>>>>> b8fe3757

// const logoutEmployee = async (req: Request, res: Response, next: NextFunction) => {
//   req.session.destroy((err) => {
//     if (err) {
//       console.error('Error destroying session:', err);
//     }

//     res.clearCookie('connect.sid', { path: '/' }); // Clear the session cookie
//     res.clearCookie(process.env.REMEMBER_TOKEN as string, { path: '/' }); // Clear the remember me cookie
//     if (err) {
//       next(err);
//     }
//     res.status(200).json({ message: 'Logout successful' });
//   });
// };

// const getAuthUser = async (req: Request, res: Response, next: NextFunction): Promise<void> => {
//   try {
//     const { username, password } = req.body;

//     if (!username || !password) {
//       res.status(400).json({ message: 'All fields are required' });
//       return;
//     }

//     if (!validator.isEmail(username) && !validator.isMobilePhone(username, 'any', { strictMode: false })) {
//       res.status(400).json({ message: 'Invalid email or contact number format' });
//       return;
//     }

//     // Check if the employee exists
//     const user = await model.getAuthUser(username);
//     if (!user) {
//       res.status(404).json({ message: 'Employee not found' });
//       return;
//     }

//     res.locals.hash = user.password;
//     res.locals.username = user.employee_name || user.name || user.email.split('@')[0];
//     res.locals.user_id = user.id;
//     res.locals.email = user.email;
//     res.locals.role = user.role_name;
//     next();
//   } catch (error) {
//     next(error);
//   }
// };

<<<<<<< HEAD
const createAndInviteEmployee = async (req: Request, res: Response, next: NextFunction): Promise<void> => {
  try {
    const {
      employee_email,
      employee_name,
      employee_contact,
      employee_code,
      role_name,
      position_ids,
      created_at,
      updated_at,
    } = req.body;

    if (!employee_email || !employee_name || !employee_contact || !employee_code || !role_name) {
      res.status(400).json({ message: 'Missing required fields for employee creation.' });
      return;
    }
    if (!validator.isEmail(employee_email)) {
      res.status(400).json({ message: 'Invalid email format' });
      return;
    }

    const existingUser = await model.getAuthUser(employee_email);
    if (existingUser) {
      res.status(409).json({ message: 'User with this email already exists.' });
      return;
    }

    const defaultPassword = crypto.randomBytes(8).toString('hex');
    const password_hash = await bcrypt.hash(defaultPassword, 10);

    const results = await model.createAuthAndEmployee({
      email: employee_email,
      password_hash,
      phone: employee_contact,
      role_name,
      employee_code,
      employee_name,
      employee_is_active: true,
      position_ids,
      created_at,
      updated_at,
    });

    const token = jwt.sign({ email: employee_email }, process.env.INV_JWT_SECRET as string, {
      expiresIn: '3d',
    });

    const callbackUrl = `${process.env.LOCAL_FRONTEND_URL}/reset-password?token=${token}`;

    res.status(201).json({
      message: 'Employee created successfully. Please send the following link to the user to set their password.',
      resetUrl: callbackUrl,
      results,
    });
  } catch (error) {
    console.error('Error in createAndInviteEmployee:', error);
    next(error);
  }
};

const verifyInviteURL = async (req: Request, res: Response, next: NextFunction): Promise<void> => {
  const token: string = req.query.token as string;

  if (!token) {
    res.status(400).json({ message: 'Token is required' });
    return;
  }

  try {
    const decoded = jwt.verify(token, process.env.INV_JWT_SECRET as string) as unknown as InvJwtPayload;
    const { email } = decoded;

    res.locals.email = email;

    const employee = await model.getUserData(email);

    if (!employee) {
      res.status(404).json({ message: 'Employee not found' });
      return;
    }
    res.status(200).send();
  } catch (error) {
    console.error('Error verifying invitation url', error);
    next(error);
  }
};

const acceptInvitation = async (req: Request, res: Response, next: NextFunction): Promise<void> => {
=======
// const createEmployee = async (req: Request, res: Response, next: NextFunction) => {
//   try {
//     const {
//       employee_code,
//       department_id,
//       employee_contact,
//       employee_email,
//       employee_name,
//       position_id,
//       employee_role,
//       // eslint-disable-next-line no-unused-vars
//       employeeIsActive,
//       commission_percentage,
//     } = req.body;
//     const password_hash = res.locals.hash;

//     if (
//       !employee_code ||
//       !department_id ||
//       !employee_contact ||
//       !employee_email ||
//       !employee_name ||
//       !position_id ||
//       !employee_role
//     ) {
//       return res.status(400).json({ message: 'All fields are required' });
//     }
//     if (!validator.isEmail(employee_email)) {
//       return res.status(400).json({ message: 'Invalid email format' });
//     }
//     if (!validator.isMobilePhone(employee_contact, 'any', { strictMode: false })) {
//       return res.status(400).json({ message: 'Invalid contact number format' });
//     }
//     if (commission_percentage && !validator.isFloat(commission_percentage.toString(), { min: 0 })) {
//       return res.status(400).json({ message: 'Invalid commission percentage' });
//     }

//     // Check if the employee code already exists
//     const exists = await model.checkEmployeeCodeExists(employee_code);
//     if (exists) {
//       return res.status(400).json({ message: 'Employee code already exists' });
//     }

//     // Create the new employee
//     const newEmployee = await model.createEmployee({ ...req.body, password_hash });

//     const token = jwt.sign({ email: employee_email }, process.env.INV_JWT_SECRET as string, {
//       expiresIn: '3d',
//     });

//     const callbackUrl = `${process.env.LOCAL_FRONTEND_URL as string}/invites?token=${token}`;

//     // next();
//     res.status(201).json({
//       message: 'Employee created successfully',
//       employee: newEmployee,
//       url: callbackUrl,
//     });
//   } catch (error) {
//     throw new Error('Error Creating Employee');
//   }
// };

// const inviteEmployee = async (req, res) => {
//   const { employeeEmail } = req.body;
//   if (!employeeEmail) {
//     return res.status(400).json({ message: 'Email is required' });
//   }

//   try {
//     const token = jwt.sign({ email: employeeEmail }, process.env.INV_JWT_SECRET, {
//       expiresIn: '3d',
//     });
//     const callbackUrl = `${process.LOCAL_FRONTEND_URL}/invites?token=${token}`;

//     // console.log(`Invitation link: ${callbackUrl}`);

//     await mailService.sendMail({
//       to: employeeEmail,
//       subject: 'Employee Invitation',
//       text: `You have been invited to join. Click the link to accept the invitation: ${callbackUrl}`,
//     });

//     res.status(200).json({ message: 'Invitation sent successfully' });
//   } catch (error) {
//     res.status(500).json({ message: 'Error sending invitation', error: error.message });
//   }
// };

const acceptInvitation = async (req: Request, res: Response, next: NextFunction) => {
>>>>>>> b8fe3757
  const token: string = req.query.token as string;
  const password: string = req.body.password;
  if (!token) {
    res.status(400).json({ message: 'Token is required' });
    return;
  }
  if (!password) {
    res.status(400).json({ message: 'Password is required' });
    return;
  }

  try {
    const decoded = jwt.verify(token, process.env.INV_JWT_SECRET as string) as unknown as InvJwtPayload;
    const { email } = decoded;

    res.locals.email = email;

    const employee = await model.getUserData(email);

    if (!employee) {
      res.status(404).json({ message: 'Employee not found' });
      return;
    }

    res.locals.isInvite = true;

    next();
  } catch (error) {
    console.error('Error accepting invitation');
    next(error);
  }
};

const updateEmployeePassword = async (req: Request, res: Response, next: NextFunction) => {
  const password_hash = res.locals.hash;

  try {
    await model.updateEmployeePassword(res.locals.email, password_hash, res.locals.isInvite);

    res.status(200).json({ message: 'Password updated successfully' });
  } catch (error) {
    console.error('Error updating password', error);
    throw new Error('Error updating password');
  }
};

const getAllEmployees = async (req: Request, res: Response, next: NextFunction): Promise<void> => {
  const page = parseInt(req.query.page as string) || 1;
  const limit = parseInt(req.query.limit as string) || 10;
  const offset = (page - 1) * limit;

  const { start_date_utc, end_date_utc } = req.session as typeof req.session & {
    start_date_utc?: string;
    end_date_utc?: string;
  };

  try {
    const { employees, totalPages, totalCount } = await model.getAllEmployees(
      offset,
      limit,
      start_date_utc ?? '0001-01-01',
      end_date_utc ?? '9999-12-31'
    );

    res.status(200).json({
      currentPage: page,
      totalPages,
      totalCount,
      pageSize: limit,
      data: employees,
      start_date_utc,
      end_date_utc,
    });
  } catch (error) {
    console.error('Error getting employees:', error);
    next(error);
  }
};

const regenerateInvitationLink = async (req: Request, res: Response, next: NextFunction): Promise<void> => {
  const { email } = req.body;
  if (!email) {
    res.status(400).json({ message: 'Email is required' });
    return;
  }

  try {
    const user = await model.getUserData(email);
    if (!user) {
      res.status(404).json({ message: 'Employee not found.' });
      return;
    }

    await model.touchEmployee(email);

    const token = jwt.sign({ email: email }, process.env.INV_JWT_SECRET as string, {
      expiresIn: '3d',
    });
    const callbackUrl = `${process.env.LOCAL_FRONTEND_URL as string}/reset-password?token=${token}`;

    res.status(200).json({ message: 'Invitation link regenerated successfully', callbackUrl });
  } catch (error) {
    console.error('Error regenerating invitation link', error);
<<<<<<< HEAD
    next(error);
  }
};

const getBasicEmployeeDetails = async (req: Request, res: Response) => {
  try {
    console.log('Fetching basic employee details for search');
    const employees = await model.getBasicEmployeeDetails();
    console.log(`Found ${employees.length} active employees`);
    res.status(200).json({
      success: true,
      data: employees,
      total: employees.length,
    });
  } catch (error) {
    console.error('Controller error in getBasicEmployeeDetails:', error);
    res.status(500).json({
      success: false,
      error: {
        code: 'INTERNAL_SERVER_ERROR',
        message: 'Failed to fetch basic employee details for search',
      },
    });
  }
};

const getAllEmployeesForDropdown = async (req: Request, res: Response, next: NextFunction) => {
  try {
    const employees = await model.getAllEmployeesForDropdown();
    res.status(200).json(employees);
  } catch (error) {
    console.error('Error fetching employee list:', error);
    next(error);
  }
};

const getAllRolesForDropdown = async (req: Request, res: Response, next: NextFunction) => {
  try {
    const roles = await model.getAllRolesForDropdown();

    res.status(200).json(roles);
  } catch (error) {
    console.error('Error fetching getAllRolesForDropdown', error);
    next(error);
=======
    throw new Error('Error regenerating invitation link');
>>>>>>> b8fe3757
  }
};

const getBasicEmployeeDetails = async (req: Request, res: Response) => {
  try {
    console.log('Fetching basic employee details for search');
    const employees = await model.getBasicEmployeeDetails();
    console.log(`Found ${employees.length} active employees`);
    res.status(200).json({
      success: true,
      data: employees,
      total: employees.length,
    });
  } catch (error) {
    console.error('Controller error in getBasicEmployeeDetails:', error);
    res.status(500).json({
      success: false,
      error: {
        code: 'INTERNAL_SERVER_ERROR',
        message: 'Failed to fetch basic employee details for search',
      },
    });
  }
};

const getAllEmployeesForDropdown = async (req: Request, res: Response, next: NextFunction) => {
  try {
    const employees = await model.getAllEmployeesForDropdown();
    res.status(200).json(employees);
  } catch (error) {
    console.error('Error fetching employee list:', error);
    next(error);
  }
};

export default {
  defaultPassword,
<<<<<<< HEAD
  getAuthUser,
  loginEmployee,
  logoutEmployee,
  createAndInviteEmployee,
=======
  // createEmployee,
  // getAuthUser,
  // loginEmployee,
  // logoutEmployee,
  // inviteEmployee,
>>>>>>> b8fe3757
  acceptInvitation,
  updateEmployeePassword,
  getAllEmployees,
  regenerateInvitationLink,
<<<<<<< HEAD
  getAllEmployeesForDropdown,
  getAllRolesForDropdown,
  verifyInviteURL,
  getBasicEmployeeDetails,
=======
  getBasicEmployeeDetails,
  getAllEmployeesForDropdown,
>>>>>>> b8fe3757
};<|MERGE_RESOLUTION|>--- conflicted
+++ resolved
@@ -14,7 +14,6 @@
   next();
 };
 
-<<<<<<< HEAD
 const loginEmployee = async (req: Request, res: Response, next: NextFunction) => {
   if (res.locals.result) {
     const { rememberMe } = req.body;
@@ -36,7 +35,7 @@
       req.session.email = res.locals.email;
       req.session.role = res.locals.role;
 
-      console.log('My Date: ', req.session.end_date_utc);
+      //       console.log('My Date: ', req.session.end_date_utc);
 
       const userPayload = {
         user_id: res.locals.user_id,
@@ -70,111 +69,54 @@
     throw new Error('Invalid Password');
   }
 };
-=======
-// const loginEmployee = async (req: Request, res: Response, next: NextFunction) => {
-//   if (res.locals.result) {
-//     const { rememberMe } = req.body;
-//     const simParams = getCurrentSimStatus().params;
-//     const start_date_utc = simParams?.start_date_utc;
-//     const end_date_utc = simParams?.end_date_utc;
-
-//     req.session.regenerate((err) => {
-//       if (err) {
-//         console.error('Error regenerating session:', err);
-//         return res.status(500).json({ message: 'Session error' });
-//       }
-//       req.session.start_date_utc = getCurrentSimStatus().isActive ? start_date_utc : null;
-//       req.session.end_date_utc = getCurrentSimStatus().isActive ? end_date_utc : new Date().toUTCString();
-//       req.session.end_date_is_default = getCurrentSimStatus().isActive ? false : true;
-//       req.session.user_id = res.locals.user_id;
-//       req.session.username = res.locals.username;
-//       req.session.email = res.locals.email;
-//       req.session.role = res.locals.role;
-
-//       console.log('My Date: ', req.session.end_date_utc);
-
-//       const userPayload = {
-//         user_id: res.locals.user_id,
-//         username: res.locals.username,
-//         email: res.locals.email,
-//         role: res.locals.role,
-//       };
-
-//       if (rememberMe) {
-//         const token = jwt.sign(userPayload, process.env.AUTH_JWT_SECRET as string, {
-//           expiresIn: '30d',
-//         });
-//         res.cookie(process.env.REMEMBER_TOKEN as string, token, {
-//           maxAge: 1000 * 60 * 60 * 24 * 30, // 30 days
-//           httpOnly: true,
-//           secure: process.env.NODE_ENV === 'production', // Set to true if using HTTPS
-//           sameSite: 'lax',
-//         });
-//       }
-
-//       req.session.save((saveErr) => {
-//         if (saveErr) {
-//           next(saveErr);
-//         }
-//         res.status(200).json({
-//           user: userPayload,
-//         });
-//       });
-//     });
-//   } else {
-//     throw new Error('Invalid Password');
-//   }
-// };
->>>>>>> b8fe3757
-
-// const logoutEmployee = async (req: Request, res: Response, next: NextFunction) => {
-//   req.session.destroy((err) => {
-//     if (err) {
-//       console.error('Error destroying session:', err);
-//     }
-
-//     res.clearCookie('connect.sid', { path: '/' }); // Clear the session cookie
-//     res.clearCookie(process.env.REMEMBER_TOKEN as string, { path: '/' }); // Clear the remember me cookie
-//     if (err) {
-//       next(err);
-//     }
-//     res.status(200).json({ message: 'Logout successful' });
-//   });
-// };
-
-// const getAuthUser = async (req: Request, res: Response, next: NextFunction): Promise<void> => {
-//   try {
-//     const { username, password } = req.body;
-
-//     if (!username || !password) {
-//       res.status(400).json({ message: 'All fields are required' });
-//       return;
-//     }
-
-//     if (!validator.isEmail(username) && !validator.isMobilePhone(username, 'any', { strictMode: false })) {
-//       res.status(400).json({ message: 'Invalid email or contact number format' });
-//       return;
-//     }
-
-//     // Check if the employee exists
-//     const user = await model.getAuthUser(username);
-//     if (!user) {
-//       res.status(404).json({ message: 'Employee not found' });
-//       return;
-//     }
-
-//     res.locals.hash = user.password;
-//     res.locals.username = user.employee_name || user.name || user.email.split('@')[0];
-//     res.locals.user_id = user.id;
-//     res.locals.email = user.email;
-//     res.locals.role = user.role_name;
-//     next();
-//   } catch (error) {
-//     next(error);
-//   }
-// };
-
-<<<<<<< HEAD
+
+const logoutEmployee = async (req: Request, res: Response, next: NextFunction) => {
+  req.session.destroy((err) => {
+    if (err) {
+      console.error('Error destroying session:', err);
+    }
+
+    res.clearCookie('connect.sid', { path: '/' }); // Clear the session cookie
+    res.clearCookie(process.env.REMEMBER_TOKEN as string, { path: '/' }); // Clear the remember me cookie
+    if (err) {
+      next(err);
+    }
+    res.status(200).json({ message: 'Logout successful' });
+  });
+};
+
+const getAuthUser = async (req: Request, res: Response, next: NextFunction): Promise<void> => {
+  try {
+    const { username, password } = req.body;
+
+    if (!username || !password) {
+      res.status(400).json({ message: 'All fields are required' });
+      return;
+    }
+
+    if (!validator.isEmail(username) && !validator.isMobilePhone(username, 'any', { strictMode: false })) {
+      res.status(400).json({ message: 'Invalid email or contact number format' });
+      return;
+    }
+
+    // Check if the employee exists
+    const user = await model.getAuthUser(username);
+    if (!user) {
+      res.status(404).json({ message: 'Employee not found' });
+      return;
+    }
+
+    res.locals.hash = user.password;
+    res.locals.username = user.employee_name || user.name || user.email.split('@')[0];
+    res.locals.user_id = user.id;
+    res.locals.email = user.email;
+    res.locals.role = user.role_name;
+    next();
+  } catch (error) {
+    next(error);
+  }
+};
+
 const createAndInviteEmployee = async (req: Request, res: Response, next: NextFunction): Promise<void> => {
   try {
     const {
@@ -264,98 +206,6 @@
 };
 
 const acceptInvitation = async (req: Request, res: Response, next: NextFunction): Promise<void> => {
-=======
-// const createEmployee = async (req: Request, res: Response, next: NextFunction) => {
-//   try {
-//     const {
-//       employee_code,
-//       department_id,
-//       employee_contact,
-//       employee_email,
-//       employee_name,
-//       position_id,
-//       employee_role,
-//       // eslint-disable-next-line no-unused-vars
-//       employeeIsActive,
-//       commission_percentage,
-//     } = req.body;
-//     const password_hash = res.locals.hash;
-
-//     if (
-//       !employee_code ||
-//       !department_id ||
-//       !employee_contact ||
-//       !employee_email ||
-//       !employee_name ||
-//       !position_id ||
-//       !employee_role
-//     ) {
-//       return res.status(400).json({ message: 'All fields are required' });
-//     }
-//     if (!validator.isEmail(employee_email)) {
-//       return res.status(400).json({ message: 'Invalid email format' });
-//     }
-//     if (!validator.isMobilePhone(employee_contact, 'any', { strictMode: false })) {
-//       return res.status(400).json({ message: 'Invalid contact number format' });
-//     }
-//     if (commission_percentage && !validator.isFloat(commission_percentage.toString(), { min: 0 })) {
-//       return res.status(400).json({ message: 'Invalid commission percentage' });
-//     }
-
-//     // Check if the employee code already exists
-//     const exists = await model.checkEmployeeCodeExists(employee_code);
-//     if (exists) {
-//       return res.status(400).json({ message: 'Employee code already exists' });
-//     }
-
-//     // Create the new employee
-//     const newEmployee = await model.createEmployee({ ...req.body, password_hash });
-
-//     const token = jwt.sign({ email: employee_email }, process.env.INV_JWT_SECRET as string, {
-//       expiresIn: '3d',
-//     });
-
-//     const callbackUrl = `${process.env.LOCAL_FRONTEND_URL as string}/invites?token=${token}`;
-
-//     // next();
-//     res.status(201).json({
-//       message: 'Employee created successfully',
-//       employee: newEmployee,
-//       url: callbackUrl,
-//     });
-//   } catch (error) {
-//     throw new Error('Error Creating Employee');
-//   }
-// };
-
-// const inviteEmployee = async (req, res) => {
-//   const { employeeEmail } = req.body;
-//   if (!employeeEmail) {
-//     return res.status(400).json({ message: 'Email is required' });
-//   }
-
-//   try {
-//     const token = jwt.sign({ email: employeeEmail }, process.env.INV_JWT_SECRET, {
-//       expiresIn: '3d',
-//     });
-//     const callbackUrl = `${process.LOCAL_FRONTEND_URL}/invites?token=${token}`;
-
-//     // console.log(`Invitation link: ${callbackUrl}`);
-
-//     await mailService.sendMail({
-//       to: employeeEmail,
-//       subject: 'Employee Invitation',
-//       text: `You have been invited to join. Click the link to accept the invitation: ${callbackUrl}`,
-//     });
-
-//     res.status(200).json({ message: 'Invitation sent successfully' });
-//   } catch (error) {
-//     res.status(500).json({ message: 'Error sending invitation', error: error.message });
-//   }
-// };
-
-const acceptInvitation = async (req: Request, res: Response, next: NextFunction) => {
->>>>>>> b8fe3757
   const token: string = req.query.token as string;
   const password: string = req.body.password;
   if (!token) {
@@ -459,7 +309,6 @@
     res.status(200).json({ message: 'Invitation link regenerated successfully', callbackUrl });
   } catch (error) {
     console.error('Error regenerating invitation link', error);
-<<<<<<< HEAD
     next(error);
   }
 };
@@ -504,69 +353,21 @@
   } catch (error) {
     console.error('Error fetching getAllRolesForDropdown', error);
     next(error);
-=======
-    throw new Error('Error regenerating invitation link');
->>>>>>> b8fe3757
-  }
-};
-
-const getBasicEmployeeDetails = async (req: Request, res: Response) => {
-  try {
-    console.log('Fetching basic employee details for search');
-    const employees = await model.getBasicEmployeeDetails();
-    console.log(`Found ${employees.length} active employees`);
-    res.status(200).json({
-      success: true,
-      data: employees,
-      total: employees.length,
-    });
-  } catch (error) {
-    console.error('Controller error in getBasicEmployeeDetails:', error);
-    res.status(500).json({
-      success: false,
-      error: {
-        code: 'INTERNAL_SERVER_ERROR',
-        message: 'Failed to fetch basic employee details for search',
-      },
-    });
-  }
-};
-
-const getAllEmployeesForDropdown = async (req: Request, res: Response, next: NextFunction) => {
-  try {
-    const employees = await model.getAllEmployeesForDropdown();
-    res.status(200).json(employees);
-  } catch (error) {
-    console.error('Error fetching employee list:', error);
-    next(error);
   }
 };
 
 export default {
   defaultPassword,
-<<<<<<< HEAD
   getAuthUser,
   loginEmployee,
   logoutEmployee,
   createAndInviteEmployee,
-=======
-  // createEmployee,
-  // getAuthUser,
-  // loginEmployee,
-  // logoutEmployee,
-  // inviteEmployee,
->>>>>>> b8fe3757
   acceptInvitation,
   updateEmployeePassword,
   getAllEmployees,
   regenerateInvitationLink,
-<<<<<<< HEAD
   getAllEmployeesForDropdown,
   getAllRolesForDropdown,
   verifyInviteURL,
   getBasicEmployeeDetails,
-=======
-  getBasicEmployeeDetails,
-  getAllEmployeesForDropdown,
->>>>>>> b8fe3757
 };