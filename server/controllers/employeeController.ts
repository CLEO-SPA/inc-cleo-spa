import { Request, Response, NextFunction } from 'express';
import model from '../models/employeeModel.js';
import { getCurrentSimStatus } from '../services/simulationService.js';
import validator from 'validator';
import crypto from 'crypto';
import jwt from 'jsonwebtoken';
import 'dotenv/config';
import { InvJwtPayload } from '../types/auth.types.js';
import bcrypt from 'bcryptjs';

const defaultPassword = async (req: Request, res: Response, next: NextFunction) => {
  const randomPassword = crypto.randomBytes(8).toString('hex');
  req.body.password = randomPassword;
  next();
};

const loginEmployee = async (req: Request, res: Response, next: NextFunction) => {
  if (res.locals.result) {
    const { rememberMe } = req.body;
    const simParams = getCurrentSimStatus().params;
    const start_date_utc = simParams?.start_date_utc;
    const end_date_utc = simParams?.end_date_utc;

    req.session.regenerate((err) => {
      if (err) {
        console.error('Error regenerating session:', err);
        return res.status(500).json({ message: 'Session error' });
      }
      req.session.start_date_utc = getCurrentSimStatus().isActive ? start_date_utc : null;
      req.session.end_date_utc = getCurrentSimStatus().isActive ? end_date_utc : new Date().toUTCString();
      req.session.end_date_is_default = getCurrentSimStatus().isActive ? false : true;
      req.session.user_id = res.locals.user_id;
      req.session.username = res.locals.username;
      req.session.email = res.locals.email;
      req.session.role = res.locals.role;

      console.log('My Date: ', req.session.end_date_utc);

      const userPayload = {
        user_id: res.locals.user_id,
        username: res.locals.username,
        email: res.locals.email,
        role: res.locals.role,
      };

      if (rememberMe) {
        const token = jwt.sign(userPayload, process.env.AUTH_JWT_SECRET as string, {
          expiresIn: '30d',
        });
        res.cookie(process.env.REMEMBER_TOKEN as string, token, {
          maxAge: 1000 * 60 * 60 * 24 * 30, // 30 days
          httpOnly: true,
          secure: process.env.NODE_ENV === 'production', // Set to true if using HTTPS
          sameSite: 'lax',
        });
      }

      req.session.save((saveErr) => {
        if (saveErr) {
          next(saveErr);
        }
        res.status(200).json({
          user: userPayload,
        });
      });
    });
  } else {
    throw new Error('Invalid Password');
  }
};

const logoutEmployee = async (req: Request, res: Response, next: NextFunction) => {
  req.session.destroy((err) => {
    if (err) {
      console.error('Error destroying session:', err);
    }

    res.clearCookie('connect.sid', { path: '/' }); // Clear the session cookie
    res.clearCookie(process.env.REMEMBER_TOKEN as string, { path: '/' }); // Clear the remember me cookie
    if (err) {
      next(err);
    }
    res.status(200).json({ message: 'Logout successful' });
  });
};

const getAuthUser = async (req: Request, res: Response, next: NextFunction): Promise<void> => {
  try {
    const { username, password } = req.body;

    if (!username || !password) {
      res.status(400).json({ message: 'All fields are required' });
      return;
    }

    if (!validator.isEmail(username) && !validator.isMobilePhone(username, 'any', { strictMode: false })) {
      res.status(400).json({ message: 'Invalid email or contact number format' });
      return;
    }

    // Check if the employee exists
    const user = await model.getAuthUser(username);
    if (!user) {
      res.status(404).json({ message: 'Employee not found' });
      return;
    }

    res.locals.hash = user.password;
    res.locals.username = user.employee_name || user.name || user.email.split('@')[0];
    res.locals.user_id = user.id;
    res.locals.email = user.email;
    res.locals.role = user.role_name;
    next();
  } catch (error) {
    next(error);
  }
};

const createAndInviteEmployee = async (
  req: Request,
  res: Response,
  next: NextFunction
): Promise<void> => {
  try {
    /* -------------------------------------------------------------------- *
     * 1.  Trim inputs so "   " → ""  (prevents sneaky whitespace values)   *
     * -------------------------------------------------------------------- */
    const {
      employee_email   = '',
      employee_name    = '',
      employee_contact = '',
      employee_code    = '',
      role_name        = '',
      position_ids,
      created_at,
      updated_at,
    } = req.body;

    const email        = employee_email.trim();
    const name         = employee_name.trim();
    const contact      = employee_contact.trim();
    const code         = String(employee_code).trim(); // cope with numeric codes
    const role         = role_name.trim();

    /* -------------------------------------------------------------------- *
     * 2.  Required-field & format checks                                   *
     * -------------------------------------------------------------------- */
    const missing =
      !email || !name || !contact || !code || !role;

    if (missing) {
      res.status(400).json({ message: 'All required fields must be non-blank.' });
      return;
    }

    if (!validator.isEmail(email)) {
      res.status(400).json({ message: 'Invalid email format.' });
      return;
    }

    // (Optional) strict phone test; tweak locale list as needed
    if (!validator.isMobilePhone(contact, 'any', { strictMode: false })) {
      res.status(400).json({ message: 'Invalid contact number format.' });
      return;
    }

    /* -------------------------------------------------------------------- *
     * 3.  Uniqueness checks                                                *
     * -------------------------------------------------------------------- */
    if (await model.getAuthUser(email)) {
      res.status(409).json({ message: 'User with this email already exists.' });
      return;
    }

    if (await model.checkEmployeeEmailExists(email)) {
      res.status(409).json({ message: 'Employee email already in use.' });
      return;
    }

    if (await model.checkEmployeeCodeExists(code)) {
      res.status(409).json({ message: 'Employee code already in use.' });
      return;
    }

    if (await model.checkEmployeePhoneExists(contact)) {
      res.status(409).json({ message: 'Employee contact already in use.' });
      return;
    }

    /* -------------------------------------------------------------------- *
     * 4.  Create user + employee                                           *
     * -------------------------------------------------------------------- */
    const defaultPassword = crypto.randomBytes(8).toString('hex');
    const password_hash   = await bcrypt.hash(defaultPassword, 10);

    const results = await model.createAuthAndEmployee({
      email,
      password_hash,
      phone:        contact,
      role_name:    role,
      employee_code: code,
      employee_name: name,
      employee_is_active: false,
      position_ids,
      created_at,
      updated_at,
    });

    /* -------------------------------------------------------------------- *
     * 5.  Send invite link                                                 *
     * -------------------------------------------------------------------- */
    const token = jwt.sign({ email }, process.env.INV_JWT_SECRET as string, { expiresIn: '3d' });
    const resetUrl = `${process.env.LOCAL_FRONTEND_URL}/reset-password?token=${token}`;

    res.status(201).json({
      message: 'Employee created successfully. Send the link below so they can set a password.',
      resetUrl,
      results,
    });
  } catch (error) {
    console.error('Error in createAndInviteEmployee:', error);
    next(error);
  }
};

const verifyInviteURL = async (req: Request, res: Response, next: NextFunction): Promise<void> => {
  const token: string = req.query.token as string;

  if (!token) {
    res.status(400).json({ message: 'Token is required' });
    return;
  }

  try {
    const decoded = jwt.verify(token, process.env.INV_JWT_SECRET as string) as unknown as InvJwtPayload;
    const { email } = decoded;

    res.locals.email = email;

    const employee = await model.getUserData(email);

    if (!employee) {
      res.status(404).json({ message: 'Employee not found' });
      return;
    }
    res.status(200).send();
  } catch (error) {
    console.error('Error verifying invitation url', error);
    next(error);
  }
};

const acceptInvitation = async (req: Request, res: Response, next: NextFunction): Promise<void> => {
  const token: string = req.query.token as string;
  const password: string = req.body.password;
  if (!token) {
    res.status(400).json({ message: 'Token is required' });
    return;
  }
  if (!password) {
    res.status(400).json({ message: 'Password is required' });
    return;
  }

  try {
    const decoded = jwt.verify(token, process.env.INV_JWT_SECRET as string) as unknown as InvJwtPayload;
    const { email } = decoded;

    res.locals.email = email;

    const employee = await model.getUserData(email);

    if (!employee) {
      res.status(404).json({ message: 'Employee not found' });
      return;
    }

    res.locals.isInvite = true;

    next();
  } catch (error) {
    console.error('Error accepting invitation');
    next(error);
  }
};

const updateEmployeePassword = async (req: Request, res: Response, next: NextFunction) => {
  const password_hash = res.locals.hash;

  try {
    await model.updateEmployeePassword(res.locals.email, password_hash, res.locals.isInvite);

    res.status(200).json({ message: 'Password updated successfully' });
  } catch (error) {
    console.error('Error updating password', error);
    throw new Error('Error updating password');
  }
};

const getAllEmployees = async (req: Request, res: Response, next: NextFunction) => {
  const page  = parseInt(req.query.page  as string || '1',  10);
  const limit = parseInt(req.query.limit as string || '10', 10);
  const offset = (page - 1) * limit;

  // session keys are snake_case in the rest of the code
  const { start_date_utc, end_date_utc } = req.session as typeof req.session & {
    start_date_utc?: string;
    end_date_utc?: string;
  };

  // Defaults: open-ended range
  const startUTC = start_date_utc ?? '0001-01-01';
  const endUTC   = end_date_utc   ?? '9999-12-31';

  try {
    const { employees, totalPages, totalCount } =
      await model.getAllEmployees(offset, limit, startUTC, endUTC);

    res.status(200).json({
      currentPage: page,
      totalPages,
      totalCount,
      pageSize: limit,
      data: employees,
    });
  } catch (err) {
    console.error('Error getting employees:', err);
    next(err);           // let central error-handler format the 500
  }
};


const regenerateInvitationLink = async (req: Request, res: Response, next: NextFunction): Promise<void> => {
  const { email } = req.body;
  if (!email) {
    res.status(400).json({ message: 'Email is required' });
    return;
  }

  try {
    const user = await model.getUserData(email);
    if (!user) {
      res.status(404).json({ message: 'Employee not found.' });
      return;
    }

    await model.touchEmployee(email);

    const token = jwt.sign({ email: email }, process.env.INV_JWT_SECRET as string, {
      expiresIn: '3d',
    });
    const callbackUrl = `${process.env.LOCAL_FRONTEND_URL as string}/reset-password?token=${token}`;

    res.status(200).json({ message: 'Invitation link regenerated successfully', callbackUrl });
  } catch (error) {
    console.error('Error regenerating invitation link', error);
    next(error);
  }
};

/**
 * Get /api/em/dropdown
 * This endpoint retrieves employee lists for dropdown functionality.
 */
const getAllEmployeesForDropdown = async (req: Request, res: Response) => {
  try {
    const employees = await model.getAllEmployeesForDropdown();
    res.status(200).json(employees);
  } catch (error) {
    console.error('Error in getAllEmployeesForDropdown:', error);
    res.status(500).json({ message: 'Failed to fetch employees for dropdown' });
  }
};

/**
 * Get /api/em/basic-details
 * This endpoint retrieves basic employee details for search functionality.
 */
const getBasicEmployeeDetails = async (req: Request, res: Response) => {
  try {
    console.log('Fetching basic employee details for search');
    const employees = await model.getBasicEmployeeDetails();
    console.log(`Found ${employees.length} active employees`);
    res.status(200).json({
      success: true,
      data: employees,
      total: employees.length,
    });
  } catch (error) {
    console.error('Controller error in getBasicEmployeeDetails:', error);
    res.status(500).json({ 
      success: false, 
      error: {
        code: 'INTERNAL_SERVER_ERROR',
        message: 'Failed to fetch basic employee details for search',
      }
    });
  } 
};

/**
 * Get /api/em/basic-details/:employeeId
 * This endpoint retrieves basic employee details by ID for search functionality.
 */
const getEmployeeById = async (req: Request, res: Response) => {
  try{
    const employeeId = req.params.employeeId;

    // Validate employeeId
    if (!employeeId || isNaN(parseInt(employeeId, 10))) {
      res.status(400).json({ 
        success: false, 
        error: { code: 'INVALID_ID', message: 'Invalid employee ID provided' } 
      });
      return;
    }

    const employeeIdNum = parseInt(employeeId, 10);
    console.log(`Fetching details for employee ID: ${req.params.employeeId}`);

    const employee = await model.getEmployeeById(employeeIdNum);
    if (!employee) {
      console.log(`Employee with ID ${employeeId} not found`);
      res.status(404).json({ 
        success: false, 
        error: { code: 'NOT_FOUND', message: 'No active employee found with the given ID' } 
      });
      return;
    }
    console.log(`Found employee: ${employee.employee_name}`);
    res.status(200).json({
      success: true,
      data: employee
    });
  } catch (error) {
    console.error('Controller error in getEmployeeById:', error);
    res.status(500).json({ 
      success: false, 
      error: {
        code: 'INTERNAL_SERVER_ERROR',
        message: 'Failed to fetch employee details by given ID',
      }
    });
  }
}

/**
 * Get /api/em/positions
 * This endpoint retrieves all employee positions for dropdown selection.
 */
const getAllActivePositions = async (req: Request, res: Response) => {
  try{
    console.log('Fetching all employee positions for dropdown');
    const positions = await model.getAllActivePositions();
    console.log(`Found ${positions.length} active positions`);
    res.status(200).json({
      success: true,
      data: positions,
      total: positions.length
    });
  } catch (error) {
    console.error('Controller error in getAllActivePositions:', error);
    res.status(500).json({ 
      success: false, 
      error: {
        code: 'INTERNAL_SERVER_ERROR',
        message: 'Failed to fetch employee positions for dropdown',
      }
    });
  }
}

/**
 * Get /api/em/employeeName/:employeeId
 * This endpoint retrieves employee name by employee id
 */
const getEmployeeNameByEmployeeId = async (req: Request, res: Response) => {
  try {
    const { employeeId } = req.params;

    if (!employeeId || isNaN(parseInt(employeeId, 10))) {
      res.status(400).json({ 
        success: false, 
        error: { 
          code: 'INVALID_ID', 
          message: 'Invalid employee ID provided' 
        } 
      });
      return;
    }

    const employeeIdNum = parseInt(employeeId, 10);
    console.log(`Fetching details for employee ID: ${employeeIdNum}`);

    const employee = await model.getEmployeeNameByEmployeeById(employeeIdNum);

    if (!employee) {
      console.log(`Employee with ID ${employeeId} not found`);
      res.status(404).json({ 
        success: false, 
        error: { 
          code: 'NOT_FOUND', 
          message: 'No active employee found with the given ID' 
        } 
      });
      return;
    }

    console.log(`Found employee: ${employee.employee_name}`);
    res.status(200).json({
      success: true,
      data: employee
    });
  } catch (error) {
    console.error('Controller error in getEmployeeNameByEmployeeId:', error);
    res.status(500).json({ 
      success: false, 
      error: {
        code: 'INTERNAL_SERVER_ERROR',
        message: 'Failed to fetch employee details by given ID',
      }
    });
  }
};

const getAllRolesForDropdown = async (req: Request, res: Response, next: NextFunction) => {
  try {
    const roles = await model.getAllRolesForDropdown();

    res.status(200).json(roles);
  } catch (error) {
    console.error('Error fetching getAllRolesForDropdown', error);
    next(error);
  }
};

/**
 * PUT /employees/:id
 * --------------------------------------------------------------
 * • Validates inputs
 * • Delegates to model.updateEmployee(...)
 * • If e-mail was actually changed, model returns { emailChanged: true }
 *   → we regenerate a fresh 3-day invite link and include it in the response.
 */
/* --------------------------------------------------------------------------
 * PUT /employees/:id
 * Robust update (auth, employee row, positions)
 * ------------------------------------------------------------------------ */
export const updateEmployee = async (
  req: Request,
  res: Response,
  next: NextFunction,
): Promise<void> => {
  try {
    /* ------------------------------------------------- 0. URL param */
    const employee_id = Number(req.params.id);
    if (!employee_id || Number.isNaN(employee_id)) {
      return res.status(400).json({ message: 'Invalid employee ID.' });
    }

    /* ------------------------------------------------- 1. Body sanitise */
    const {
      employee_email,
      employee_name,
      employee_contact,
      employee_code,
      employee_is_active,
      position_ids,
      updated_at,               // ← optional ISO string from client
    } = req.body as {
      employee_email?: string;
      employee_name?: string;
      employee_contact?: string;
      employee_code?: string | number;
      employee_is_active?: boolean;
      position_ids?: string[];
      updated_at?: string;
    };

    const sanitizedTs = validator.isISO8601(updated_at ?? '', {
      strict: true,
      strictSeparator: true,
    })
      ? updated_at
      : undefined;

    const payload = {
      employee_id,
      email:             employee_email?.trim(),
      phone:             employee_contact?.trim(),
      employee_contact:  employee_contact?.trim(),
      employee_name:     employee_name?.trim(),
      employee_code:     employee_code !== undefined
        ? String(employee_code).trim()
        : undefined,
      employee_is_active,
      position_ids,
      updated_at: sanitizedTs ?? new Date().toISOString(), // fallback
    };

    /* ------------------------------------------------- 2. Quick format checks */
    if (payload.email && !validator.isEmail(payload.email)) {
      return res.status(400).json({ message: 'Invalid email format.' });
    }
    if (payload.phone && !validator.isMobilePhone(payload.phone, 'any')) {
      return res.status(400).json({ message: 'Invalid contact number format.' });
    }

    /* ------------------------------------------------- 3. Update via model */
    const { emailChanged } = await model.updateEmployee(payload);

    /* ------------------------------------------------- 4. Optional invite link regeneration */
    let newInviteUrl: string | undefined;
    if (emailChanged && payload.email) {
      // update touched-at timestamp so “recently updated” filters pick it up
      await model.touchEmployee(payload.email);

      const token = jwt.sign(
        { email: payload.email },
        process.env.INV_JWT_SECRET as string,
        { expiresIn: '3d' },
      );

      newInviteUrl = `${process.env.LOCAL_FRONTEND_URL}/reset-password?token=${token}`;
    }

    /* ------------------------------------------------- 5. Fetch & send response */
    const updated = await model.getEmployeeById(employee_id);

    res.status(200).json({
      message: 'Employee updated.',
      ...(newInviteUrl ? { newInviteUrl } : {}),
      data: updated,
    });
  } catch (err) {
    console.error('updateEmployee ctrl error:', err);
    next(err);
  }
};


const getEmployeeById = async (req: Request, res: Response, next: NextFunction) => {
  const employeeId = Number(req.params.id);
  if (!employeeId || Number.isNaN(employeeId)) {
    res.status(400).json({ message: 'Invalid employee ID.' });
    return;
  }

  try {
    const employee = await model.getEmployeeById(employeeId);
    if (!employee) {
      res.status(404).json({ message: 'Employee not found.' });
      return;
    }
    res.status(200).json(employee);
  } catch (error) {
    console.error('Error fetching employee by ID:', error);
    next(error);
  }
};


export default {
  defaultPassword,
  getAuthUser,
  loginEmployee,
  logoutEmployee,
  createAndInviteEmployee,
  acceptInvitation,
  updateEmployeePassword,
  getAllEmployees,
  regenerateInvitationLink,
  getAllEmployeesForDropdown,
<<<<<<< HEAD
  getAllRolesForDropdown,
  verifyInviteURL,
  getBasicEmployeeDetails,
  updateEmployee,
  getEmployeeById,
=======
  getBasicEmployeeDetails,
  getEmployeeById,
  getAllActivePositions,
  getEmployeeNameByEmployeeId
>>>>>>> f5df9909
};<|MERGE_RESOLUTION|>--- conflicted
+++ resolved
@@ -671,16 +671,11 @@
   getAllEmployees,
   regenerateInvitationLink,
   getAllEmployeesForDropdown,
-<<<<<<< HEAD
   getAllRolesForDropdown,
   verifyInviteURL,
   getBasicEmployeeDetails,
   updateEmployee,
   getEmployeeById,
-=======
-  getBasicEmployeeDetails,
-  getEmployeeById,
   getAllActivePositions,
   getEmployeeNameByEmployeeId
->>>>>>> f5df9909
 };