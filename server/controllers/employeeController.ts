import { Request, Response, NextFunction } from 'express';
import model from '../models/employeeModel.js';
import { getCurrentSimStatus } from '../services/simulationService.js';
import validator from 'validator';
import crypto from 'crypto';
import jwt from 'jsonwebtoken';
import 'dotenv/config';
import { InvJwtPayload } from '../types/auth.types.js';
import bcrypt from 'bcryptjs';

const defaultPassword = async (req: Request, res: Response, next: NextFunction) => {
  const randomPassword = crypto.randomBytes(8).toString('hex');
  req.body.password = randomPassword;
  next();
};

const loginEmployee = async (req: Request, res: Response, next: NextFunction) => {
  if (res.locals.result) {
    const { rememberMe } = req.body;
    const simParams = getCurrentSimStatus().params;
    const start_date_utc = simParams?.start_date_utc;
    const end_date_utc = simParams?.end_date_utc;

    req.session.regenerate((err) => {
      if (err) {
        console.error('Error regenerating session:', err);
        return res.status(500).json({ message: 'Session error' });
      }
      req.session.start_date_utc = getCurrentSimStatus().isActive ? start_date_utc : null;
      req.session.end_date_utc = getCurrentSimStatus().isActive ? end_date_utc : new Date().toUTCString();
      req.session.end_date_is_default = getCurrentSimStatus().isActive ? false : true;
      req.session.end_date_is_default = getCurrentSimStatus().isActive ? false : true;
      req.session.user_id = res.locals.user_id;
      req.session.username = res.locals.username;
      req.session.email = res.locals.email;
      req.session.role = res.locals.role;

      console.log('My Date: ', req.session.end_date_utc);

      const userPayload = {
        user_id: res.locals.user_id,
        username: res.locals.username,
        email: res.locals.email,
        role: res.locals.role,
      };

      if (rememberMe) {
        const token = jwt.sign(userPayload, process.env.AUTH_JWT_SECRET as string, {
          expiresIn: '30d',
        });
        res.cookie(process.env.REMEMBER_TOKEN as string, token, {
          maxAge: 1000 * 60 * 60 * 24 * 30, // 30 days
          httpOnly: true,
          secure: process.env.NODE_ENV === 'production', // Set to true if using HTTPS
          sameSite: 'lax',
        });
      }

      req.session.save((saveErr) => {
        if (saveErr) {
          next(saveErr);
        }
        res.status(200).json({
          user: userPayload,
        });
      });
    });
  } else {
    throw new Error('Invalid Password');
  }
};

const logoutEmployee = async (req: Request, res: Response, next: NextFunction) => {
  req.session.destroy((err) => {
    if (err) {
      console.error('Error destroying session:', err);
    }

    res.clearCookie('connect.sid', { path: '/' }); // Clear the session cookie
    res.clearCookie(process.env.REMEMBER_TOKEN as string, { path: '/' }); // Clear the remember me cookie
    if (err) {
      next(err);
    }
    res.status(200).json({ message: 'Logout successful' });
  });
};

const getAuthUser = async (req: Request, res: Response, next: NextFunction): Promise<void> => {
  try {
    const { username, password } = req.body;

    if (!username || !password) {
      res.status(400).json({ message: 'All fields are required' });
      return;
    }

    if (!validator.isEmail(username) && !validator.isMobilePhone(username, 'any', { strictMode: false })) {
      res.status(400).json({ message: 'Invalid email or contact number format' });
      return;
    }

    // Check if the employee exists
    const user = await model.getAuthUser(username);
    if (!user) {
      res.status(404).json({ message: 'Employee not found' });
      return;
    }

    res.locals.hash = user.password;
    res.locals.username = user.employee_name || user.name || user.email.split('@')[0];
    res.locals.user_id = user.id;
    res.locals.email = user.email;
    res.locals.role = user.role_name;
    next();
  } catch (error) {
    next(error);
  }
};

const createAndInviteEmployee = async (req: Request, res: Response, next: NextFunction): Promise<void> => {
  try {
    const {
      employee_email,
      employee_name,
      employee_contact,
      employee_code,
      role_name,
      position_ids,
      created_at,
      updated_at,
    } = req.body;

    if (!employee_email || !employee_name || !employee_contact || !employee_code || !role_name) {
      res.status(400).json({ message: 'Missing required fields for employee creation.' });
      return;
    }
    if (!validator.isEmail(employee_email)) {
      res.status(400).json({ message: 'Invalid email format' });
      return;
    }

    const existingUser = await model.getAuthUser(employee_email);
    if (existingUser) {
      res.status(409).json({ message: 'User with this email already exists.' });
      return;
    }

    const defaultPassword = crypto.randomBytes(8).toString('hex');
    const password_hash = await bcrypt.hash(defaultPassword, 10);

    const results = await model.createAuthAndEmployee({
      email: employee_email,
      password_hash,
      phone: employee_contact,
      role_name,
      employee_code,
      employee_name,
      employee_is_active: true,
      position_ids,
      created_at,
      updated_at,
    });

    const token = jwt.sign({ email: employee_email }, process.env.INV_JWT_SECRET as string, {
      expiresIn: '3d',
    });

    const callbackUrl = `${process.env.LOCAL_FRONTEND_URL}/reset-password?token=${token}`;

    res.status(201).json({
      message: 'Employee created successfully. Please send the following link to the user to set their password.',
      resetUrl: callbackUrl,
      results,
    });
  } catch (error) {
    console.error('Error in createAndInviteEmployee:', error);
    next(error);
  }
};

const verifyInviteURL = async (req: Request, res: Response, next: NextFunction): Promise<void> => {
  const token: string = req.query.token as string;

  if (!token) {
    res.status(400).json({ message: 'Token is required' });
    return;
  }

  try {
    const decoded = jwt.verify(token, process.env.INV_JWT_SECRET as string) as unknown as InvJwtPayload;
    const { email } = decoded;

    res.locals.email = email;

    const employee = await model.getUserData(email);

    if (!employee) {
      res.status(404).json({ message: 'Employee not found' });
      return;
    }
    res.status(200).send();
  } catch (error) {
    console.error('Error verifying invitation url', error);
    next(error);
  }
};

const acceptInvitation = async (req: Request, res: Response, next: NextFunction): Promise<void> => {
  const token: string = req.query.token as string;
  const password: string = req.body.password;
  if (!token) {
    res.status(400).json({ message: 'Token is required' });
    return;
  }
  if (!password) {
    res.status(400).json({ message: 'Password is required' });
    return;
  }

  try {
    const decoded = jwt.verify(token, process.env.INV_JWT_SECRET as string) as unknown as InvJwtPayload;
    const { email } = decoded;

    res.locals.email = email;

    const employee = await model.getUserData(email);

    if (!employee) {
      res.status(404).json({ message: 'Employee not found' });
      return;
    }

    res.locals.isInvite = true;

    next();
  } catch (error) {
    console.error('Error accepting invitation');
    next(error);
  }
};

const updateEmployeePassword = async (req: Request, res: Response, next: NextFunction) => {
  const password_hash = res.locals.hash;

  try {
    await model.updateEmployeePassword(res.locals.email, password_hash, res.locals.isInvite);

    res.status(200).json({ message: 'Password updated successfully' });
  } catch (error) {
    console.error('Error updating password', error);
    throw new Error('Error updating password');
  }
};

const getAllEmployees = async (req: Request, res: Response, next: NextFunction): Promise<void> => {
  const page = parseInt(req.query.page as string) || 1;
  const limit = parseInt(req.query.limit as string) || 10;
  const offset = (page - 1) * limit;

  const { start_date_utc, end_date_utc } = req.session as typeof req.session & {
    start_date_utc?: string;
    end_date_utc?: string;
  };

  try {
    const { employees, totalPages, totalCount } = await model.getAllEmployees(
      offset,
      limit,
      start_date_utc ?? '0001-01-01',
      end_date_utc ?? '9999-12-31'
    );

    res.status(200).json({
      currentPage: page,
      totalPages,
      totalCount,
      pageSize: limit,
      data: employees,
      start_date_utc,
      end_date_utc,
    });
  } catch (error) {
    console.error('Error getting employees:', error);
    next(error);
  }
};

const regenerateInvitationLink = async (req: Request, res: Response, next: NextFunction): Promise<void> => {
  const { email } = req.body;
  if (!email) {
    res.status(400).json({ message: 'Email is required' });
    return;
  }

  try {
    const user = await model.getUserData(email);
    if (!user) {
      res.status(404).json({ message: 'Employee not found.' });
      return;
    }

    await model.touchEmployee(email);

    const token = jwt.sign({ email: email }, process.env.INV_JWT_SECRET as string, {
      expiresIn: '3d',
    });
    const callbackUrl = `${process.env.LOCAL_FRONTEND_URL as string}/reset-password?token=${token}`;

    res.status(200).json({ message: 'Invitation link regenerated successfully', callbackUrl });
  } catch (error) {
    console.error('Error regenerating invitation link', error);
    next(error);
  }
};

const getBasicEmployeeDetails = async (req: Request, res: Response) => {
  try {
    console.log('Fetching basic employee details for search');
    const employees = await model.getBasicEmployeeDetails();
    console.log(`Found ${employees.length} active employees`);
    res.status(200).json({
      success: true,
      data: employees,
      total: employees.length,
    });
  } catch (error) {
    console.error('Controller error in getBasicEmployeeDetails:', error);
    res.status(500).json({
      success: false,
      error: {
        code: 'INTERNAL_SERVER_ERROR',
        message: 'Failed to fetch basic employee details for search',
      },
    });
  }
};

const getAllEmployeesForDropdown = async (req: Request, res: Response, next: NextFunction) => {
  try {
    const employees = await model.getAllEmployeesForDropdown();
    res.status(200).json(employees);
  } catch (error) {
    console.error('Error fetching employee list:', error);
    next(error);
  }
};

const getAllRolesForDropdown = async (req: Request, res: Response, next: NextFunction) => {
  try {
    const roles = await model.getAllRolesForDropdown();

    res.status(200).json(roles);
  } catch (error) {
    console.error('Error fetching getAllRolesForDropdown', error);
    next(error);
  }
};

const getBasicEmployeeDetails = async (req: Request, res: Response) => {
  try {
    console.log('Fetching basic employee details for search');
    const employees = await model.getBasicEmployeeDetails();
    console.log(`Found ${employees.length} active employees`);
    res.status(200).json({
      success: true,
      data: employees,
      total: employees.length,
    });
  } catch (error) {
    console.error('Controller error in getBasicEmployeeDetails:', error);
    res.status(500).json({
      success: false,
      error: {
        code: 'INTERNAL_SERVER_ERROR',
        message: 'Failed to fetch basic employee details for search',
      },
    });
  }
};


const getAllEmployeesForDropdown = async (req: Request, res: Response, next: NextFunction) => {
  try {
    const employees = await model.getAllEmployeesForDropdown();
    res.status(200).json(employees);
  } catch (error) {
    console.error('Error fetching employee list:', error);
    next(error);
  }
};

export default {
  defaultPassword,
  getAuthUser,
  loginEmployee,
  logoutEmployee,
  createAndInviteEmployee,
  acceptInvitation,
  updateEmployeePassword,
  getAllEmployees,
  regenerateInvitationLink,
<<<<<<< HEAD
  getBasicEmployeeDetails,
  getAllEmployeesForDropdown,
=======
  getAllEmployeesForDropdown,
  getAllRolesForDropdown,
  verifyInviteURL,
  getBasicEmployeeDetails,
>>>>>>> 7f8a3b51
};<|MERGE_RESOLUTION|>--- conflicted
+++ resolved
@@ -356,39 +356,6 @@
   }
 };
 
-const getBasicEmployeeDetails = async (req: Request, res: Response) => {
-  try {
-    console.log('Fetching basic employee details for search');
-    const employees = await model.getBasicEmployeeDetails();
-    console.log(`Found ${employees.length} active employees`);
-    res.status(200).json({
-      success: true,
-      data: employees,
-      total: employees.length,
-    });
-  } catch (error) {
-    console.error('Controller error in getBasicEmployeeDetails:', error);
-    res.status(500).json({
-      success: false,
-      error: {
-        code: 'INTERNAL_SERVER_ERROR',
-        message: 'Failed to fetch basic employee details for search',
-      },
-    });
-  }
-};
-
-
-const getAllEmployeesForDropdown = async (req: Request, res: Response, next: NextFunction) => {
-  try {
-    const employees = await model.getAllEmployeesForDropdown();
-    res.status(200).json(employees);
-  } catch (error) {
-    console.error('Error fetching employee list:', error);
-    next(error);
-  }
-};
-
 export default {
   defaultPassword,
   getAuthUser,
@@ -399,13 +366,8 @@
   updateEmployeePassword,
   getAllEmployees,
   regenerateInvitationLink,
-<<<<<<< HEAD
-  getBasicEmployeeDetails,
-  getAllEmployeesForDropdown,
-=======
   getAllEmployeesForDropdown,
   getAllRolesForDropdown,
   verifyInviteURL,
   getBasicEmployeeDetails,
->>>>>>> 7f8a3b51
 };