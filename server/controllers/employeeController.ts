import { Request, Response, NextFunction } from 'express';
import model from '../models/employeeModel.js';
import { getCurrentSimStatus } from '../services/simulationService.js';
import validator from 'validator';
import crypto from 'crypto';
import jwt from 'jsonwebtoken';
import 'dotenv/config';
import { InvJwtPayload } from '../types/auth.types.js';

const defaultPassword = async (req: Request, res: Response, next: NextFunction) => {
  const randomPassword = crypto.randomBytes(8).toString('hex');
  req.body.password = randomPassword;
  next();
};

const loginEmployee = async (req: Request, res: Response, next: NextFunction) => {
  if (res.locals.result) {
    const { rememberMe } = req.body;
    const simParams = getCurrentSimStatus().params;
    const start_date_utc = simParams?.start_date_utc;
    const end_date_utc = simParams?.end_date_utc;

    req.session.regenerate((err) => {
      if (err) {
        console.error('Error regenerating session:', err);
        return res.status(500).json({ message: 'Session error' });
      }
      req.session.start_date_utc = getCurrentSimStatus().isActive ? start_date_utc : null;
      req.session.end_date_utc = getCurrentSimStatus().isActive ? end_date_utc : new Date().toUTCString();
      req.session.user_id = res.locals.user_id;
      req.session.username = res.locals.username;
      req.session.email = res.locals.email;
      req.session.role = res.locals.role;

      const userPayload = {
        user_id: res.locals.user_id,
        username: res.locals.username,
        email: res.locals.email,
        role: res.locals.role,
      };

      if (rememberMe) {
        const token = jwt.sign(userPayload, process.env.AUTH_JWT_SECRET as string, {
          expiresIn: '30d',
        });
        res.cookie(process.env.REMEMBER_TOKEN as string, token, {
          maxAge: 1000 * 60 * 60 * 24 * 30, // 30 days
          httpOnly: true,
          secure: process.env.NODE_ENV === 'production', // Set to true if using HTTPS
          sameSite: 'lax',
        });
      }

      req.session.save((saveErr) => {
        if (saveErr) {
          next(saveErr);
        }
        res.status(200).json({
          user: userPayload,
        });
      });
    });
  } else {
    throw new Error('Invalid Password');
  }
};

const logoutEmployee = async (req: Request, res: Response, next: NextFunction) => {
  req.session.destroy((err) => {
    if (err) {
      console.error('Error destroying session:', err);
    }

    res.clearCookie('connect.sid', { path: '/' }); // Clear the session cookie
    res.clearCookie(process.env.REMEMBER_TOKEN as string, { path: '/' }); // Clear the remember me cookie
    if (err) {
      next(err);
    }
    res.status(200).json({ message: 'Logout successful' });
  });
};

const getAuthUser = async (req: Request, res: Response, next: NextFunction): Promise<void> => {
  try {
    const { username, password } = req.body;

    if (!username || !password) {
      res.status(400).json({ message: 'All fields are required' });
      return;
    }

    if (!validator.isEmail(username) && !validator.isMobilePhone(username, 'any', { strictMode: false })) {
      res.status(400).json({ message: 'Invalid email or contact number format' });
      return;
    }

    // Check if the employee exists
    const user = await model.getAuthUser(username);
    if (!user) {
      res.status(404).json({ message: 'Employee not found' });
      return;
    }

    res.locals.hash = user.password;
    res.locals.username = user.employee_name || user.name || user.email.split('@')[0];
    res.locals.user_id = user.id;
    res.locals.email = user.email;
    res.locals.role = user.role_name;
    next();
  } catch (error) {
    next(error);
  }
};

// eslint-disable-next-line no-unused-vars
// const createEmployee = async (req: Request, res: Response, next: NextFunction) => {
//   try {
//     const {
//       employee_code,
//       department_id,
//       employee_contact,
//       employee_email,
//       employee_name,
//       position_id,
//       employee_role,
//       // eslint-disable-next-line no-unused-vars
//       employeeIsActive,
//       commission_percentage,
//     } = req.body;
//     const password_hash = res.locals.hash;

//     if (
//       !employee_code ||
//       !department_id ||
//       !employee_contact ||
//       !employee_email ||
//       !employee_name ||
//       !position_id ||
//       !employee_role
//     ) {
//       return res.status(400).json({ message: 'All fields are required' });
//     }
//     if (!validator.isEmail(employee_email)) {
//       return res.status(400).json({ message: 'Invalid email format' });
//     }
//     if (!validator.isMobilePhone(employee_contact, 'any', { strictMode: false })) {
//       return res.status(400).json({ message: 'Invalid contact number format' });
//     }
//     if (commission_percentage && !validator.isFloat(commission_percentage.toString(), { min: 0 })) {
//       return res.status(400).json({ message: 'Invalid commission percentage' });
//     }

//     // Check if the employee code already exists
//     const exists = await model.checkEmployeeCodeExists(employee_code);
//     if (exists) {
//       return res.status(400).json({ message: 'Employee code already exists' });
//     }

//     // Create the new employee
//     const newEmployee = await model.createEmployee({ ...req.body, password_hash });

//     const token = jwt.sign({ email: employee_email }, process.env.INV_JWT_SECRET as string, {
//       expiresIn: '3d',
//     });

//     const callbackUrl = `${process.env.LOCAL_FRONTEND_URL as string}/invites?token=${token}`;

//     // next();
//     res.status(201).json({
//       message: 'Employee created successfully',
//       employee: newEmployee,
//       url: callbackUrl,
//     });
//   } catch (error) {
//     throw new Error('Error Creating Employee');
//   }
// };

// const inviteEmployee = async (req, res) => {
//   const { employeeEmail } = req.body;
//   if (!employeeEmail) {
//     return res.status(400).json({ message: 'Email is required' });
//   }

//   try {
//     const token = jwt.sign({ email: employeeEmail }, process.env.INV_JWT_SECRET, {
//       expiresIn: '3d',
//     });
//     const callbackUrl = `${process.LOCAL_FRONTEND_URL}/invites?token=${token}`;

//     // console.log(`Invitation link: ${callbackUrl}`);

//     await mailService.sendMail({
//       to: employeeEmail,
//       subject: 'Employee Invitation',
//       text: `You have been invited to join. Click the link to accept the invitation: ${callbackUrl}`,
//     });

//     res.status(200).json({ message: 'Invitation sent successfully' });
//   } catch (error) {
//     res.status(500).json({ message: 'Error sending invitation', error: error.message });
//   }
// };

const acceptInvitation = async (req: Request, res: Response, next: NextFunction) => {
  const token: string = req.query.token as string;
  const password: string = req.body.password;
  if (!token) {
    return res.status(400).json({ message: 'Token is required' });
  }
  if (!password) {
    return res.status(400).json({ message: 'Password is required' });
  }

  try {
    const decoded = jwt.verify(token, process.env.INV_JWT_SECRET as string) as unknown as InvJwtPayload;
    const { email } = decoded;

    res.locals.email = email;

    const employee = await model.getUserData(email);

    if (!employee) {
      return res.status(404).json({ message: 'Employee not found' });
    }

    next();
  } catch (error) {
    throw new Error('Error accepting invitation');
  }
};

const updateEmployeePassword = async (req: Request, res: Response, next: NextFunction) => {
  const password_hash = res.locals.hash;

  try {
    await model.updateEmployeePassword(res.locals.email, password_hash);

    res.status(200).json({ message: 'Password updated successfully' });
  } catch (error) {
    throw new Error('Error updating password');
  }
};

// const getAllEmployees = async (req: Request, res: Response, next: NextFunction) => {
//   const page = parseInt(req.query.page) || 1;
//   const limit = parseInt(req.query.limit) || 10;
//   const offset = (page - 1) * limit;
//   const { startDate_utc, endDate_utc } = req.session;

//   try {
//     const { employees, totalPages } = await model.getAllEmployees(offset, limit, startDate_utc, endDate_utc);

//     res.status(200).json({
//       currentPage: page,
//       totalPages: totalPages,
//       pageSize: limit,
//       data: employees,
//     });
//   } catch (error) {
//     console.log('Error getting employees:', error);
//     res.status(500).json({ message: 'Error getting employees', error: error.message });
//   }
// };

const regenerateInvitationLink = async (req: Request, res: Response, next: NextFunction) => {
  const employeeEmail = req.body;
  if (!employeeEmail) {
    return res.status(400).json({ message: 'Email is required' });
  }

  try {
    const token = jwt.sign({ email: employeeEmail }, process.env.INV_JWT_SECRET as string, {
      expiresIn: '3d',
    });
    const callbackUrl = `${process.env.LOCAL_FRONTEND_URL as string}/invites?token=${token}`;

    res.status(200).json({ message: 'Invitation link regenerated successfully', callbackUrl });
  } catch (error) {
    throw new Error('Error regenerating invitation link');
  }
};

const getAllEmployeesForDropdown = async (req: Request, res: Response) => {
  try {
    const employees = await model.getAllEmployeesForDropdown();
    res.status(200).json(employees);
  } catch (error) {
    console.error('Error in getAllEmployeesForDropdown:', error);
    res.status(500).json({ message: 'Failed to fetch employees for dropdown' });
  }
};

<<<<<<< HEAD
=======
/**
 * Get /api/em/basic-details
 * This endpoint retrieves basic employee details for search functionality.
 */
const getBasicEmployeeDetails = async (req: Request, res: Response) => {
  try {
    console.log('Fetching basic employee details for search');
    const employees = await model.getBasicEmployeeDetails();
    console.log(`Found ${employees.length} active employees`);
    res.status(200).json({
      success: true,
      data: employees,
      total: employees.length,
    });
  } catch (error) {
    console.error('Controller error in getBasicEmployeeDetails:', error);
    res.status(500).json({ 
      success: false, 
      error: {
        code: 'INTERNAL_SERVER_ERROR',
        message: 'Failed to fetch basic employee details for search',
      }
    });
  } 
};

/**
 * Get /api/em/basic-details/:employeeId
 * This endpoint retrieves basic employee details by ID for search functionality.
 */
const getEmployeeById = async (req: Request, res: Response) => {
  try{
    const employeeId = req.params.employeeId;

    // Validate employeeId
    if (!employeeId || isNaN(employeeId)) {
      return res.status(400).json({ 
        success: false, 
        error: { code: 'INVALID_ID', message: 'Invalid employee ID provided' } 
      });
    }

    const employeeIdNum = parseInt(employeeId, 10);
    console.log(`Fetching details for employee ID: ${req.params.employeeId}`);

    const employee = await model.getEmployeeById(employeeIdNum);
    if (!employee) {
      console.log(`Employee with ID ${employeeId} not found`);
      return res.status(404).json({ 
        success: false, 
        error: { code: 'NOT_FOUND', message: 'No active employee found with the given ID' } 
      });
    }
    console.log(`Found employee: ${employee.employee_name}`);
    res.status(200).json({
      success: true,
      data: employee
    });
  } catch (error) {
    console.error('Controller error in getEmployeeById:', error);
    res.status(500).json({ 
      success: false, 
      error: {
        code: 'INTERNAL_SERVER_ERROR',
        message: 'Failed to fetch employee details by given ID',
      }
    });
  }
}

/**
 * Get /api/em/positions
 * This endpoint retrieves all employee positions for dropdown selection.
 */
const getAllActivePositions = async (req: Request, res: Response) => {
  try{
    console.log('Fetching all employee positions for dropdown');
    const positions = await model.getAllActivePositions();
    console.log(`Found ${positions.length} active positions`);
    res.status(200).json({
      success: true,
      data: positions,
      total: positions.length
    });
  } catch (error) {
    console.error('Controller error in getAllActivePositions:', error);
    res.status(500).json({ 
      success: false, 
      error: {
        code: 'INTERNAL_SERVER_ERROR',
        message: 'Failed to fetch employee positions for dropdown',
      }
    });
  }
}

>>>>>>> 47096299
export default {
  defaultPassword,
  // createEmployee,
  getAuthUser,
  loginEmployee,
  logoutEmployee,
  // inviteEmployee,
  acceptInvitation,
  updateEmployeePassword,
  // getAllEmployees,
  regenerateInvitationLink,
<<<<<<< HEAD
  getAllEmployeesForDropdown
=======
  getAllEmployeesForDropdown,
  getBasicEmployeeDetails,
  getEmployeeById,
  getAllActivePositions
>>>>>>> 47096299
};<|MERGE_RESOLUTION|>--- conflicted
+++ resolved
@@ -291,8 +291,6 @@
   }
 };
 
-<<<<<<< HEAD
-=======
 /**
  * Get /api/em/basic-details
  * This endpoint retrieves basic employee details for search functionality.
@@ -389,7 +387,6 @@
   }
 }
 
->>>>>>> 47096299
 export default {
   defaultPassword,
   // createEmployee,
@@ -401,12 +398,8 @@
   updateEmployeePassword,
   // getAllEmployees,
   regenerateInvitationLink,
-<<<<<<< HEAD
-  getAllEmployeesForDropdown
-=======
   getAllEmployeesForDropdown,
   getBasicEmployeeDetails,
   getEmployeeById,
   getAllActivePositions
->>>>>>> 47096299
 };