--- conflicted
+++ resolved
@@ -304,25 +304,6 @@
   }
 };
 
-<<<<<<< HEAD
-const getAllEmployeesForDropdown = async (req: Request, res: Response, next: NextFunction) => {
-  try {
-    const employees = await model.getAllEmployeesForDropdown();
-    res.status(200).json(employees);
-  } catch (error) {
-    console.error('Error fetching employee list:', error);
-    next(error);
-  }
-};
-
-const getAllRolesForDropdown = async (req: Request, res: Response, next: NextFunction) => {
-  try {
-    const roles = await model.getAllRolesForDropdown();
-
-    res.status(200).json(roles);
-  } catch (error) {
-    console.error('Error fetching getAllRolesForDropdown', error);
-=======
 const getBasicEmployeeDetails = async (req: Request, res: Response) => {
   try {
     console.log('Fetching basic employee details for search');
@@ -351,7 +332,17 @@
     res.status(200).json(employees);
   } catch (error) {
     console.error('Error fetching employee list:', error);
->>>>>>> 9e4e2957
+    next(error);
+  }
+};
+
+const getAllRolesForDropdown = async (req: Request, res: Response, next: NextFunction) => {
+  try {
+    const roles = await model.getAllRolesForDropdown();
+
+    res.status(200).json(roles);
+  } catch (error) {
+    console.error('Error fetching getAllRolesForDropdown', error);
     next(error);
   }
 };
@@ -366,12 +357,8 @@
   updateEmployeePassword,
   getAllEmployees,
   regenerateInvitationLink,
-<<<<<<< HEAD
   getAllEmployeesForDropdown,
   getAllRolesForDropdown,
   verifyInviteURL,
-=======
   getBasicEmployeeDetails,
-  getAllEmployeesForDropdown,
->>>>>>> 9e4e2957
 };