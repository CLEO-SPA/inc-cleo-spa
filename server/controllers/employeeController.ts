import { Request, Response, NextFunction } from 'express';
import model from '../models/employeeModel.js';
import { getCurrentSimStatus } from '../services/simulationService.js';
import validator from 'validator';
import crypto from 'crypto';
import jwt from 'jsonwebtoken';
import 'dotenv/config';
import { InvJwtPayload } from '../types/auth.types.js';

const defaultPassword = async (req: Request, res: Response, next: NextFunction) => {
  const randomPassword = crypto.randomBytes(8).toString('hex');
  req.body.password = randomPassword;
  next();
};

const loginEmployee = async (req: Request, res: Response, next: NextFunction) => {
  if (res.locals.result) {
    const { rememberMe } = req.body;
    const simParams = getCurrentSimStatus().params;
    const start_date_utc = simParams?.start_date_utc;
    const end_date_utc = simParams?.end_date_utc;

    req.session.regenerate((err) => {
      if (err) {
        console.error('Error regenerating session:', err);
        return res.status(500).json({ message: 'Session error' });
      }
      req.session.start_date_utc = getCurrentSimStatus().isActive ? start_date_utc : null;
      req.session.end_date_utc = getCurrentSimStatus().isActive ? end_date_utc : new Date().toUTCString();
      req.session.end_date_is_default = getCurrentSimStatus().isActive ? false : true;
      req.session.user_id = res.locals.user_id;
      req.session.username = res.locals.username;
      req.session.email = res.locals.email;
      req.session.role = res.locals.role;

      console.log('My Date: ', req.session.end_date_utc);

      const userPayload = {
        user_id: res.locals.user_id,
        username: res.locals.username,
        email: res.locals.email,
        role: res.locals.role,
      };

      if (rememberMe) {
        const token = jwt.sign(userPayload, process.env.AUTH_JWT_SECRET as string, {
          expiresIn: '30d',
        });
        res.cookie(process.env.REMEMBER_TOKEN as string, token, {
          maxAge: 1000 * 60 * 60 * 24 * 30, // 30 days
          httpOnly: true,
          secure: process.env.NODE_ENV === 'production', // Set to true if using HTTPS
          sameSite: 'lax',
        });
      }

      req.session.save((saveErr) => {
        if (saveErr) {
          next(saveErr);
        }
        res.status(200).json({
          user: userPayload,
        });
      });
    });
  } else {
    throw new Error('Invalid Password');
  }
};

const logoutEmployee = async (req: Request, res: Response, next: NextFunction) => {
  req.session.destroy((err) => {
    if (err) {
      console.error('Error destroying session:', err);
    }

    res.clearCookie('connect.sid', { path: '/' }); // Clear the session cookie
    res.clearCookie(process.env.REMEMBER_TOKEN as string, { path: '/' }); // Clear the remember me cookie
    if (err) {
      next(err);
    }
    res.status(200).json({ message: 'Logout successful' });
  });
};

const getAuthUser = async (req: Request, res: Response, next: NextFunction): Promise<void> => {
  try {
    const { username, password } = req.body;

    if (!username || !password) {
      res.status(400).json({ message: 'All fields are required' });
      return;
    }

    if (!validator.isEmail(username) && !validator.isMobilePhone(username, 'any', { strictMode: false })) {
      res.status(400).json({ message: 'Invalid email or contact number format' });
      return;
    }

    // Check if the employee exists
    const user = await model.getAuthUser(username);
    if (!user) {
      res.status(404).json({ message: 'Employee not found' });
      return;
    }

    res.locals.hash = user.password;
    res.locals.username = user.employee_name || user.name || user.email.split('@')[0];
    res.locals.user_id = user.id;
    res.locals.email = user.email;
    res.locals.role = user.role_name;
    next();
  } catch (error) {
    next(error);
  }
};

// const createEmployee = async (req: Request, res: Response, next: NextFunction) => {
//   try {
//     const {
//       employee_code,
//       department_id,
//       employee_contact,
//       employee_email,
//       employee_name,
//       position_id,
//       employee_role,
//       // eslint-disable-next-line no-unused-vars
//       employeeIsActive,
//       commission_percentage,
//     } = req.body;
//     const password_hash = res.locals.hash;

//     if (
//       !employee_code ||
//       !department_id ||
//       !employee_contact ||
//       !employee_email ||
//       !employee_name ||
//       !position_id ||
//       !employee_role
//     ) {
//       return res.status(400).json({ message: 'All fields are required' });
//     }
//     if (!validator.isEmail(employee_email)) {
//       return res.status(400).json({ message: 'Invalid email format' });
//     }
//     if (!validator.isMobilePhone(employee_contact, 'any', { strictMode: false })) {
//       return res.status(400).json({ message: 'Invalid contact number format' });
//     }
//     if (commission_percentage && !validator.isFloat(commission_percentage.toString(), { min: 0 })) {
//       return res.status(400).json({ message: 'Invalid commission percentage' });
//     }

//     // Check if the employee code already exists
//     const exists = await model.checkEmployeeCodeExists(employee_code);
//     if (exists) {
//       return res.status(400).json({ message: 'Employee code already exists' });
//     }

//     // Create the new employee
//     const newEmployee = await model.createEmployee({ ...req.body, password_hash });

//     const token = jwt.sign({ email: employee_email }, process.env.INV_JWT_SECRET as string, {
//       expiresIn: '3d',
//     });

//     const callbackUrl = `${process.env.LOCAL_FRONTEND_URL as string}/invites?token=${token}`;

//     // next();
//     res.status(201).json({
//       message: 'Employee created successfully',
//       employee: newEmployee,
//       url: callbackUrl,
//     });
//   } catch (error) {
//     throw new Error('Error Creating Employee');
//   }
// };

// const inviteEmployee = async (req, res) => {
//   const { employeeEmail } = req.body;
//   if (!employeeEmail) {
//     return res.status(400).json({ message: 'Email is required' });
//   }

//   try {
//     const token = jwt.sign({ email: employeeEmail }, process.env.INV_JWT_SECRET, {
//       expiresIn: '3d',
//     });
//     const callbackUrl = `${process.LOCAL_FRONTEND_URL}/invites?token=${token}`;

//     // console.log(`Invitation link: ${callbackUrl}`);

//     await mailService.sendMail({
//       to: employeeEmail,
//       subject: 'Employee Invitation',
//       text: `You have been invited to join. Click the link to accept the invitation: ${callbackUrl}`,
//     });

//     res.status(200).json({ message: 'Invitation sent successfully' });
//   } catch (error) {
//     res.status(500).json({ message: 'Error sending invitation', error: error.message });
//   }
// };

const acceptInvitation = async (req: Request, res: Response, next: NextFunction) => {
  const token: string = req.query.token as string;
  const password: string = req.body.password;
  if (!token) {
    return res.status(400).json({ message: 'Token is required' });
  }
  if (!password) {
    return res.status(400).json({ message: 'Password is required' });
  }

  try {
    const decoded = jwt.verify(token, process.env.INV_JWT_SECRET as string) as unknown as InvJwtPayload;
    const { email } = decoded;

    res.locals.email = email;

    const employee = await model.getUserData(email);

    if (!employee) {
      return res.status(404).json({ message: 'Employee not found' });
    }

    next();
  } catch (error) {
    console.error('Error accepting invitation');
    next(error);
  }
};

const updateEmployeePassword = async (req: Request, res: Response, next: NextFunction) => {
  const password_hash = res.locals.hash;

  try {
    await model.updateEmployeePassword(res.locals.email, password_hash);

    res.status(200).json({ message: 'Password updated successfully' });
  } catch (error) {
    console.error('Error updating password', error);
    throw new Error('Error updating password');
  }
};

const getAllEmployees = async (req: Request, res: Response, next: NextFunction) => {
  const page = parseInt(req.query.page as string) || 1;
  const limit = parseInt(req.query.limit as string) || 10;
  const offset = (page - 1) * limit;
  const { start_date_utc, end_date_utc } = req.session;

  try {
    const { employees, totalPages } = await model.getAllEmployees(offset, limit, start_date_utc!, end_date_utc!);

    res.status(200).json({
      currentPage: page,
      totalPages: totalPages,
      pageSize: limit,
      data: employees,
    });
  } catch (error) {
    res.status(500).json({ message: 'Error getting employees', error: error });
  }
};

const regenerateInvitationLink = async (req: Request, res: Response, next: NextFunction) => {
  const employeeEmail = req.body;
  if (!employeeEmail) {
    return res.status(400).json({ message: 'Email is required' });
  }

  try {
    const token = jwt.sign({ email: employeeEmail }, process.env.INV_JWT_SECRET as string, {
      expiresIn: '3d',
    });
    const callbackUrl = `${process.env.LOCAL_FRONTEND_URL as string}/invites?token=${token}`;

    res.status(200).json({ message: 'Invitation link regenerated successfully', callbackUrl });
  } catch (error) {
    console.error('Error regenerating invitation link', error);
    throw new Error('Error regenerating invitation link');
  }
};

<<<<<<< HEAD
=======
const getBasicEmployeeDetails = async (req: Request, res: Response) => {
  try {
    console.log('Fetching basic employee details for search');
    const employees = await model.getBasicEmployeeDetails();
    console.log(`Found ${employees.length} active employees`);
    res.status(200).json({
      success: true,
      data: employees,
      total: employees.length,
    });
  } catch (error) {
    console.error('Controller error in getBasicEmployeeDetails:', error);
    res.status(500).json({
      success: false,
      error: {
        code: 'INTERNAL_SERVER_ERROR',
        message: 'Failed to fetch basic employee details for search',
      },
    });
  }
};

>>>>>>> 9e4e2957
const getAllEmployeesForDropdown = async (req: Request, res: Response, next: NextFunction) => {
  try {
    const employees = await model.getAllEmployeesForDropdown();
    res.status(200).json(employees);
  } catch (error) {
<<<<<<< HEAD
    console.error('Error in getAllEmployeesForDropdown:', error);
    res.status(500).json({ message: 'Failed to fetch employees for dropdown' });
=======
    console.error('Error fetching employee list:', error);
    next(error);
>>>>>>> 9e4e2957
  }
};

export default {
  defaultPassword,
  // createEmployee,
  getAuthUser,
  loginEmployee,
  logoutEmployee,
  // inviteEmployee,
  acceptInvitation,
  updateEmployeePassword,
  getAllEmployees,
  regenerateInvitationLink,
<<<<<<< HEAD
=======
  getBasicEmployeeDetails,
>>>>>>> 9e4e2957
  getAllEmployeesForDropdown,
};<|MERGE_RESOLUTION|>--- conflicted
+++ resolved
@@ -285,8 +285,6 @@
   }
 };
 
-<<<<<<< HEAD
-=======
 const getBasicEmployeeDetails = async (req: Request, res: Response) => {
   try {
     console.log('Fetching basic employee details for search');
@@ -309,19 +307,15 @@
   }
 };
 
->>>>>>> 9e4e2957
 const getAllEmployeesForDropdown = async (req: Request, res: Response, next: NextFunction) => {
   try {
     const employees = await model.getAllEmployeesForDropdown();
     res.status(200).json(employees);
   } catch (error) {
-<<<<<<< HEAD
     console.error('Error in getAllEmployeesForDropdown:', error);
     res.status(500).json({ message: 'Failed to fetch employees for dropdown' });
-=======
     console.error('Error fetching employee list:', error);
     next(error);
->>>>>>> 9e4e2957
   }
 };
 
@@ -336,9 +330,6 @@
   updateEmployeePassword,
   getAllEmployees,
   regenerateInvitationLink,
-<<<<<<< HEAD
-=======
   getBasicEmployeeDetails,
->>>>>>> 9e4e2957
   getAllEmployeesForDropdown,
 };