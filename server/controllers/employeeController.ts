import { Request, Response, NextFunction } from 'express';
import model from '../models/employeeModel.js';
import { getCurrentSimStatus } from '../services/simulationService.js';
import validator from 'validator';
import crypto from 'crypto';
import jwt from 'jsonwebtoken';
import 'dotenv/config';
import { InvJwtPayload } from '../types/auth.types.js';

const defaultPassword = async (req: Request, res: Response, next: NextFunction) => {
  const randomPassword = crypto.randomBytes(8).toString('hex');
  req.body.password = randomPassword;
  next();
};

const loginEmployee = async (req: Request, res: Response, next: NextFunction) => {
  if (res.locals.result) {
    const { rememberMe } = req.body;
    const simParams = getCurrentSimStatus().params;
    const start_date_utc = simParams?.start_date_utc;
    const end_date_utc = simParams?.end_date_utc;

    req.session.regenerate((err) => {
      if (err) {
        console.error('Error regenerating session:', err);
        return res.status(500).json({ message: 'Session error' });
      }
      req.session.start_date_utc = getCurrentSimStatus().isActive ? start_date_utc : null;
      req.session.end_date_utc = getCurrentSimStatus().isActive ? end_date_utc : new Date().toUTCString();
      req.session.end_date_is_default = getCurrentSimStatus().isActive ? false : true;
      req.session.user_id = res.locals.user_id;
      req.session.username = res.locals.username;
      req.session.email = res.locals.email;
      req.session.role = res.locals.role;

      console.log('My Date: ', req.session.end_date_utc);

      const userPayload = {
        user_id: res.locals.user_id,
        username: res.locals.username,
        email: res.locals.email,
        role: res.locals.role,
      };

      if (rememberMe) {
        const token = jwt.sign(userPayload, process.env.AUTH_JWT_SECRET as string, {
          expiresIn: '30d',
        });
        res.cookie(process.env.REMEMBER_TOKEN as string, token, {
          maxAge: 1000 * 60 * 60 * 24 * 30, // 30 days
          httpOnly: true,
          secure: process.env.NODE_ENV === 'production', // Set to true if using HTTPS
          sameSite: 'lax',
        });
      }

      req.session.save((saveErr) => {
        if (saveErr) {
          next(saveErr);
        }
        res.status(200).json({
          user: userPayload,
        });
      });
    });
  } else {
    throw new Error('Invalid Password');
  }
};

const logoutEmployee = async (req: Request, res: Response, next: NextFunction) => {
  req.session.destroy((err) => {
    if (err) {
      console.error('Error destroying session:', err);
    }

    res.clearCookie('connect.sid', { path: '/' }); // Clear the session cookie
    res.clearCookie(process.env.REMEMBER_TOKEN as string, { path: '/' }); // Clear the remember me cookie
    if (err) {
      next(err);
    }
    res.status(200).json({ message: 'Logout successful' });
  });
};

const getAuthUser = async (req: Request, res: Response, next: NextFunction): Promise<void> => {
  try {
    const { username, password } = req.body;

    if (!username || !password) {
      res.status(400).json({ message: 'All fields are required' });
      return;
    }

    if (!validator.isEmail(username) && !validator.isMobilePhone(username, 'any', { strictMode: false })) {
      res.status(400).json({ message: 'Invalid email or contact number format' });
      return;
    }

    // Check if the employee exists
    const user = await model.getAuthUser(username);
    if (!user) {
      res.status(404).json({ message: 'Employee not found' });
      return;
    }

    res.locals.hash = user.password;
    res.locals.username = user.employee_name || user.name || user.email.split('@')[0];
    res.locals.user_id = user.id;
    res.locals.email = user.email;
    res.locals.role = user.role_name;
    next();
  } catch (error) {
    next(error);
  }
};

// const createEmployee = async (req: Request, res: Response, next: NextFunction) => {
//   try {
//     const {
//       employee_code,
//       department_id,
//       employee_contact,
//       employee_email,
//       employee_name,
//       position_id,
//       employee_role,
//       // eslint-disable-next-line no-unused-vars
//       employeeIsActive,
//       commission_percentage,
//     } = req.body;
//     const password_hash = res.locals.hash;

//     if (
//       !employee_code ||
//       !department_id ||
//       !employee_contact ||
//       !employee_email ||
//       !employee_name ||
//       !position_id ||
//       !employee_role
//     ) {
//       return res.status(400).json({ message: 'All fields are required' });
//     }
//     if (!validator.isEmail(employee_email)) {
//       return res.status(400).json({ message: 'Invalid email format' });
//     }
//     if (!validator.isMobilePhone(employee_contact, 'any', { strictMode: false })) {
//       return res.status(400).json({ message: 'Invalid contact number format' });
//     }
//     if (commission_percentage && !validator.isFloat(commission_percentage.toString(), { min: 0 })) {
//       return res.status(400).json({ message: 'Invalid commission percentage' });
//     }

//     // Check if the employee code already exists
//     const exists = await model.checkEmployeeCodeExists(employee_code);
//     if (exists) {
//       return res.status(400).json({ message: 'Employee code already exists' });
//     }

//     // Create the new employee
//     const newEmployee = await model.createEmployee({ ...req.body, password_hash });

//     const token = jwt.sign({ email: employee_email }, process.env.INV_JWT_SECRET as string, {
//       expiresIn: '3d',
//     });

//     const callbackUrl = `${process.env.LOCAL_FRONTEND_URL as string}/invites?token=${token}`;

//     // next();
//     res.status(201).json({
//       message: 'Employee created successfully',
//       employee: newEmployee,
//       url: callbackUrl,
//     });
//   } catch (error) {
//     throw new Error('Error Creating Employee');
//   }
// };

// const inviteEmployee = async (req, res) => {
//   const { employeeEmail } = req.body;
//   if (!employeeEmail) {
//     return res.status(400).json({ message: 'Email is required' });
//   }

//   try {
//     const token = jwt.sign({ email: employeeEmail }, process.env.INV_JWT_SECRET, {
//       expiresIn: '3d',
//     });
//     const callbackUrl = `${process.LOCAL_FRONTEND_URL}/invites?token=${token}`;

//     // console.log(`Invitation link: ${callbackUrl}`);

//     await mailService.sendMail({
//       to: employeeEmail,
//       subject: 'Employee Invitation',
//       text: `You have been invited to join. Click the link to accept the invitation: ${callbackUrl}`,
//     });

//     res.status(200).json({ message: 'Invitation sent successfully' });
//   } catch (error) {
//     res.status(500).json({ message: 'Error sending invitation', error: error.message });
//   }
// };

const acceptInvitation = async (req: Request, res: Response, next: NextFunction) => {
  const token: string = req.query.token as string;
  const password: string = req.body.password;
  if (!token) {
    return res.status(400).json({ message: 'Token is required' });
  }
  if (!password) {
    return res.status(400).json({ message: 'Password is required' });
  }

  try {
    const decoded = jwt.verify(token, process.env.INV_JWT_SECRET as string) as unknown as InvJwtPayload;
    const { email } = decoded;

    res.locals.email = email;

    const employee = await model.getUserData(email);

    if (!employee) {
      return res.status(404).json({ message: 'Employee not found' });
    }

    next();
  } catch (error) {
    console.error('Error accepting invitation');
    next(error);
  }
};

const updateEmployeePassword = async (req: Request, res: Response, next: NextFunction) => {
  const password_hash = res.locals.hash;

  try {
    await model.updateEmployeePassword(res.locals.email, password_hash);

    res.status(200).json({ message: 'Password updated successfully' });
  } catch (error) {
    console.error('Error updating password', error);
    throw new Error('Error updating password');
  }
};

// const getAllEmployees = async (req: Request, res: Response, next: NextFunction) => {
//   const page = parseInt(req.query.page) || 1;
//   const limit = parseInt(req.query.limit) || 10;
//   const offset = (page - 1) * limit;
//   const { startDate_utc, endDate_utc } = req.session;

//   try {
//     const { employees, totalPages } = await model.getAllEmployees(offset, limit, startDate_utc, endDate_utc);

//     res.status(200).json({
//       currentPage: page,
//       totalPages: totalPages,
//       pageSize: limit,
//       data: employees,
//     });
//   } catch (error) {
//     console.log('Error getting employees:', error);
//     res.status(500).json({ message: 'Error getting employees', error: error.message });
//   }
// };

const regenerateInvitationLink = async (req: Request, res: Response, next: NextFunction) => {
  const employeeEmail = req.body;
  if (!employeeEmail) {
    return res.status(400).json({ message: 'Email is required' });
  }

  try {
    const token = jwt.sign({ email: employeeEmail }, process.env.INV_JWT_SECRET as string, {
      expiresIn: '3d',
    });
    const callbackUrl = `${process.env.LOCAL_FRONTEND_URL as string}/invites?token=${token}`;

    res.status(200).json({ message: 'Invitation link regenerated successfully', callbackUrl });
  } catch (error) {
    console.error('Error regenerating invitation link', error);
    throw new Error('Error regenerating invitation link');
  }
};

<<<<<<< HEAD

const getAllEmployeesForDropdown = async (req: Request, res: Response, next: NextFunction) => {
=======
const getBasicEmployeeDetails = async (req: Request, res: Response) => {
  try {
    console.log('Fetching basic employee details for search');
    const employees = await model.getBasicEmployeeDetails();
    console.log(`Found ${employees.length} active employees`);
    res.status(200).json({
      success: true,
      data: employees,
      total: employees.length,
    });
  } catch (error) {
    console.error('Controller error in getBasicEmployeeDetails:', error);
    res.status(500).json({ 
      success: false, 
      error: {
        code: 'INTERNAL_SERVER_ERROR',
        message: 'Failed to fetch basic employee details for search',
      }
    });
  } 
};

const getAllEmployeesForDropdown = async (req: Request, res: Response) => {
>>>>>>> ade82aa4
  try {
    const employees = await model.getAllEmployeesForDropdown();
    res.status(200).json(employees);
  } catch (error) {
<<<<<<< HEAD
    console.error('Error fetching employee list:', error);
    next(error);
=======
    console.error('Error in getAllEmployeesForDropdown:', error);
    res.status(500).json({ message: 'Failed to fetch employees for dropdown' });
>>>>>>> ade82aa4
  }
};

export default {
  defaultPassword,
  // createEmployee,
  getAuthUser,
  loginEmployee,
  logoutEmployee,
  // inviteEmployee,
  acceptInvitation,
  updateEmployeePassword,
  // getAllEmployees,
  regenerateInvitationLink,
<<<<<<< HEAD
=======
  getBasicEmployeeDetails,
>>>>>>> ade82aa4
  getAllEmployeesForDropdown
};<|MERGE_RESOLUTION|>--- conflicted
+++ resolved
@@ -286,10 +286,6 @@
   }
 };
 
-<<<<<<< HEAD
-
-const getAllEmployeesForDropdown = async (req: Request, res: Response, next: NextFunction) => {
-=======
 const getBasicEmployeeDetails = async (req: Request, res: Response) => {
   try {
     console.log('Fetching basic employee details for search');
@@ -302,29 +298,23 @@
     });
   } catch (error) {
     console.error('Controller error in getBasicEmployeeDetails:', error);
-    res.status(500).json({ 
-      success: false, 
+    res.status(500).json({
+      success: false,
       error: {
         code: 'INTERNAL_SERVER_ERROR',
         message: 'Failed to fetch basic employee details for search',
-      }
+      },
     });
-  } 
+  }
 };
 
 const getAllEmployeesForDropdown = async (req: Request, res: Response) => {
->>>>>>> ade82aa4
   try {
     const employees = await model.getAllEmployeesForDropdown();
     res.status(200).json(employees);
   } catch (error) {
-<<<<<<< HEAD
     console.error('Error fetching employee list:', error);
     next(error);
-=======
-    console.error('Error in getAllEmployeesForDropdown:', error);
-    res.status(500).json({ message: 'Failed to fetch employees for dropdown' });
->>>>>>> ade82aa4
   }
 };
 
@@ -339,9 +329,6 @@
   updateEmployeePassword,
   // getAllEmployees,
   regenerateInvitationLink,
-<<<<<<< HEAD
-=======
   getBasicEmployeeDetails,
->>>>>>> ade82aa4
-  getAllEmployeesForDropdown
+  getAllEmployeesForDropdown,
 };