import { Request, Response, NextFunction } from 'express';
import model from '../models/employeeModel.js';
import { getCurrentSimStatus } from '../services/simulationService.js';
import validator from 'validator';
import crypto from 'crypto';
import jwt from 'jsonwebtoken';
import 'dotenv/config';
import { InvJwtPayload } from '../types/auth.types.js';

const defaultPassword = async (req: Request, res: Response, next: NextFunction) => {
  const randomPassword = crypto.randomBytes(8).toString('hex');
  req.body.password = randomPassword;
  next();
};

const loginEmployee = async (req: Request, res: Response, next: NextFunction) => {
  if (res.locals.result) {
    const { rememberMe } = req.body;
    const simParams = getCurrentSimStatus().params;
    const start_date_utc = simParams?.start_date_utc;
    const end_date_utc = simParams?.end_date_utc;

    req.session.regenerate((err) => {
      if (err) {
        console.error('Error regenerating session:', err);
        return res.status(500).json({ message: 'Session error' });
      }
      req.session.start_date_utc = getCurrentSimStatus().isActive ? start_date_utc : null;
      req.session.end_date_utc = getCurrentSimStatus().isActive ? end_date_utc : new Date().toUTCString();
      req.session.end_date_is_default = getCurrentSimStatus().isActive ? false : true;
      req.session.user_id = res.locals.user_id;
      req.session.username = res.locals.username;
      req.session.email = res.locals.email;
      req.session.role = res.locals.role;

<<<<<<< HEAD
      console.log('My Date: ', req.session.end_date_utc);
=======
      // console.log('My Date: ', req.session.end_date_utc);
>>>>>>> 6af035de

      const userPayload = {
        user_id: res.locals.user_id,
        username: res.locals.username,
        email: res.locals.email,
        role: res.locals.role,
      };

      if (rememberMe) {
        const token = jwt.sign(userPayload, process.env.AUTH_JWT_SECRET as string, {
          expiresIn: '30d',
        });
        res.cookie(process.env.REMEMBER_TOKEN as string, token, {
          maxAge: 1000 * 60 * 60 * 24 * 30, // 30 days
          httpOnly: true,
          secure: process.env.NODE_ENV === 'production', // Set to true if using HTTPS
          sameSite: 'lax',
        });
      }

      req.session.save((saveErr) => {
        if (saveErr) {
          next(saveErr);
        }
        res.status(200).json({
          user: userPayload,
        });
      });
    });
  } else {
    throw new Error('Invalid Password');
  }
};

const logoutEmployee = async (req: Request, res: Response, next: NextFunction) => {
  req.session.destroy((err) => {
    if (err) {
      console.error('Error destroying session:', err);
    }

    res.clearCookie('connect.sid', { path: '/' }); // Clear the session cookie
    res.clearCookie(process.env.REMEMBER_TOKEN as string, { path: '/' }); // Clear the remember me cookie
    if (err) {
      next(err);
    }
    res.status(200).json({ message: 'Logout successful' });
  });
};

const getAuthUser = async (req: Request, res: Response, next: NextFunction): Promise<void> => {
  try {
    const { username, password } = req.body;

    if (!username || !password) {
      res.status(400).json({ message: 'All fields are required' });
      return;
    }

    if (!validator.isEmail(username) && !validator.isMobilePhone(username, 'any', { strictMode: false })) {
      res.status(400).json({ message: 'Invalid email or contact number format' });
      return;
    }

    // Check if the employee exists
    const user = await model.getAuthUser(username);
    if (!user) {
      res.status(404).json({ message: 'Employee not found' });
      return;
    }

    res.locals.hash = user.password;
    res.locals.username = user.employee_name || user.name || user.email.split('@')[0];
    res.locals.user_id = user.id;
    res.locals.email = user.email;
    res.locals.role = user.role_name;
    next();
  } catch (error) {
    next(error);
  }
};

// const createEmployee = async (req: Request, res: Response, next: NextFunction) => {
//   try {
//     const {
//       employee_code,
//       department_id,
//       employee_contact,
//       employee_email,
//       employee_name,
//       position_id,
//       employee_role,
//       // eslint-disable-next-line no-unused-vars
//       employeeIsActive,
//       commission_percentage,
//     } = req.body;
//     const password_hash = res.locals.hash;

//     if (
//       !employee_code ||
//       !department_id ||
//       !employee_contact ||
//       !employee_email ||
//       !employee_name ||
//       !position_id ||
//       !employee_role
//     ) {
//       return res.status(400).json({ message: 'All fields are required' });
//     }
//     if (!validator.isEmail(employee_email)) {
//       return res.status(400).json({ message: 'Invalid email format' });
//     }
//     if (!validator.isMobilePhone(employee_contact, 'any', { strictMode: false })) {
//       return res.status(400).json({ message: 'Invalid contact number format' });
//     }
//     if (commission_percentage && !validator.isFloat(commission_percentage.toString(), { min: 0 })) {
//       return res.status(400).json({ message: 'Invalid commission percentage' });
//     }

//     // Check if the employee code already exists
//     const exists = await model.checkEmployeeCodeExists(employee_code);
//     if (exists) {
//       return res.status(400).json({ message: 'Employee code already exists' });
//     }

//     // Create the new employee
//     const newEmployee = await model.createEmployee({ ...req.body, password_hash });

//     const token = jwt.sign({ email: employee_email }, process.env.INV_JWT_SECRET as string, {
//       expiresIn: '3d',
//     });

//     const callbackUrl = `${process.env.LOCAL_FRONTEND_URL as string}/invites?token=${token}`;

//     // next();
//     res.status(201).json({
//       message: 'Employee created successfully',
//       employee: newEmployee,
//       url: callbackUrl,
//     });
//   } catch (error) {
//     throw new Error('Error Creating Employee');
//   }
// };

// const inviteEmployee = async (req, res) => {
//   const { employeeEmail } = req.body;
//   if (!employeeEmail) {
//     return res.status(400).json({ message: 'Email is required' });
//   }

//   try {
//     const token = jwt.sign({ email: employeeEmail }, process.env.INV_JWT_SECRET, {
//       expiresIn: '3d',
//     });
//     const callbackUrl = `${process.LOCAL_FRONTEND_URL}/invites?token=${token}`;

//     // console.log(`Invitation link: ${callbackUrl}`);

//     await mailService.sendMail({
//       to: employeeEmail,
//       subject: 'Employee Invitation',
//       text: `You have been invited to join. Click the link to accept the invitation: ${callbackUrl}`,
//     });

//     res.status(200).json({ message: 'Invitation sent successfully' });
//   } catch (error) {
//     res.status(500).json({ message: 'Error sending invitation', error: error.message });
//   }
// };

const acceptInvitation = async (req: Request, res: Response, next: NextFunction) => {
  const token: string = req.query.token as string;
  const password: string = req.body.password;
  if (!token) {
    return res.status(400).json({ message: 'Token is required' });
  }
  if (!password) {
    return res.status(400).json({ message: 'Password is required' });
  }

  try {
    const decoded = jwt.verify(token, process.env.INV_JWT_SECRET as string) as unknown as InvJwtPayload;
    const { email } = decoded;

    res.locals.email = email;

    const employee = await model.getUserData(email);

    if (!employee) {
      return res.status(404).json({ message: 'Employee not found' });
    }

    next();
  } catch (error) {
    console.error('Error accepting invitation');
    next(error);
  }
};

const updateEmployeePassword = async (req: Request, res: Response, next: NextFunction) => {
  const password_hash = res.locals.hash;

  try {
    await model.updateEmployeePassword(res.locals.email, password_hash);

    res.status(200).json({ message: 'Password updated successfully' });
  } catch (error) {
    console.error('Error updating password', error);
    throw new Error('Error updating password');
  }
};

// const getAllEmployees = async (req: Request, res: Response, next: NextFunction) => {
//   const page = parseInt(req.query.page) || 1;
//   const limit = parseInt(req.query.limit) || 10;
//   const offset = (page - 1) * limit;
//   const { startDate_utc, endDate_utc } = req.session;

//   try {
//     const { employees, totalPages } = await model.getAllEmployees(offset, limit, startDate_utc, endDate_utc);

//     res.status(200).json({
//       currentPage: page,
//       totalPages: totalPages,
//       pageSize: limit,
//       data: employees,
//     });
//   } catch (error) {
//     console.log('Error getting employees:', error);
//     res.status(500).json({ message: 'Error getting employees', error: error.message });
//   }
// };

const regenerateInvitationLink = async (req: Request, res: Response, next: NextFunction) => {
  const employeeEmail = req.body;
  if (!employeeEmail) {
    return res.status(400).json({ message: 'Email is required' });
  }

  try {
    const token = jwt.sign({ email: employeeEmail }, process.env.INV_JWT_SECRET as string, {
      expiresIn: '3d',
    });
    const callbackUrl = `${process.env.LOCAL_FRONTEND_URL as string}/invites?token=${token}`;

    res.status(200).json({ message: 'Invitation link regenerated successfully', callbackUrl });
  } catch (error) {
    console.error('Error regenerating invitation link', error);
    throw new Error('Error regenerating invitation link');
  }
};

const getBasicEmployeeDetails = async (req: Request, res: Response) => {
  try {
    console.log('Fetching basic employee details for search');
    const employees = await model.getBasicEmployeeDetails();
    console.log(`Found ${employees.length} active employees`);
    res.status(200).json({
      success: true,
      data: employees,
      total: employees.length,
    });
  } catch (error) {
    console.error('Controller error in getBasicEmployeeDetails:', error);
    res.status(500).json({
      success: false,
      error: {
        code: 'INTERNAL_SERVER_ERROR',
        message: 'Failed to fetch basic employee details for search',
      },
    });
  }
};


const getAllEmployeesForDropdown = async (req: Request, res: Response, next: NextFunction) => {
  try {
    const employees = await model.getAllEmployeesForDropdown();
    res.status(200).json(employees);
  } catch (error) {
    console.error('Error fetching employee list:', error);
    next(error);
  }
};

export default {
  defaultPassword,
  // createEmployee,
  getAuthUser,
  loginEmployee,
  logoutEmployee,
  // inviteEmployee,
  acceptInvitation,
  updateEmployeePassword,
  // getAllEmployees,
  regenerateInvitationLink,
  getBasicEmployeeDetails,
  getAllEmployeesForDropdown,
};<|MERGE_RESOLUTION|>--- conflicted
+++ resolved
@@ -28,16 +28,13 @@
       req.session.start_date_utc = getCurrentSimStatus().isActive ? start_date_utc : null;
       req.session.end_date_utc = getCurrentSimStatus().isActive ? end_date_utc : new Date().toUTCString();
       req.session.end_date_is_default = getCurrentSimStatus().isActive ? false : true;
+      req.session.end_date_is_default = getCurrentSimStatus().isActive ? false : true;
       req.session.user_id = res.locals.user_id;
       req.session.username = res.locals.username;
       req.session.email = res.locals.email;
       req.session.role = res.locals.role;
 
-<<<<<<< HEAD
       console.log('My Date: ', req.session.end_date_utc);
-=======
-      // console.log('My Date: ', req.session.end_date_utc);
->>>>>>> 6af035de
 
       const userPayload = {
         user_id: res.locals.user_id,
