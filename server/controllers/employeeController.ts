import { Request, Response, NextFunction } from 'express';
import model from '../models/employeeModel.js';
import { getCurrentSimStatus } from '../services/simulationService.js';
import validator from 'validator';
import crypto from 'crypto';
import jwt from 'jsonwebtoken';
import 'dotenv/config';
import { InvJwtPayload } from '../types/auth.types.js';

const defaultPassword = async (req: Request, res: Response, next: NextFunction) => {
  const randomPassword = crypto.randomBytes(8).toString('hex');
  req.body.password = randomPassword;
  next();
};

const loginEmployee = async (req: Request, res: Response, next: NextFunction) => {
  if (res.locals.result) {
    const { rememberMe } = req.body;
    const simParams = getCurrentSimStatus().params;
    const start_date_utc = simParams?.start_date_utc;
    const end_date_utc = simParams?.end_date_utc;

    req.session.regenerate((err) => {
      if (err) {
        console.error('Error regenerating session:', err);
        return res.status(500).json({ message: 'Session error' });
      }
      req.session.start_date_utc = getCurrentSimStatus().isActive ? start_date_utc : null;
      req.session.end_date_utc = getCurrentSimStatus().isActive ? end_date_utc : new Date().toUTCString();
      req.session.end_date_is_default = getCurrentSimStatus().isActive ? false : true;
      req.session.user_id = res.locals.user_id;
      req.session.username = res.locals.username;
      req.session.email = res.locals.email;
      req.session.role = res.locals.role;

<<<<<<< HEAD
      // console.log('My Date: ', req.session.end_date_utc);
=======
      console.log('My Date: ', req.session.end_date_utc);
>>>>>>> 87f93751

      const userPayload = {
        user_id: res.locals.user_id,
        username: res.locals.username,
        email: res.locals.email,
        role: res.locals.role,
      };

      if (rememberMe) {
        const token = jwt.sign(userPayload, process.env.AUTH_JWT_SECRET as string, {
          expiresIn: '30d',
        });
        res.cookie(process.env.REMEMBER_TOKEN as string, token, {
          maxAge: 1000 * 60 * 60 * 24 * 30, // 30 days
          httpOnly: true,
          secure: process.env.NODE_ENV === 'production', // Set to true if using HTTPS
          sameSite: 'lax',
        });
      }

      req.session.save((saveErr) => {
        if (saveErr) {
          next(saveErr);
        }
        res.status(200).json({
          user: userPayload,
        });
      });
    });
  } else {
    throw new Error('Invalid Password');
  }
};

const logoutEmployee = async (req: Request, res: Response, next: NextFunction) => {
  req.session.destroy((err) => {
    if (err) {
      console.error('Error destroying session:', err);
    }

    res.clearCookie('connect.sid', { path: '/' }); // Clear the session cookie
    res.clearCookie(process.env.REMEMBER_TOKEN as string, { path: '/' }); // Clear the remember me cookie
    if (err) {
      next(err);
    }
    res.status(200).json({ message: 'Logout successful' });
  });
};

const getAuthUser = async (req: Request, res: Response, next: NextFunction): Promise<void> => {
  try {
    const { username, password } = req.body;

    if (!username || !password) {
      res.status(400).json({ message: 'All fields are required' });
      return;
    }

    if (!validator.isEmail(username) && !validator.isMobilePhone(username, 'any', { strictMode: false })) {
      res.status(400).json({ message: 'Invalid email or contact number format' });
      return;
    }

    // Check if the employee exists
    const user = await model.getAuthUser(username);
    if (!user) {
      res.status(404).json({ message: 'Employee not found' });
      return;
    }

    res.locals.hash = user.password;
    res.locals.username = user.employee_name || user.name || user.email.split('@')[0];
    res.locals.user_id = user.id;
    res.locals.email = user.email;
    res.locals.role = user.role_name;
    next();
  } catch (error) {
    next(error);
  }
};

// const createEmployee = async (req: Request, res: Response, next: NextFunction) => {
//   try {
//     const {
//       employee_code,
//       department_id,
//       employee_contact,
//       employee_email,
//       employee_name,
//       position_id,
//       employee_role,
//       // eslint-disable-next-line no-unused-vars
//       employeeIsActive,
//       commission_percentage,
//     } = req.body;
//     const password_hash = res.locals.hash;

//     if (
//       !employee_code ||
//       !department_id ||
//       !employee_contact ||
//       !employee_email ||
//       !employee_name ||
//       !position_id ||
//       !employee_role
//     ) {
//       return res.status(400).json({ message: 'All fields are required' });
//     }
//     if (!validator.isEmail(employee_email)) {
//       return res.status(400).json({ message: 'Invalid email format' });
//     }
//     if (!validator.isMobilePhone(employee_contact, 'any', { strictMode: false })) {
//       return res.status(400).json({ message: 'Invalid contact number format' });
//     }
//     if (commission_percentage && !validator.isFloat(commission_percentage.toString(), { min: 0 })) {
//       return res.status(400).json({ message: 'Invalid commission percentage' });
//     }

//     // Check if the employee code already exists
//     const exists = await model.checkEmployeeCodeExists(employee_code);
//     if (exists) {
//       return res.status(400).json({ message: 'Employee code already exists' });
//     }

//     // Create the new employee
//     const newEmployee = await model.createEmployee({ ...req.body, password_hash });

//     const token = jwt.sign({ email: employee_email }, process.env.INV_JWT_SECRET as string, {
//       expiresIn: '3d',
//     });

//     const callbackUrl = `${process.env.LOCAL_FRONTEND_URL as string}/invites?token=${token}`;

//     // next();
//     res.status(201).json({
//       message: 'Employee created successfully',
//       employee: newEmployee,
//       url: callbackUrl,
//     });
//   } catch (error) {
//     throw new Error('Error Creating Employee');
//   }
// };

// const inviteEmployee = async (req, res) => {
//   const { employeeEmail } = req.body;
//   if (!employeeEmail) {
//     return res.status(400).json({ message: 'Email is required' });
//   }

//   try {
//     const token = jwt.sign({ email: employeeEmail }, process.env.INV_JWT_SECRET, {
//       expiresIn: '3d',
//     });
//     const callbackUrl = `${process.LOCAL_FRONTEND_URL}/invites?token=${token}`;

//     // console.log(`Invitation link: ${callbackUrl}`);

//     await mailService.sendMail({
//       to: employeeEmail,
//       subject: 'Employee Invitation',
//       text: `You have been invited to join. Click the link to accept the invitation: ${callbackUrl}`,
//     });

//     res.status(200).json({ message: 'Invitation sent successfully' });
//   } catch (error) {
//     res.status(500).json({ message: 'Error sending invitation', error: error.message });
//   }
// };

const acceptInvitation = async (req: Request, res: Response, next: NextFunction) => {
  const token: string = req.query.token as string;
  const password: string = req.body.password;
  if (!token) {
    return res.status(400).json({ message: 'Token is required' });
  }
  if (!password) {
    return res.status(400).json({ message: 'Password is required' });
  }

  try {
    const decoded = jwt.verify(token, process.env.INV_JWT_SECRET as string) as unknown as InvJwtPayload;
    const { email } = decoded;

    res.locals.email = email;

    const employee = await model.getUserData(email);

    if (!employee) {
      return res.status(404).json({ message: 'Employee not found' });
    }

    next();
  } catch (error) {
    console.error('Error accepting invitation');
    next(error);
  }
};

const updateEmployeePassword = async (req: Request, res: Response, next: NextFunction) => {
  const password_hash = res.locals.hash;

  try {
    await model.updateEmployeePassword(res.locals.email, password_hash);

    res.status(200).json({ message: 'Password updated successfully' });
  } catch (error) {
    console.error('Error updating password', error);
    throw new Error('Error updating password');
  }
};

// const getAllEmployees = async (req: Request, res: Response, next: NextFunction) => {
//   const page = parseInt(req.query.page) || 1;
//   const limit = parseInt(req.query.limit) || 10;
//   const offset = (page - 1) * limit;
//   const { startDate_utc, endDate_utc } = req.session;

//   try {
//     const { employees, totalPages } = await model.getAllEmployees(offset, limit, startDate_utc, endDate_utc);

//     res.status(200).json({
//       currentPage: page,
//       totalPages: totalPages,
//       pageSize: limit,
//       data: employees,
//     });
//   } catch (error) {
//     console.log('Error getting employees:', error);
//     res.status(500).json({ message: 'Error getting employees', error: error.message });
//   }
// };

const regenerateInvitationLink = async (req: Request, res: Response, next: NextFunction) => {
  const employeeEmail = req.body;
  if (!employeeEmail) {
    return res.status(400).json({ message: 'Email is required' });
  }

  try {
    const token = jwt.sign({ email: employeeEmail }, process.env.INV_JWT_SECRET as string, {
      expiresIn: '3d',
    });
    const callbackUrl = `${process.env.LOCAL_FRONTEND_URL as string}/invites?token=${token}`;

    res.status(200).json({ message: 'Invitation link regenerated successfully', callbackUrl });
  } catch (error) {
    console.error('Error regenerating invitation link', error);
    throw new Error('Error regenerating invitation link');
  }
};

const getBasicEmployeeDetails = async (req: Request, res: Response) => {
  try {
    console.log('Fetching basic employee details for search');
    const employees = await model.getBasicEmployeeDetails();
    console.log(`Found ${employees.length} active employees`);
    res.status(200).json({
      success: true,
      data: employees,
      total: employees.length,
    });
  } catch (error) {
    console.error('Controller error in getBasicEmployeeDetails:', error);
    res.status(500).json({ 
      success: false, 
      error: {
        code: 'INTERNAL_SERVER_ERROR',
        message: 'Failed to fetch basic employee details for search',
      }
    });
  } 
};

const getAllEmployeesForDropdown = async (req: Request, res: Response) => {
  try {
    const employees = await model.getAllEmployeesForDropdown();
    res.status(200).json(employees);
  } catch (error) {
    console.error('Error in getAllEmployeesForDropdown:', error);
    res.status(500).json({ message: 'Failed to fetch employees for dropdown' });
  }
};

export default {
  defaultPassword,
  // createEmployee,
  getAuthUser,
  loginEmployee,
  logoutEmployee,
  // inviteEmployee,
  acceptInvitation,
  updateEmployeePassword,
  // getAllEmployees,
  regenerateInvitationLink,
  getBasicEmployeeDetails,
  getAllEmployeesForDropdown
};<|MERGE_RESOLUTION|>--- conflicted
+++ resolved
@@ -33,11 +33,7 @@
       req.session.email = res.locals.email;
       req.session.role = res.locals.role;
 
-<<<<<<< HEAD
-      // console.log('My Date: ', req.session.end_date_utc);
-=======
       console.log('My Date: ', req.session.end_date_utc);
->>>>>>> 87f93751
 
       const userPayload = {
         user_id: res.locals.user_id,
