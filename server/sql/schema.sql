--- conflicted
+++ resolved
@@ -18,10 +18,7 @@
 DROP TABLE IF EXISTS "payment_methods" CASCADE;
 DROP TABLE IF EXISTS "positions" CASCADE;
 DROP TABLE IF EXISTS "employee_to_position" CASCADE;
-<<<<<<< HEAD
-=======
 DROP TABLE IF EXISTS "employee_to_position" CASCADE;
->>>>>>> 7f8a3b51
 DROP TABLE IF EXISTS "product_categories" CASCADE;
 DROP TABLE IF EXISTS "products" CASCADE;
 DROP TABLE IF EXISTS "roles" CASCADE;
