--- conflicted
+++ resolved
@@ -315,13 +315,8 @@
     "payment_method_name" TEXT NOT NULL,
     "is_enabled" BOOLEAN NOT NULL,
     "is_revenue" BOOLEAN NOT NULL,
-<<<<<<< HEAD
-    "show_on_payment_page" BOOLEAN NOT NULL,
-    "is_protected" BOOLEAN NOT NULL,
-=======
     "show_on_payment_page" BOOLEAN NOT NULL DEFAULT true,
     "is_protected" BOOLEAN NOT NULL DEFAULT false,
->>>>>>> e0d82daf
     "created_at" TIMESTAMPTZ(6) NOT NULL,
     "updated_at" TIMESTAMPTZ(6) NOT NULL,
 
