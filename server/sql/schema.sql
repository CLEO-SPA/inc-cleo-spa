--- conflicted
+++ resolved
@@ -90,6 +90,7 @@
     "employee_contact" VARCHAR(20) NOT NULL,
     "employee_email" VARCHAR(255) NOT NULL,
     "employee_is_active" BOOLEAN NOT NULL,
+    "employee_is_active" BOOLEAN NOT NULL,
     "verified_status_id" BIGINT NOT NULL,
     "employee_name" VARCHAR(100) NOT NULL,
     "updated_at" TIMESTAMPTZ(6) NOT NULL,
@@ -629,7 +630,6 @@
 CREATE INDEX "fki_cs_service_service_category_id_fkey" ON "services"("service_category_id");
 
 -- Foreign Keys for table "care_packages"
-<<<<<<< HEAD
 ALTER TABLE "care_packages" ADD CONSTRAINT "care_packages_created_by_fkey" FOREIGN KEY ("created_by") REFERENCES "employees"("id") ON DELETE SET NULL ON UPDATE CASCADE DEFERRABLE INITIALLY DEFERRED;
 ALTER TABLE "care_packages" ADD CONSTRAINT "care_packages_last_updated_by_fkey" FOREIGN KEY ("last_updated_by") REFERENCES "employees"("id") ON DELETE SET NULL ON UPDATE CASCADE DEFERRABLE INITIALLY DEFERRED;
 
@@ -694,69 +694,4 @@
 
 -- Foreign Keys for table "user_to_role"
 ALTER TABLE "user_to_role" ADD CONSTRAINT "user_to_role_role_id_fkey" FOREIGN KEY ("role_id") REFERENCES "roles"("id") ON DELETE RESTRICT ON UPDATE CASCADE DEFERRABLE INITIALLY DEFERRED;
-ALTER TABLE "user_to_role" ADD CONSTRAINT "user_to_role_user_id_fkey" FOREIGN KEY ("user_auth_id") REFERENCES "user_auth"("id") ON DELETE RESTRICT ON UPDATE CASCADE DEFERRABLE INITIALLY DEFERRED;
-=======
-ALTER TABLE "care_packages" ADD CONSTRAINT "care_packages_created_by_fkey" FOREIGN KEY ("created_by") REFERENCES "employees"("id") ON DELETE SET NULL ON UPDATE CASCADE;
-ALTER TABLE "care_packages" ADD CONSTRAINT "care_packages_last_updated_by_fkey" FOREIGN KEY ("last_updated_by") REFERENCES "employees"("id") ON DELETE SET NULL ON UPDATE CASCADE;
-ALTER TABLE "care_packages" ADD CONSTRAINT "care_packages_status_id_fkey" FOREIGN KEY ("status_id") REFERENCES "statuses"("id") ON DELETE RESTRICT ON UPDATE CASCADE;
-
--- Foreign Keys for table "care_package_item_details"
-ALTER TABLE "care_package_item_details" ADD CONSTRAINT "care_package_item_details_care_package_id_fkey" FOREIGN KEY ("care_package_id") REFERENCES "care_packages"("id") ON DELETE CASCADE ON UPDATE CASCADE;
-ALTER TABLE "care_package_item_details" ADD CONSTRAINT "care_package_item_details_service_id_fkey" FOREIGN KEY ("service_id") REFERENCES "services"("id") ON DELETE RESTRICT ON UPDATE CASCADE;
-
--- Foreign Keys for table "employees"
-ALTER TABLE "employees" ADD CONSTRAINT "employees_position_id_fkey" FOREIGN KEY ("position_id") REFERENCES "positions"("id") ON DELETE SET NULL ON UPDATE CASCADE;
-ALTER TABLE "employees" ADD CONSTRAINT "employees_user_auth_id_fkey" FOREIGN KEY ("user_auth_id") REFERENCES "user_auth"("id") ON DELETE RESTRICT ON UPDATE CASCADE;
-ALTER TABLE "employees" ADD CONSTRAINT "verified_status_id_fkey" FOREIGN KEY ("verified_status_id") REFERENCES "statuses"("id") ON UPDATE CASCADE;
-
--- Foreign Keys for table "serving_employee_to_invoice_items"
-ALTER TABLE "serving_employee_to_invoice_items" ADD CONSTRAINT "serving_employee_to_invoice_ite_reviewed_by_employee_id_fkey" FOREIGN KEY ("reviewed_by_employee_id") REFERENCES "employees"("id") ON DELETE SET NULL ON UPDATE CASCADE;
-ALTER TABLE "serving_employee_to_invoice_items" ADD CONSTRAINT "serving_employee_to_invoice_items_invoice_item_id_fkey" FOREIGN KEY ("invoice_item_id") REFERENCES "invoice_items"("id") ON DELETE CASCADE ON UPDATE CASCADE;
-
--- Foreign Keys for table "refunds"
-ALTER TABLE "refunds" ADD CONSTRAINT "fk_employee" FOREIGN KEY ("employee_id") REFERENCES "employees"("id") ON DELETE NO ACTION ON UPDATE NO ACTION;
-ALTER TABLE "refunds" ADD CONSTRAINT "fk_refunds_invoice_id" FOREIGN KEY ("invoice_id") REFERENCES "invoices"("id") ON DELETE NO ACTION ON UPDATE NO ACTION;
-
--- Foreign Keys for table "refund_items"
-ALTER TABLE "refund_items" ADD CONSTRAINT "fk_refund_items_invoice_item_id" FOREIGN KEY ("invoice_item_id") REFERENCES "invoice_items"("id") ON DELETE NO ACTION ON UPDATE NO ACTION;
-ALTER TABLE "refund_items" ADD CONSTRAINT "fk_refund_items_refund_id" FOREIGN KEY ("refund_id") REFERENCES "refunds"("id") ON DELETE NO ACTION ON UPDATE NO ACTION;
-
--- Foreign Keys for table "invoice_items"
-ALTER TABLE "invoice_items" ADD CONSTRAINT "invoice_items_invoice_id_fkey" FOREIGN KEY ("invoice_id") REFERENCES "invoices"("id") ON DELETE CASCADE ON UPDATE NO ACTION;
-
--- Foreign Keys for table "invoice_payments"
-ALTER TABLE "invoice_payments" ADD CONSTRAINT "invoice_payments_invoice_id_fkey" FOREIGN KEY ("invoice_id") REFERENCES "invoices"("id") ON DELETE CASCADE ON UPDATE NO ACTION;
-ALTER TABLE "invoice_payments" ADD CONSTRAINT "invoice_payments_invoice_payment_created_by_fkey" FOREIGN KEY ("invoice_payment_created_by") REFERENCES "employees"("id") ON DELETE RESTRICT ON UPDATE CASCADE;
-ALTER TABLE "invoice_payments" ADD CONSTRAINT "invoice_payments_invoice_payment_updated_by_fkey" FOREIGN KEY ("invoice_payment_updated_by") REFERENCES "employees"("id") ON DELETE RESTRICT ON UPDATE CASCADE;
-ALTER TABLE "invoice_payments" ADD CONSTRAINT "invoice_payments_payment_method_id_fkey" FOREIGN KEY ("payment_method_id") REFERENCES "payment_methods"("id") ON DELETE RESTRICT ON UPDATE CASCADE;
-
--- Foreign Keys for table "invoices"
-ALTER TABLE "invoices" ADD CONSTRAINT "invoices_invoice_handler_employee_id_fkey" FOREIGN KEY ("invoice_handler_employee_id") REFERENCES "employees"("id") ON DELETE RESTRICT ON UPDATE CASCADE;
-ALTER TABLE "invoices" ADD CONSTRAINT "invoices_invoice_status_fkey" FOREIGN KEY ("invoice_status") REFERENCES "statuses"("id") ON DELETE RESTRICT ON UPDATE CASCADE;
-ALTER TABLE "invoices" ADD CONSTRAINT "invoices_member_id_fkey" FOREIGN KEY ("member_id") REFERENCES "members"("id") ON DELETE CASCADE ON UPDATE CASCADE;
-
--- Foreign Keys for table "member_care_packages"
-ALTER TABLE "member_care_packages" ADD CONSTRAINT "member_care_packages_employee_id_fkey" FOREIGN KEY ("employee_id") REFERENCES "employees"("id") ON DELETE RESTRICT ON UPDATE CASCADE;
-ALTER TABLE "member_care_packages" ADD CONSTRAINT "member_care_packages_member_id_fkey" FOREIGN KEY ("member_id") REFERENCES "members"("id") ON DELETE CASCADE ON UPDATE CASCADE;
-ALTER TABLE "member_care_packages" ADD CONSTRAINT "member_care_packages_status_fkey" FOREIGN KEY ("status_id") REFERENCES "statuses"("id") ON DELETE RESTRICT ON UPDATE CASCADE;
-
--- Foreign Keys for table "member_care_package_details"
-ALTER TABLE "member_care_package_details" ADD CONSTRAINT "member_care_package_details_member_care_package_id_fkey" FOREIGN KEY ("member_care_package_id") REFERENCES "member_care_packages"("id") ON DELETE CASCADE ON UPDATE CASCADE;
-ALTER TABLE "member_care_package_details" ADD CONSTRAINT "member_care_package_details_service_id_fkey" FOREIGN KEY ("service_id") REFERENCES "services"("id") ON DELETE SET NULL ON UPDATE CASCADE;
-ALTER TABLE "member_care_package_details" ADD CONSTRAINT "member_care_package_details_status_id_fkey" FOREIGN KEY ("status_id") REFERENCES "statuses"("id") ON DELETE RESTRICT ON UPDATE CASCADE;
-
--- Foreign Keys for table "member_care_package_transaction_logs"
-ALTER TABLE "member_care_package_transaction_logs" ADD CONSTRAINT "member_care_package_transaction_logs_employee_id_fkey" FOREIGN KEY ("employee_id") REFERENCES "employees"("id") ON DELETE RESTRICT ON UPDATE CASCADE;
-ALTER TABLE "member_care_package_transaction_logs" ADD CONSTRAINT "member_care_package_transaction_logs_member_care_package_d_fkey" FOREIGN KEY ("member_care_package_details_id") REFERENCES "member_care_package_details"("id") ON DELETE CASCADE ON UPDATE CASCADE;
-ALTER TABLE "member_care_package_transaction_logs" ADD CONSTRAINT "member_care_package_transaction_logs_service_id_fkey" FOREIGN KEY ("service_id") REFERENCES "services"("id") ON DELETE RESTRICT ON UPDATE CASCADE;
-
--- Foreign Keys for table "members"
-ALTER TABLE "members" ADD CONSTRAINT "members_user_auth_id_fkey" FOREIGN KEY ("user_auth_id") REFERENCES "user_auth"("id") ON DELETE SET NULL ON UPDATE CASCADE;
-
--- Foreign Keys for table "membership_accounts"
-ALTER TABLE "membership_accounts" ADD CONSTRAINT "membership_accounts_status_id_fkey" FOREIGN KEY ("status_id") REFERENCES "statuses"("id") ON DELETE RESTRICT ON UPDATE CASCADE;
-
--- Foreign Keys for table "user_to_role"
-ALTER TABLE "user_to_role" ADD CONSTRAINT "user_to_role_role_id_fkey" FOREIGN KEY ("role_id") REFERENCES "roles"("id") ON DELETE RESTRICT ON UPDATE CASCADE;
-ALTER TABLE "user_to_role" ADD CONSTRAINT "user_to_role_user_id_fkey" FOREIGN KEY ("user_auth_id") REFERENCES "user_auth"("id") ON DELETE RESTRICT ON UPDATE CASCADE;
->>>>>>> 6af035de
+ALTER TABLE "user_to_role" ADD CONSTRAINT "user_to_role_user_id_fkey" FOREIGN KEY ("user_auth_id") REFERENCES "user_auth"("id") ON DELETE RESTRICT ON UPDATE CASCADE DEFERRABLE INITIALLY DEFERRED;