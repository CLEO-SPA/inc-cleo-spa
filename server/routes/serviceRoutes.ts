import express from 'express';
import serviceController from '../controllers/serviceController.js';

const router = express.Router();

// Get all services
<<<<<<< HEAD
// router.get('/',)

// get service by id
router.get('/:id', serviceController.getServiceById);
=======
router.get('/',serviceController.getAllServices);
>>>>>>> 74a11f0b

// get enabled service by id
router.get('/enabled-id/:id', serviceController.getEnabledServiceById);

<<<<<<< HEAD
// Get all enabled services
// router.get('/all-enabled');

// Get services with pagination and filter
// router.get('/all-page-filter');

// Get services by category
// router.get('/all-by-cat/:category_id');
=======
// Get services with pagination and filter
router.get('/all-page-filter', serviceController.getServicesPaginationFilter);

// Get services by category
// router.get('/all-by-cat/:category_id')
>>>>>>> 74a11f0b

// for service dropdown
router.get('/dropdown', serviceController.getAllServicesForDropdown);

<<<<<<< HEAD
=======
// get service by id
router.get('/:id', serviceController.getServiceById);

>>>>>>> 74a11f0b
export default router;<|MERGE_RESOLUTION|>--- conflicted
+++ resolved
@@ -4,42 +4,21 @@
 const router = express.Router();
 
 // Get all services
-<<<<<<< HEAD
-// router.get('/',)
-
-// get service by id
-router.get('/:id', serviceController.getServiceById);
-=======
-router.get('/',serviceController.getAllServices);
->>>>>>> 74a11f0b
+router.get('/', serviceController.getAllServices);
 
 // get enabled service by id
 router.get('/enabled-id/:id', serviceController.getEnabledServiceById);
 
-<<<<<<< HEAD
-// Get all enabled services
-// router.get('/all-enabled');
-
-// Get services with pagination and filter
-// router.get('/all-page-filter');
-
-// Get services by category
-// router.get('/all-by-cat/:category_id');
-=======
 // Get services with pagination and filter
 router.get('/all-page-filter', serviceController.getServicesPaginationFilter);
 
 // Get services by category
 // router.get('/all-by-cat/:category_id')
->>>>>>> 74a11f0b
 
 // for service dropdown
 router.get('/dropdown', serviceController.getAllServicesForDropdown);
 
-<<<<<<< HEAD
-=======
 // get service by id
 router.get('/:id', serviceController.getServiceById);
 
->>>>>>> 74a11f0b
 export default router;