--- conflicted
+++ resolved
@@ -27,11 +27,10 @@
 
 
 
-<<<<<<< HEAD
+
 router.get('/dropdown', employeeController.getAllEmployeesForDropdown);
-=======
 // GET /api/em/basic-details - for search functionality
->>>>>>> f5df9909
+
 router.get('/basic-details', employeeController.getBasicEmployeeDetails);
 
 
@@ -55,7 +54,6 @@
 
 router.get('/', employeeController.getAllEmployees);
 
-<<<<<<< HEAD
 router.post(
   '/regenerate-uri',
   roleMiddleware.hasRole(['super_admin', 'data_admin']),
@@ -73,9 +71,6 @@
   employeeController.getEmployeeById
 );
 
-
-=======
-
 // router.post(
 //   '/create',
 //   employeeController.defaultPassword,
@@ -88,6 +83,5 @@
 //   roleMiddleware.hasRole(['super_admin', 'data_admin']),
 //   employeeController.regenerateInvitationLink
 // );
->>>>>>> f5df9909
 
 export default router;