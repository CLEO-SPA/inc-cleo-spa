--- conflicted
+++ resolved
@@ -37,46 +37,6 @@
 }
 
 model employees {
-<<<<<<< HEAD
-  id                    BigInt    @id(map: "cs_employees_pkey") @default(autoincrement())
-  employee_code         String    @db.VarChar(50)
-  outlet_id             BigInt
-  created_at            DateTime  @default(now()) @db.Timestamptz(6)
-  employee_contact      String    @db.VarChar(20)
-  employee_email        String    @db.VarChar(255)
-  employee_is_active    Boolean
-  employee_name         String    @db.VarChar(100)
-  updated_at            DateTime? @default(now()) @db.Timestamptz(6)
-  position_id           BigInt?
-  commission_percentage Decimal?  @default(0.00) @db.Decimal(10, 2)
-}
-
-model member_care_package_details {
-  id                                   BigInt  @id(map: "cs_member_care_package_details_pkey") @default(autoincrement())
-  member_care_package_details_discount Decimal @db.Decimal(10, 2)
-  member_care_package_details_price    Decimal @db.Decimal(10, 2)
-  member_care_package_id               BigInt
-  service_id                           BigInt?
-  status_id                            BigInt
-}
-
-model member_care_package_items_logs {
-  id                                        BigInt   @id(map: "cs_member_care_package_items_logs_pkey") @default(autoincrement())
-  member_care_package_items_logs_type       String   @db.VarChar(100)
-  member_care_package_item_logs_description String
-  member_care_package_item_status           BigInt
-  member_care_package_item_logs_created_at  DateTime @default(now()) @db.Timestamptz(6)
-  member_care_package_details_id            BigInt
-}
-
-model member_care_package_transaction_logs {
-  member_care_package_transaction_log_id                BigInt   @id(map: "cs_member_care_package_transaction_logs_pkey") @default(autoincrement())
-  member_care_package_transaction_logs_transaction_type String   @db.VarChar(100)
-  member_care_package_transaction_logs_description      String
-  member_care_package_transaction_logs_amount           Decimal  @db.Decimal(10, 2)
-  member_care_package_transaction_logs_transaction_date DateTime @default(now()) @db.Timestamptz(6)
-  member_care_package_transaction_logs_created_at       DateTime @default(now()) @db.Timestamptz(6)
-=======
   id                                   BigInt                                 @id @default(autoincrement())
   employee_code                        String                                 @db.VarChar(50)
   department_id                        BigInt
@@ -206,7 +166,6 @@
   transaction_amount                                    Decimal                     @db.Decimal(10, 2)
   amount_changed                                        Decimal                     @db.Decimal(10, 2)
   created_at                                            DateTime                    @db.Timestamptz(6)
->>>>>>> 63489cc2
   member_care_package_details_id                        BigInt
   employee_id                                           BigInt
   service_id                                            Int?
@@ -293,17 +252,10 @@
 }
 
 model roles {
-<<<<<<< HEAD
-  id         BigInt    @id(map: "cs_roles_pkey") @default(autoincrement())
-  role_name  String    @db.VarChar(20)
-  created_at DateTime  @default(now()) @db.Timestamptz(6)
-  updated_at DateTime? @db.Timestamptz(6)
-=======
   id          BigInt   @id @default(autoincrement())
   role_name   String   @db.VarChar(20)
   description String   @db.VarChar(50)
   created_at  DateTime @db.Timestamptz(6)
->>>>>>> 63489cc2
 }
 
 model services {
