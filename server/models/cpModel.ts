--- conflicted
+++ resolved
@@ -500,11 +500,7 @@
       await client.query<{ id: string }>(i_cpid_sql, [
         service.quantity,
         service.discount,
-<<<<<<< HEAD
-        service.finalPrice,
-=======
         service.price,
->>>>>>> 7f8a3b51
         service.id,
         care_package_id,
       ]);
@@ -547,7 +543,6 @@
     if (cpResult.rowCount === 0) {
       throw new Error(`Care package with ID ${care_package_id} does not exist.`);
     }
-<<<<<<< HEAD
 
     // validate employee exists
     const v_employee_sql = 'SELECT id FROM employees WHERE id = $1';
@@ -609,69 +604,6 @@
       throw new Error(`Care package with ID ${carePackageId} does not exist.`);
     }
 
-=======
-
-    // validate employee exists
-    const v_employee_sql = 'SELECT id FROM employees WHERE id = $1';
-    const employeeResult = await client.query(v_employee_sql, [employee_id]);
-
-    if (employeeResult.rowCount === 0) {
-      throw new Error(`Invalid employee_id: ${employee_id} does not exist.`);
-    }
-
-    // update only the status and tracking fields
-    const u_status_sql = `
-      UPDATE care_packages 
-      SET status = $1, 
-          last_updated_by = $2, 
-          updated_at = $3
-      WHERE id = $4
-    `;
-
-    await client.query(u_status_sql, [status, employee_id, updated_at, care_package_id]);
-
-    await client.query('COMMIT');
-
-    return {
-      carePackageId: care_package_id,
-      message: 'Care package status updated successfully',
-      status: status,
-    };
-  } catch (error) {
-    console.error('Error updating care package status:', error);
-    await client.query('ROLLBACK');
-    if (error instanceof Error) {
-      throw error;
-    }
-    throw new Error('An unexpected error occurred while updating the care package status.');
-  } finally {
-    client.release();
-  }
-};
-
-const deleteCarePackageById = async (carePackageId: string) => {
-  const client = await pool().connect();
-  try {
-    await client.query('BEGIN');
-
-    const allPurchaseCounts = await getCarePackagePurchaseCount();
-
-    if (allPurchaseCounts[parseInt(carePackageId)] && allPurchaseCounts[parseInt(carePackageId)].purchase_count > 0) {
-      throw new Error('Cannot Delete Purchased CarePackage');
-    }
-    // delete care package item details first (foreign key constraint)
-    const d_cpid_sql = 'DELETE FROM care_package_item_details WHERE care_package_id = $1';
-    await client.query(d_cpid_sql, [carePackageId]);
-
-    // delete the care package
-    const d_cp_sql = 'DELETE FROM care_packages WHERE id = $1 RETURNING id';
-    const result = await client.query<{ id: string }>(d_cp_sql, [carePackageId]);
-
-    if (result.rowCount === 0) {
-      throw new Error(`Care package with ID ${carePackageId} does not exist.`);
-    }
-
->>>>>>> 7f8a3b51
     await client.query('COMMIT');
 
     return {
