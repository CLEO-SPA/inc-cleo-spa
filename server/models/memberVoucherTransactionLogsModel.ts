import { tr } from 'date-fns/locale';
import { pool } from '../config/database.js';

const addTransferMemberVoucherTransactionLog = async (
  memberId: number,
  newMemberVoucherId: number,
  memberVoucherName: string,
<<<<<<< HEAD
  serviced_by: number,
  created_by: number,
  created_at: string // ✅ New param
): Promise<void> => {
  try {
    // Step 1: Get the member's voucher record
=======
  voucherTemplateName: string,
  servicedBy: number,
  createdBy: number,
  createdAt: string
): Promise<number> => {
  try {

    const createdDateObj = new Date(createdAt);
    if (isNaN(createdDateObj.getTime())) {
      throw new Error(`Invalid date string for createdAt: ${createdAt}`);
    }
    const createdAtISO = createdDateObj.toISOString();
    // Get old voucher details
>>>>>>> 4871aa2c
    const getVoucherQuery = `
      SELECT id, current_balance, free_of_charge
      FROM member_vouchers
      WHERE member_id = $1 AND member_voucher_name = $2
      LIMIT 1
    `;
    const voucherResult = await pool().query(getVoucherQuery, [memberId, memberVoucherName]);
    if (voucherResult.rows.length === 0) {
      throw new Error("Member voucher record not found");
    }
    const memberVoucher = voucherResult.rows[0];
    const transferAmount = Number(memberVoucher.current_balance);

    // Get the latest current_balance for the new voucher from transaction logs
    const getLatestBalanceQuery = `
      SELECT current_balance
      FROM member_voucher_transaction_logs
      WHERE member_voucher_id = $1
      ORDER BY created_at DESC, id DESC
      LIMIT 1
    `;
    const latestBalanceResult = await pool().query(getLatestBalanceQuery, [newMemberVoucherId]);

    const latestBalance = latestBalanceResult.rows.length > 0 ? Number(latestBalanceResult.rows[0].current_balance) : 0;

    const newBalance = latestBalance + transferAmount;

    // Insert log query
    const insertLogQuery = `
      INSERT INTO member_voucher_transaction_logs (
        member_voucher_id,
        service_description,
        service_date,
        current_balance,
        amount_change,
        serviced_by,
        type,
        created_by,
        created_at,
        updated_at
      ) VALUES ($1, $2, $3, $4, $5, $6, $7, $8, $9, $10)
    `;

<<<<<<< HEAD
    // "FROM" log entry
    const insertValuesFrom = [
      memberVoucher.id,
      `Transfer FROM ${memberVoucherName}`,
      created_at,
      0,
      amountChange,
      serviced_by,
      "TRANSFER FROM",
      created_by,
      created_at,
      created_at,
    ];

    // "TO" log entry
    const insertValuesTo = [
      memberVoucher.id,
      `Transfer TO new voucher`,
      created_at,
      0,
      amountChange,
      serviced_by,
      "TRANSFER TO",
      created_by,
      created_at,
      created_at,
=======
    // Log: Transfer TO old voucher
    const insertValuesTo = [
      memberVoucher.id,
      `Transfer TO ${voucherTemplateName} voucher`,
      createdAt,
      0,
      -transferAmount,
      servicedBy,
      "TRANSFER TO",
      createdBy,
      createdAtISO,
      createdAtISO,
>>>>>>> 4871aa2c
    ];

    const insertValuesFrom = [
      newMemberVoucherId,
      `Transfer FROM ${memberVoucherName}`,
      createdAt,
      newBalance,  // cumulative balance in new voucher transaction logs
      transferAmount,
      servicedBy,
      "TRANSFER FROM",
      createdBy,
      createdAtISO,
      createdAtISO,
    ];


    await pool().query(insertLogQuery, insertValuesTo);
<<<<<<< HEAD
=======
    await pool().query(insertLogQuery, insertValuesFrom);

    return transferAmount;
>>>>>>> 4871aa2c
  } catch (error) {
    console.error("❌ Error logging transfer:", error);
    throw new Error("Failed to log member voucher transfer");
  }
};


<<<<<<< HEAD
=======

const addPaymentFOCMemberVoucherTransactionLogs = async (
  newMemberVoucherId: number,
  voucherTemplateName: string,
  foc: number,
  servicedBy: number,
  createdBy: number,
  createdAt: string,
  topUpBalance: number,
  baseBalance: number // this is the current balance before top-up and foc
): Promise<void> => {
  try {
    const insertLogQuery = `
      INSERT INTO member_voucher_transaction_logs (
        member_voucher_id,
        service_description,
        service_date,
        current_balance,
        amount_change,
        serviced_by,
        type,
        created_by,
        created_at,
        updated_at
      ) VALUES ($1, $2, $3, $4, $5, $6, $7, $8, $9, $10)
    `;

    const topUpAmount = Number(topUpBalance);
    const focAmount = Number(foc);

    // ➤ Log: Top-Up (only if topUpBalance > 0)
    const topUpNewCurrentBalance = baseBalance + topUpAmount;

    const insertValuesTopUp = [
      newMemberVoucherId,
      `Top Up ${voucherTemplateName}`,
      createdAt,
      topUpNewCurrentBalance,
      topUpAmount,
      servicedBy,
      "TOP UP",
      createdBy,
      createdAt,
      createdAt,
    ];

    await pool().query(insertLogQuery, insertValuesTopUp);


    // ➤ Log: Add FOC (only if foc > 0)
    const FOCNewCurrentBalance = baseBalance + topUpAmount + focAmount;

    const insertValuesFOC = [
      newMemberVoucherId,
      `Add FOC ${voucherTemplateName}`,
      createdAt,
      FOCNewCurrentBalance,
      focAmount,
      servicedBy,
      "ADD FOC",
      createdBy,
      createdAt,
      createdAt,
    ];

    await pool().query(insertLogQuery, insertValuesFOC);

  } catch (error) {
    console.error("❌ Error adding payment/FOC voucher transaction log:", error);
    throw new Error("Failed to add payment/FOC transaction log");
  }
};


>>>>>>> 4871aa2c
export default {
  addTransferMemberVoucherTransactionLog,
  addPaymentFOCMemberVoucherTransactionLogs
};<|MERGE_RESOLUTION|>--- conflicted
+++ resolved
@@ -5,14 +5,6 @@
   memberId: number,
   newMemberVoucherId: number,
   memberVoucherName: string,
-<<<<<<< HEAD
-  serviced_by: number,
-  created_by: number,
-  created_at: string // ✅ New param
-): Promise<void> => {
-  try {
-    // Step 1: Get the member's voucher record
-=======
   voucherTemplateName: string,
   servicedBy: number,
   createdBy: number,
@@ -26,7 +18,6 @@
     }
     const createdAtISO = createdDateObj.toISOString();
     // Get old voucher details
->>>>>>> 4871aa2c
     const getVoucherQuery = `
       SELECT id, current_balance, free_of_charge
       FROM member_vouchers
@@ -70,34 +61,6 @@
       ) VALUES ($1, $2, $3, $4, $5, $6, $7, $8, $9, $10)
     `;
 
-<<<<<<< HEAD
-    // "FROM" log entry
-    const insertValuesFrom = [
-      memberVoucher.id,
-      `Transfer FROM ${memberVoucherName}`,
-      created_at,
-      0,
-      amountChange,
-      serviced_by,
-      "TRANSFER FROM",
-      created_by,
-      created_at,
-      created_at,
-    ];
-
-    // "TO" log entry
-    const insertValuesTo = [
-      memberVoucher.id,
-      `Transfer TO new voucher`,
-      created_at,
-      0,
-      amountChange,
-      serviced_by,
-      "TRANSFER TO",
-      created_by,
-      created_at,
-      created_at,
-=======
     // Log: Transfer TO old voucher
     const insertValuesTo = [
       memberVoucher.id,
@@ -110,7 +73,6 @@
       createdBy,
       createdAtISO,
       createdAtISO,
->>>>>>> 4871aa2c
     ];
 
     const insertValuesFrom = [
@@ -128,12 +90,9 @@
 
 
     await pool().query(insertLogQuery, insertValuesTo);
-<<<<<<< HEAD
-=======
     await pool().query(insertLogQuery, insertValuesFrom);
 
     return transferAmount;
->>>>>>> 4871aa2c
   } catch (error) {
     console.error("❌ Error logging transfer:", error);
     throw new Error("Failed to log member voucher transfer");
@@ -141,8 +100,6 @@
 };
 
 
-<<<<<<< HEAD
-=======
 
 const addPaymentFOCMemberVoucherTransactionLogs = async (
   newMemberVoucherId: number,
@@ -217,7 +174,6 @@
 };
 
 
->>>>>>> 4871aa2c
 export default {
   addTransferMemberVoucherTransactionLog,
   addPaymentFOCMemberVoucherTransactionLogs
