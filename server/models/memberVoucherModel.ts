--- conflicted
+++ resolved
@@ -1150,13 +1150,8 @@
       processPayment,
       handled_by,
       created_by,
-<<<<<<< HEAD
       createdAt,      
       updatedAt       
-=======
-      customCreatedAt,
-      customUpdatedAt
->>>>>>> 3e2846e4
     ];
 
     const transactionResult = await client.query(transactionQuery, transactionParams);
@@ -1225,13 +1220,8 @@
           payment.amount,
           payment.remark || '',
           created_by,
-<<<<<<< HEAD
           createdAt,  
           updatedAt      
-=======
-          customCreatedAt,
-          customUpdatedAt
->>>>>>> 3e2846e4
         ];
 
         console.log('MV Payment Query:', paymentQuery);
