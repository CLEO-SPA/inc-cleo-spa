import { pool, query as dbQuery } from '../config/database.js';
import { PaginatedOptions, PaginatedReturn } from '../types/common.types.js';
import {
  MemberVouchers,
  MemberVoucherServices,
  MemberVoucherTransactionLogs,
  MemberVoucherTransactionLogCreateData,
  MemberName,
  MemberVoucherTransactionLogUpdateData,
  Employees,
} from '../types/model.types.js';
import { encodeCursor } from '../utils/cursorUtils.js';
import {
  PaymentMethodRequest,
  SingleItemTransactionCreationResult,
  SingleItemTransactionRequestData,
} from '../types/SaleTransactionTypes.js';

<<<<<<< HEAD
=======
const normalizeBigInts = (data: any): any =>
  JSON.parse(JSON.stringify(data, (_, value) => (typeof value === 'bigint' ? value.toString() : value)));

>>>>>>> dc472cca
const getPaginatedVouchers = async (
  limit: number,
  options: PaginatedOptions = {},
  start_date_utc: string | undefined | null,
  end_date_utc: string
): Promise<{ success: boolean; data: PaginatedReturn<MemberVouchers> | []; message: string }> => {
  const { after, before, page, searchTerm } = options;

  const params = [
    limit,
    searchTerm || null,
    start_date_utc ? start_date_utc : null,
    end_date_utc ? end_date_utc : null,
    after ? after.createdAt : null,
    after ? after.id : null,
    before ? before.createdAt : null,
    before ? before.id : null,
    page && page > 0 ? page : null,
  ];

  const sqlFunctionQuery = `
    SELECT get_voucher_paginated_json(
      p_limit := $1,
      p_search_term := $2,
      p_start_date_utc := $3,
      p_end_date_utc := $4,
      p_after_created_at := $5,
      p_after_id := $6,
      p_before_created_at := $7,
      p_before_id := $8,
      p_page := $9
    ) AS result;
  `;

  try {
    const { rows: resultRows } = await dbQuery(sqlFunctionQuery, params);

    if (!resultRows[0] || !resultRows[0].result) {
      const errorMessage = 'Error 400: Invalid response from SQL function get_voucher_paginated_json';
      return { success: false, data: [], message: errorMessage };
    }

    const result = resultRows[0].result;

    if (result.error) {
      const errorMessage = 'Error 400: Error reported by SQL function get_voucher_paginated_json: ' + result.error;
      return { success: false, data: [], message: errorMessage };
    }

    const vouchers = result.data || []; // Ensure data is an array
    const totalCount = result.totalCount || 0;
    // actual_fetched_count is how many records the SQL function's data query fetched (typically limit + 1 for cursors)
    const actualFetchedCount = result.actual_fetched_count || 0;

    let hasNextPage = false;
    let hasPreviousPage = false;
    let startCursor = null;
    let endCursor = null;

    if (page && page > 0) {
      // Offset-based pagination
      // totalCount is the count of all items matching filters
      // limit is items per page
      // page is current page number (1-indexed)
      hasNextPage = page * limit < totalCount;
      hasPreviousPage = page > 1;
    } else {
      // Cursor-based pagination
      if (before) {
        // `actualFetchedCount` included one extra item if more existed "before" the current set.
        // The `vouchers` (data) returned by SQL function is already sliced to `limit` and in correct display order.
        hasPreviousPage = actualFetchedCount > limit;
        // If 'before' was used and we got results, there's a "next" page (towards more recent items).
        hasNextPage = vouchers.length > 0;
      } else {
        // 'after' or initial load (no cursor)
        // `actualFetchedCount` included one extra item if more existed "after" the current set.
        hasNextPage = actualFetchedCount > limit;
        // If 'after' was used and we received data, a "previous" page exists.
        hasPreviousPage = !!after && vouchers.length > 0;
        if (!after && !before) {
          // Initial load (no cursor)
          hasPreviousPage = false; // No previous page on the very first fetch.
        }
      }
    }

    if (vouchers.length > 0) {
      // Ensure created_at is a Date object if needed by encodeCursor, SQL returns ISO strings
      startCursor = encodeCursor(new Date(vouchers[0].created_at), vouchers[0].id);
      endCursor = encodeCursor(new Date(vouchers[vouchers.length - 1].created_at), vouchers[vouchers.length - 1].id);
    }

    const data = {
      data: vouchers,
      pageInfo: {
        startCursor,
        endCursor,
        hasNextPage,
        hasPreviousPage,
        totalCount,
      },
    };

    return { success: true, data: data, message: 'Successfully retrieved paginated vouchers.' };
  } catch (error) {
    console.error('Error retrieving paginated vouchers:', error);

    console.error('Full error details:', {
      error: error instanceof Error ? error.message : 'Unknown error',
      stack: error instanceof Error ? error.stack : undefined,
    });

    // Return user-friendly message but also throw for critical errors
    if (error instanceof Error && error.message.includes('connection')) {
      // Critical database errors should bubble up
      throw new Error('Database connection failed. Please try again later.');
    }

    return { success: false, data: [], message: 'Failed to retrieve paginated vouchers due to database error.' };
  }
};

const getServicesOfMemberVoucherById = async (
  id: number
): Promise<{ success: boolean; data: MemberVoucherServices[] | []; message: string }> => {
  if (!Number(id)) {
    return { success: false, data: [], message: 'id must be an integer' };
  }

  const client = await pool().connect();
  try {
    const query = `
    SELECT id, service_name, original_price, custom_price, discount, duration, final_price
    FROM member_voucher_details
    WHERE member_voucher_id = $1
    ORDER BY id ASC;
    `;

    const results = await client.query(query, [id]);

    if (results.rows.length > 0) {
      return { success: true, data: results.rows, message: 'Get Services of Member Voucher By Id was successful' };
    } else {
      return { success: false, data: [], message: 'Error 400: The input Id of Member Voucher does not exist' };
    }
  } catch (error) {
    console.error('Error retrieving services of member voucher:', error);

    console.error('Full error details:', {
      error: error instanceof Error ? error.message : 'Unknown error',
      stack: error instanceof Error ? error.stack : undefined,
    });

    // Return user-friendly message but also throw for critical errors
    if (error instanceof Error && error.message.includes('connection')) {
      // Critical database errors should bubble up
      throw new Error('Database connection failed. Please try again later.');
    }

    return {
      success: false,
      data: [],
      message: 'Failed to retrieve services of member voucher due to database error.',
    };
  }
};

const getPurchaseDateOfMemberVoucherById = async (
  id: number
): Promise<{ success: boolean; data?: Date; message?: string }> => {
  if (!Number(id)) {
    return { success: false, message: 'id must be an integer' };
  }

  const client = await pool().connect();
  try {
    const query = `
    SELECT service_date
    FROM member_voucher_transaction_logs
    WHERE member_voucher_id = $1
    ORDER BY id ASC
    LIMIT 1;
    `;

    const results = await client.query(query, [id]);

    console.log('Purchase Date: ');
    console.log(results.rows[0].service_date);

    if (results.rows.length > 0) {
      return {
        success: true,
        data: results.rows[0].service_date,
        message: 'Get Purchase Date of Member Voucher By Id was successful',
      };
    } else {
      return { success: false, message: 'Error 400: The input Id of Member Voucher does not exist' };
    }
  } catch (error) {
    console.error('Error retrieving Purchase Date of member voucher:', error);

    console.error('Full error details:', {
      error: error instanceof Error ? error.message : 'Unknown error',
      stack: error instanceof Error ? error.stack : undefined,
    });

    // Return user-friendly message but also throw for critical errors
    if (error instanceof Error && error.message.includes('connection')) {
      // Critical database errors should bubble up
      throw new Error('Database connection failed. Please try again later.');
    }

    return { success: false, message: 'Failed to retrieve Purchase Date of member voucher due to database error.' };
  }
};

const getPaginatedMemberVoucherTransactionLogs = async (
  id: number,
  limit: number,
  options: PaginatedOptions = {},
  start_date_utc: string | undefined | null,
  end_date_utc: string
): Promise<{ success: boolean; data: PaginatedReturn<MemberVoucherTransactionLogs> | []; message: string }> => {
  const { after, before, page } = options;

  const params = [
    limit,
    start_date_utc ? start_date_utc : null,
    end_date_utc ? end_date_utc : null,
    after ? after.createdAt : null,
    after ? after.id : null,
    before ? before.createdAt : null,
    before ? before.id : null,
    page && page > 0 ? page : null,
    id,
  ];

  const sqlFunctionQuery = `
    SELECT get_member_voucher_transaction_logs_paginated_json(
      p_limit := $1,
      p_start_date_utc := $2,
      p_end_date_utc := $3,
      p_after_created_at := $4,
      p_after_id := $5,
      p_before_created_at := $6,
      p_before_id := $7,
      p_page := $8,
      p_member_voucher_id := $9
    ) AS result;
  `;

  try {
    const { rows: resultRows } = await dbQuery(sqlFunctionQuery, params);

    if (!resultRows[0] || !resultRows[0].result) {
      const errorMessage =
        'Error 400: Invalid response from SQL function get_member_voucher_transaction_logs_paginated_json';
      return { success: false, data: [], message: errorMessage };
    }

    const result = resultRows[0].result;

    if (result.error) {
      const errorMessage =
        'Error 400: Error reported by SQL function get_member_voucher_transaction_logs_paginated_json:' + result.error;
      return { success: false, data: [], message: errorMessage };
    }

    const transactionLogs = result.data || []; // Ensure data is an array
    const totalCount = result.totalCount || 0;
    // actual_fetched_count is how many records the SQL function's data query fetched (typically limit + 1 for cursors)
    const actualFetchedCount = result.actual_fetched_count || 0;

    let hasNextPage = false;
    let hasPreviousPage = false;
    let startCursor = null;
    let endCursor = null;

    if (page && page > 0) {
      // Offset-based pagination
      // totalCount is the count of all items matching filters
      // limit is items per page
      // page is current page number (1-indexed)
      hasNextPage = page * limit < totalCount;
      hasPreviousPage = page > 1;
    } else {
      // Cursor-based pagination
      if (before) {
        // `actualFetchedCount` included one extra item if more existed "before" the current set.
        // The `transactionLogs` (data) returned by SQL function is already sliced to `limit` and in correct display order.
        hasPreviousPage = actualFetchedCount > limit;
        // If 'before' was used and we got results, there's a "next" page (towards more recent items).
        hasNextPage = transactionLogs.length > 0;
      } else {
        // 'after' or initial load (no cursor)
        // `actualFetchedCount` included one extra item if more existed "after" the current set.
        hasNextPage = actualFetchedCount > limit;
        // If 'after' was used and we received data, a "previous" page exists.
        hasPreviousPage = !!after && transactionLogs.length > 0;
        if (!after && !before) {
          // Initial load (no cursor)
          hasPreviousPage = false; // No previous page on the very first fetch.
        }
      }
    }

    if (transactionLogs.length > 0) {
      // Ensure created_at is a Date object if needed by encodeCursor, SQL returns ISO strings
      startCursor = encodeCursor(new Date(transactionLogs[0].created_at), transactionLogs[0].id);
      endCursor = encodeCursor(
        new Date(transactionLogs[transactionLogs.length - 1].created_at),
        transactionLogs[transactionLogs.length - 1].id
      );
    }

    const data = {
      data: transactionLogs,
      pageInfo: {
        startCursor,
        endCursor,
        hasNextPage,
        hasPreviousPage,
        totalCount,
      },
    };

    return { success: true, data: data, message: 'Successfully retrieved paginated transaction logs.' };
  } catch (error) {
    console.error('Error retrieving paginated transaction logs:', error);

    console.error('Full error details:', {
      error: error instanceof Error ? error.message : 'Unknown error',
      stack: error instanceof Error ? error.stack : undefined,
    });

    // Return user-friendly message but also throw for critical errors
    if (error instanceof Error && error.message.includes('connection')) {
      // Critical database errors should bubble up
      throw new Error('Database connection failed. Please try again later.');
    }

    return {
      success: false,
      data: [],
      message: 'Failed to retrieve paginated transaction logs due to database error.',
    };
  }
};

<<<<<<< HEAD
const addTransactionLogsByMemberVoucherId = async (data: MemberVoucherTransactionLogCreateData): Promise<{
  success: boolean, message: string, transactionLogId?: number
}> => {
  const {
    id,
    consumptionValue,
    remarks,
    date,
    time,
    type,
    createdBy,
    handledBy,
    current_balance
  } = data;
=======
const addTransactionLogsByMemberVoucherId = async (
  data: MemberVoucherTransactionLogCreateData
): Promise<{ success: boolean; message: string }> => {
  const { id, consumptionValue, remarks, date, time, type, createdBy, handledBy, current_balance } = data;
>>>>>>> dc472cca

  console.log(current_balance);

  const currentBalanceAfterDeduction = current_balance - consumptionValue;

  const negConsumptionValue = -consumptionValue;

  console.log('consumptionValue: ' + negConsumptionValue);

  const service_date = new Date(`${date}T${time}`);
  const last_updated_by = createdBy;
  const created_at = new Date();
  const updated_at = created_at;
  const client = await pool().connect();

  try {
    const insertQuery = `
        INSERT INTO member_voucher_transaction_logs (
          member_voucher_id, service_description, service_date, current_balance, amount_change, serviced_by, type, created_by, last_updated_by, created_at, updated_at)
          VALUES ($1, $2, $3, $4, $5, $6, $7, $8, $9, $10, $11)
          RETURNING id;
        `;

    const insertValues = [
      id,
      remarks,
      service_date,
      currentBalanceAfterDeduction,
      negConsumptionValue,
      handledBy,
      type,
      createdBy,
      last_updated_by,
      created_at,
      updated_at,
    ];
    await client.query('BEGIN');

    const insertResult = await client.query(insertQuery, insertValues);
    const transactionLogId = insertResult.rows[0]?.id;

    const updateQuery = `
    UPDATE member_vouchers 
    SET current_balance = $1 
    WHERE id = $2
  `;

    const updateValues = [currentBalanceAfterDeduction, id];

    const updateResult = await client.query(updateQuery, updateValues);

    if ((insertResult.rowCount ?? 0) > 0 && (updateResult.rowCount ?? 0) > 0) {
      await client.query('COMMIT');

      return {
        success: true,
<<<<<<< HEAD
        message: "Member Voucher transaction log created and balance updated successfully.",
        transactionLogId: transactionLogId
=======
        message: 'Member Voucher transaction log created and balance updated successfully.',
>>>>>>> dc472cca
      };
    } else {
      // Rollback if any operation failed
      await client.query('ROLLBACK');

      return {
        success: false,
        message: 'Transaction failed - no rows affected in one or more operations.',
      };
    }
  } catch (error) {
    // Rollback on any error
    try {
      await client.query('ROLLBACK');
    } catch (rollbackError) {
      console.error('Error during rollback:', rollbackError);
    }

    console.error('Error creating Transaction Log by Member Voucher Id:', error);

    console.error('Full error details:', {
      error: error instanceof Error ? error.message : 'Unknown error',
      stack: error instanceof Error ? error.stack : undefined,
    });

    // Return user-friendly message but also throw for critical errors
    if (error instanceof Error && error.message.includes('connection')) {
      throw new Error('Database connection failed. Please try again later.');
    }

    return { success: false, message: 'Failed to create Transaction Log by Member Voucher Id due to database error.' };
  } finally {
    client.release();
  }
};

const getMemberVoucherCurrentBalance = async (
  id: number,
  consumptionValue: number
): Promise<{ success: boolean; data?: number; message?: string }> => {
  if (!Number(id)) {
    return { success: false, message: 'Error 400: id must be an integer' };
  }

  if (isNaN(Number(consumptionValue))) {
    return { success: false, message: 'Error 400: consumption value must be an integer' };
  }

  const client = await pool().connect();
  try {
    const query = `
    SELECT current_balance
    FROM member_vouchers
    WHERE id = $1;
    `;

    const results = await client.query(query, [id]);

    const current_balance = results.rows[0].current_balance;

    if (Number.isNaN(Number(current_balance))) {
      return { success: false, message: 'Error 400: This Member Voucher does not exist' };
    }

    const balanceAfterDeduction = parseFloat(current_balance) - consumptionValue;

    if (balanceAfterDeduction < 0) {
      return { success: false, message: 'Error 400: The Consumption Value is greater than the Current balance.' };
    } else {
      return { success: true, data: current_balance };
    }
  } catch (error) {
    console.error('Error retrieving current balance by Member Voucher Id:', error);

    console.error('Full error details:', {
      error: error instanceof Error ? error.message : 'Unknown error',
      stack: error instanceof Error ? error.stack : undefined,
    });

    // Return user-friendly message but also throw for critical errors
    if (error instanceof Error && error.message.includes('connection')) {
      // Critical database errors should bubble up
      throw new Error('Database connection failed. Please try again later.');
    }

    return { success: false, message: 'Failed to current balance by Member Voucher Id due to database error.' };
  }
};

// const getMemberVoucherPaidCurrentBalance = async (id: number, consumptionValue: number): Promise<{ success: boolean, data?: number, message?: string }> => {
//   if (!Number(id)) {
//     return { success: false, message: "Error 400: id must be an integer" };
//   };

//   if (isNaN(Number(consumptionValue))) {
//     return { success: false, message: "Error 400: consumption value must be an integer" };
//   };

//   const client = await pool().connect();
//   try {
//     const query = `
//     SELECT st.outstanding_total_payment_amount, mv.current_balance
//     FROM sale_transactions st
//     JOIN sale_transaction_items sti ON st.id = sti.sale_transaction_id
//     JOIN member_vouchers mv ON sti.member_voucher_id = mv.id
//     WHERE sti.member_voucher_id = $1
//     ORDER BY sti.sale_transaction_id DESC
//     LIMIT 1;
//     `;

//     const results = await client.query(query, [id]);
//     console.log(results);

//     if (results.rowCount === 0) {
//       return { success: false, message: "Error 400: This Member Voucher does not exist" };
//     }

//     const current_balance = parseFloat(results.rows[0].current_balance);
//     const outstanding_total_payment_amount = parseFloat(results.rows[0].outstanding_total_payment_amount);
//     // const free_of_charge = parseFloat(results.rows[0].free_of_charge);

//     if (outstanding_total_payment_amount === 0) {
//       return { success: true, data: current_balance };
//     }

//     const paidBalance = current_balance - outstanding_total_payment_amount //- free_of_charge;

//     const paidbalanceAfterDeduction = paidBalance + consumptionValue;

//     if (paidbalanceAfterDeduction < 0) {
//       return { success: false, message: "Error 400: The Consumption Value is greater than the Paid Current balance." };
//     } else {
//       return { success: true, data: current_balance };
//     }
//   } catch (error) {
//     console.error('Error retrieving paid current balance by Member Voucher Id:', error);

//     console.error('Full error details:', {
//       error: error instanceof Error ? error.message : 'Unknown error',
//       stack: error instanceof Error ? error.stack : undefined
//     });

//     if (error instanceof Error && error.message.includes('connection')) {
//       throw new Error('Database connection failed. Please try again later.');
//     }

//     return { success: false, message: "Failed to get paid current balance by Member Voucher Id due to database error." };
//   }
// };

const getMemberNameByMemberVoucherId = async (
  id: number
): Promise<{ success: boolean; data: MemberName | null; message: string }> => {
  if (!Number(id)) {
    return { success: false, data: null, message: 'Error 400: id must be an integer' };
  }

  const client = await pool().connect();
  try {
    const query = `
    SELECT m.id, m.name
    FROM members m
    JOIN member_vouchers mv
    ON m.id = mv.member_id
    WHERE mv.id = $1
    `;

    const results = await client.query(query, [id]);

    if (results.rows.length > 0) {
      return { success: true, data: results.rows[0], message: 'Get Member Name By Member Voucher Id was successful' };
    } else {
      return { success: false, data: null, message: 'Error 400: The input Id of Member Voucher does not exist' };
    }
  } catch (error) {
    console.error('Error retrieving Member Name By Member Voucher Id:', error);

    console.error('Full error details:', {
      error: error instanceof Error ? error.message : 'Unknown error',
      stack: error instanceof Error ? error.stack : undefined,
    });

    // Return user-friendly message but also throw for critical errors
    if (error instanceof Error && error.message.includes('connection')) {
      // Critical database errors should bubble up
      throw new Error('Database connection failed. Please try again later.');
    }

    return { success: false, data: null, message: 'Failed to Member Name By Member Voucher Id due to database error.' };
  }
};

const setTransactionLogsAndCurrentBalanceByLogId = async (
  data: MemberVoucherTransactionLogUpdateData
): Promise<{ success: boolean; message: string }> => {
  const {
    member_voucher_id,
    transaction_log_id,
    consumptionValue,
    remarks,
    date,
    time,
    type,
    createdBy,
    handledBy,
    lastUpdatedBy,
  } = data;

  const service_date = new Date(`${date}T${time}`);

  const updated_at = new Date();

  const client = await pool().connect();

  try {
    // To get the current amount_change value which will be used to find the current_balance value before the respective log deduction
    const getAmountChangeQuery = `
        SELECT amount_change
        FROM member_voucher_transaction_logs
        WHERE id = $1;
    `;

    const getAmountChangeValue = [transaction_log_id];

    const updateMemberVoucherQuery = `
        UPDATE member_vouchers
        SET current_balance = current_balance - $1 + $2
        WHERE id = $3;
        `;

    const updateCurrentBalanceOfTransactionLogsQuery = `
        UPDATE member_voucher_transaction_logs
        SET current_balance = current_balance - $1 + $2
        WHERE id >= $3 AND member_voucher_id = $4;
        `;

    const updateTransactionLogQuery = `
        UPDATE member_voucher_transaction_logs
        SET service_description = $1,
            service_date = $2,
            amount_change = $3,
            serviced_by = $4,
            type = $5,
            created_by = $6,
            last_updated_by = $7,
            updated_at = $8
        WHERE id = $9;
        `;

    const updateTransactionLogValue = [
      remarks,
      service_date,
      consumptionValue,
      handledBy,
      type,
      createdBy,
      lastUpdatedBy,
      updated_at,
      transaction_log_id,
    ];

    await client.query('BEGIN');

    const getAmountChangeResult = await client.query(getAmountChangeQuery, getAmountChangeValue);

    console.log('getAmountChangeResult.rows[0].amount_change: ' + getAmountChangeResult.rows[0].amount_change);

    const updateMemberVoucherValues = [
      getAmountChangeResult.rows[0].amount_change,
      consumptionValue,
      member_voucher_id,
    ];

    const updateCurrentBalanceOfTransactionLogsValue = [
      getAmountChangeResult.rows[0].amount_change,
      consumptionValue,
      transaction_log_id,
      member_voucher_id,
    ];

    const updateMemberVoucherResults = await client.query(updateMemberVoucherQuery, updateMemberVoucherValues);

    const updateTransactionLogsResults = await client.query(
      updateCurrentBalanceOfTransactionLogsQuery,
      updateCurrentBalanceOfTransactionLogsValue
    );

    const updateTransactionLogByIdResults = await client.query(updateTransactionLogQuery, updateTransactionLogValue);

    if (
      (updateMemberVoucherResults.rowCount ?? 0) > 0 &&
      (updateTransactionLogsResults.rowCount ?? 0) > 0 &&
      (updateTransactionLogByIdResults.rowCount ?? 0) > 0
    ) {
      await client.query('COMMIT');

      return {
        success: true,
        message: 'Member Voucher transaction log and Member Voucher balance has been updated successfully.',
      };
    } else {
      // Rollback if any operation failed
      await client.query('ROLLBACK');

      return {
        success: false,
        message: 'Transaction failed - no rows affected in one or more operations.',
      };
    }
  } catch (error) {
    // Rollback on any error
    try {
      await client.query('ROLLBACK');
    } catch (rollbackError) {
      console.error('Error during rollback:', rollbackError);
    }

    console.error(
      'Error updating Member Voucher transaction log and Member Voucher balance by Transation Log Id:',
      error
    );

    console.error('Full error details:', {
      error: error instanceof Error ? error.message : 'Unknown error',
      stack: error instanceof Error ? error.stack : undefined,
    });

    // Return user-friendly message but also throw for critical errors
    if (error instanceof Error && error.message.includes('connection')) {
      throw new Error('Database connection failed. Please try again later.');
    }

    return {
      success: false,
      message:
        'Failed to update Member Voucher transaction log and Member Voucher balance Transation Log Id due to database error.',
    };
  } finally {
    client.release();
  }
};

const deleteTransactionLogsAndCurrentBalanceByLogId = async (
  transaction_log_id: number,
  member_voucher_id: number
): Promise<{ success: boolean; message: string }> => {
  const client = await pool().connect();

  try {
    // To get the sum of the total amount change from all the to-be deleted transaction logs
    const getSumOfAmountChangeQuery = `
        SELECT SUM(amount_change)
        FROM member_voucher_transaction_logs
        WHERE id >= $1;
    `;

    const getSumOfAmountChangeValue = [transaction_log_id];

    const updateMemberVoucherQuery = `
        UPDATE member_vouchers
        SET current_balance = current_balance - $1
        WHERE id = $2;
        `;

    const deleteTransactionLogAndSubsequentLogsByIdQuery = `
        DELETE FROM member_voucher_transaction_logs
        WHERE id >= $1
        `;

    await client.query('BEGIN');

    const getAmountChangeResult = await client.query(getSumOfAmountChangeQuery, getSumOfAmountChangeValue);

    console.log('getAmountChangeResult.rows[0].sum: ' + getAmountChangeResult.rows[0].sum);

    const updateMemberVoucherValues = [getAmountChangeResult.rows[0].sum, member_voucher_id];

    const deleteTransactionLogAndSubsequentLogsByIdValue = [transaction_log_id];

    const updateMemberVoucherResults = await client.query(updateMemberVoucherQuery, updateMemberVoucherValues);

    const deleteTransactionLogsResults = await client.query(
      deleteTransactionLogAndSubsequentLogsByIdQuery,
      deleteTransactionLogAndSubsequentLogsByIdValue
    );

    if ((updateMemberVoucherResults.rowCount ?? 0) > 0 && (deleteTransactionLogsResults.rowCount ?? 0) > 0) {
      await client.query('COMMIT');

      return {
        success: true,
        message:
          'The Member Voucher transaction log and Member Voucher balance has been respectively deleted and updated successfully.',
      };
    } else {
      // Rollback if any operation failed
      await client.query('ROLLBACK');

      return {
        success: false,
        message: 'Transaction failed - no rows affected in one or more operations.',
      };
    }
  } catch (error) {
    // Rollback on any error
    try {
      await client.query('ROLLBACK');
    } catch (rollbackError) {
      console.error('Error during rollback:', rollbackError);
    }

    console.error('Error deleting Member Voucher transaction log by Transation Log Id:', error);

    console.error('Full error details:', {
      error: error instanceof Error ? error.message : 'Unknown error',
      stack: error instanceof Error ? error.stack : undefined,
    });

    // Return user-friendly message but also throw for critical errors
    if (error instanceof Error && error.message.includes('connection')) {
      throw new Error('Database connection failed. Please try again later.');
    }

    return {
      success: false,
      message: 'Failed to deleting Member Voucher transaction log by Transation Log Id due to database error.',
    };
  } finally {
    client.release();
  }
};

const createMemberVoucher = async (
  transactionData: SingleItemTransactionRequestData
): Promise<SingleItemTransactionCreationResult> => {
  const client = await pool().connect();

  try {
    await client.query('BEGIN');

    // VALIDATION MOVED TO TOP - Validate required fields first
    const {
      created_by,
      customer_type,
      handled_by,
      item,
      member_id,
      payments,
      receipt_number,
      remarks,
<<<<<<< HEAD
      created_at,        // ✅ NEW: Add custom date support
      updated_at         // ✅ NEW: Add custom date support
=======
      created_at,
      updated_at,
>>>>>>> dc472cca
    } = transactionData;

    // Early validation
    if (!created_by) {
      throw new Error('created_by is required');
    }

    if (!handled_by) {
      throw new Error('handled_by is required');
    }

    if (!item || item.type !== 'member-voucher') {
      throw new Error('item is required and must be of type "member-voucher"');
    }

    if (!payments || !Array.isArray(payments) || payments.length === 0) {
      throw new Error('payments array is required and cannot be empty');
    }

    if (!member_id) {
      throw new Error('member_id is required for member voucher transactions');
    }

    // ✅ NEW: Parse and validate custom creation date/time for sale transactions
    let customCreatedAt = null;
    let customUpdatedAt = null;

    if (created_at) {
      try {
        customCreatedAt = new Date(created_at);
        if (isNaN(customCreatedAt.getTime())) {
          console.warn('Invalid created_at format, using current time:', created_at);
          customCreatedAt = new Date();
        }
      } catch (error) {
        console.warn('Error parsing created_at, using current time:', error);
        customCreatedAt = new Date();
      }
    } else {
      customCreatedAt = new Date();
    }

    if (updated_at) {
      try {
        customUpdatedAt = new Date(updated_at);
        if (isNaN(customUpdatedAt.getTime())) {
          console.warn('Invalid updated_at format, using created_at time:', updated_at);
          customUpdatedAt = customCreatedAt;
        }
      } catch (error) {
        console.warn('Error parsing updated_at, using created_at time:', error);
        customUpdatedAt = customCreatedAt;
      }
    } else {
      customUpdatedAt = customCreatedAt;
    }

    console.log('✅ MV Sale Transaction Using custom date/time:', {
      created_at: customCreatedAt.toISOString(),
      updated_at: customUpdatedAt.toISOString(),
    });

    // Extract item data
    const { assignedEmployee, data, pricing, remarks: itemRemarks, type } = item;

    if (!data) {
      throw new Error('item.data is required for member voucher');
    }

    const {
      bypass_template,
      created_at: voucher_created_at,
      created_by: item_created_by,
      creation_datetime,
      free_of_charge = 0, // Default to 0
      member_voucher_details = [], // Default to empty array
      member_voucher_name,
      remarks: voucherRemarks,
      selected_template,
      starting_balance,
      status = 'active', // Default status
      total_price,
      voucher_template_id,
    } = data;

    // Validate required voucher data
    if (!member_voucher_name) {
      throw new Error('member_voucher_name is required');
    }

    if (!creation_datetime) {
      throw new Error('creation_datetime is required');
    }

    // FIXED: Better default calculation
    const default_total_price = selected_template?.default_total_price
      ? Number(selected_template.default_total_price)
      : total_price
      ? Number(total_price)
      : 0;

    const is_bypass = bypass_template === true;
<<<<<<< HEAD
    const createdAt = new Date(creation_datetime);  // Keep voucher creation date separate
    const updatedAt = createdAt;                    // Keep voucher update date separate

    // FIXED: Proper employee ID handling
    /**
     * Original code - since we are sending an array of assigned employees from the frontend, i changed this to handle that.
     */
    // const employee_id = assignedEmployee ? Number(assignedEmployee) : Number(created_by);

    /**
     * Debugging employee_id calculation
     */
    const employee_id = assignedEmployee && Array.isArray(assignedEmployee) && assignedEmployee.length > 0
      ? Number(assignedEmployee[0].employeeId || assignedEmployee[0]) // Get first employee's ID for voucher creation
      : Number(created_by); // Fallback to created_by

    // Validate that employee_id is not NaN
    if (isNaN(employee_id)) {
      throw new Error(`Invalid employee ID: ${employee_id}. Check assignedEmployee data or created_by value.`);
    }
=======

    const createdAt = customCreatedAt; // Use sale transaction date
    const updatedAt = customUpdatedAt; // Use sale transaction date

    const employee_id = assignedEmployee ? Number(assignedEmployee) : Number(created_by);
>>>>>>> dc472cca

    // Database validations
    let validationPromises = [
      client.query('SELECT id FROM members WHERE id = $1', [member_id]),
      client.query('SELECT id FROM employees WHERE id = $1', [employee_id]),
      client.query<{ id: string }>('SELECT get_or_create_status($1) as id', ['is_enabled']),
    ];

    // FIXED: Only validate voucher template if not bypassing AND template ID exists
    if (!is_bypass && voucher_template_id && voucher_template_id !== '0') {
      validationPromises.push(client.query('SELECT id FROM voucher_templates WHERE id = $1', [voucher_template_id]));
    }

    const results = await Promise.all(validationPromises);
    const [memberResult, employeeResult, statusResult] = results;

    // FIXED: Proper validation checking
    if (memberResult.rows.length === 0) {
      throw new Error(`Member with ID ${member_id} not found`);
    }

    if (employeeResult.rows.length === 0) {
      throw new Error(`Employee with ID ${employee_id} not found`);
    }

    if (statusResult.rows.length === 0) {
      throw new Error('Could not create or find status');
    }

    // FIXED: Check voucher template validation if applicable
    if (!is_bypass && voucher_template_id && voucher_template_id !== '0' && results[3]?.rows.length === 0) {
      throw new Error(`Voucher template with ID ${voucher_template_id} not found`);
    }

    // FIXED: Payment calculations using correct logic
    const PENDING_PAYMENT_METHOD_ID = 7;

<<<<<<< HEAD
    const pendingPayments = payments.filter((payment: PaymentMethodRequest) =>
      payment.methodId === PENDING_PAYMENT_METHOD_ID
    );

    const nonPendingPayments = payments.filter((payment: PaymentMethodRequest) =>
      payment.methodId !== PENDING_PAYMENT_METHOD_ID
=======
    // Separate payments by type (same as MCP)
    const pendingPayments = payments.filter(
      (payment: PaymentMethodRequest) => payment.methodId === PENDING_PAYMENT_METHOD_ID
    );

    const gstPayments = payments.filter((payment: PaymentMethodRequest) => payment.methodId === GST_PAYMENT_METHOD_ID);

    const actualPayments = payments.filter(
      (payment: PaymentMethodRequest) =>
        payment.methodId !== PENDING_PAYMENT_METHOD_ID && payment.methodId !== GST_PAYMENT_METHOD_ID
>>>>>>> dc472cca
    );

    const outstanding_amount = pendingPayments.reduce((total: number, payment: PaymentMethodRequest) => {
      return total + (payment.amount || 0);
    }, 0);

<<<<<<< HEAD
    const is_fully_paid = outstanding_amount === 0;
=======
    // IGNORE pending amount from frontend - calculate our own (same as MCP)
    const frontendPendingAmount: number = pendingPayments.reduce((total: number, payment: PaymentMethodRequest) => {
      return total + (payment.amount || 0);
    }, 0);

    // Calculate correct outstanding amount (backend authority) - same as MCP
    const outstandingAmount: number = Math.max(0, totalTransactionAmount - totalActualPaymentAmount);

    // Total paid amount = actual payments + GST (EXCLUDES pending) - same as MCP
    const totalPaidAmount: number = totalActualPaymentAmount + totalGSTAmount;

    const transactionStatus: 'FULL' | 'PARTIAL' = outstandingAmount <= 0 ? 'FULL' : 'PARTIAL';
    const processPayment: boolean = outstandingAmount > 0;

    console.log('✅ MV Creation Payment calculations:', {
      totalTransactionAmount,
      totalActualPaymentAmount,
      totalGSTAmount,
      frontendPendingAmount: `${frontendPendingAmount} (from frontend - IGNORED)`,
      outstandingAmount: `${outstandingAmount} (backend calculated - USED)`,
      totalPaidAmount: `${totalPaidAmount} (actual + GST, excludes pending)`,
      transactionStatus,
      note: 'Backend ignores frontend pending amount and calculates its own',
    });

    // ✅ FIXED: Use correct payment logic for voucher balance calculation
    const is_fully_paid = outstandingAmount <= 0; // Use backend calculated outstanding
>>>>>>> dc472cca

    // FIXED: Cleaner balance calculation
    const base_balance = default_total_price + free_of_charge;
    const final_starting_balance = base_balance;
    const final_current_balance = is_fully_paid ? default_total_price : default_total_price - outstanding_amount;

    // Insert member voucher (UNCHANGED - uses voucher creation dates)
    const i_mv_sql = `
      INSERT INTO member_vouchers
      (member_voucher_name, voucher_template_id, member_id, current_balance, starting_balance, 
       free_of_charge, default_total_price, status, remarks, created_by, handled_by, 
       last_updated_by, created_at, updated_at)
      VALUES ($1, $2, $3, $4, $5, $6, $7, $8, $9, $10, $11, $12, $13, $14)
      RETURNING id
    `;

    const { rows: mvRows } = await client.query<{ id: string }>(i_mv_sql, [
      member_voucher_name,
      is_bypass ? 0 : voucher_template_id || 0,
      member_id,
      final_current_balance,
      final_starting_balance,
      free_of_charge,
      default_total_price,
      status,
      voucherRemarks || itemRemarks || '',
      employee_id,
      employee_id,
      employee_id,
<<<<<<< HEAD
      createdAt,      // Voucher creation date
      updatedAt       // Voucher update date
=======
      createdAt,
      updatedAt,
>>>>>>> dc472cca
    ]);

    const memberVoucherId = Number(mvRows[0].id);

    // FIXED: Better service mapping with validation
    const services = member_voucher_details.map(
      (detail: { service_id?: number; name?: string; price?: number; custom_price?: number; duration?: number }) => {
        if (!detail.service_id && !is_bypass) {
          throw new Error('service_id is required for each voucher detail when not bypassing template');
        }

        return {
          id: detail.service_id || 0,
          name: detail.name || 'Unknown Service',
          original_price: Number(detail.price || 0),
          custom_price: Number(detail.custom_price ?? detail.price ?? 0),
          discount: Number(detail.price ?? 0) - Number(detail.custom_price ?? detail.price ?? 0),
          final_price: Number(detail.custom_price ?? detail.price ?? 0),
          duration: Number(detail.duration || 0),
        };
      }
    );

    // Insert voucher details (UNCHANGED - uses voucher creation dates)
    if (services.length > 0) {
      const i_mvd_sql = `
        INSERT INTO member_voucher_details
        (member_voucher_id, service_id, service_name, original_price, custom_price, 
         discount, final_price, duration, created_at, updated_at)
        VALUES ($1, $2, $3, $4, $5, $6, $7, $8, $9, $10) RETURNING id
      `;

      await Promise.all(
<<<<<<< HEAD
        services.map((service: {
          id: number;
          name: string;
          original_price: number;
          custom_price: number;
          discount: number;
          final_price: number;
          duration: number;
        }) =>
          client.query(i_mvd_sql, [
            memberVoucherId,
            is_bypass ? 0 : service.id,
            service.name,
            service.original_price,
            service.custom_price,
            service.discount,
            service.final_price,
            service.duration,
            createdAt,    // Voucher creation date
            updatedAt     // Voucher update date
          ])
=======
        services.map(
          (service: {
            id: number;
            name: string;
            original_price: number;
            custom_price: number;
            discount: number;
            final_price: number;
            duration: number;
          }) =>
            client.query(i_mvd_sql, [
              memberVoucherId,
              is_bypass ? 0 : service.id,
              service.name,
              service.original_price,
              service.custom_price,
              service.discount,
              service.final_price,
              service.duration,
              createdAt,
              updatedAt,
            ])
>>>>>>> dc472cca
        )
      );
    }

    // Insert transaction log (UNCHANGED - uses voucher creation dates)
    const i_mvtl_sql = `
      INSERT INTO member_voucher_transaction_logs
      (member_voucher_id, service_description, service_date, current_balance, 
       amount_change, serviced_by, type, created_by, last_updated_by, created_at, updated_at)
      VALUES ($1, $2, $3, $4, $5, $6, $7, $8, $9, $10, $11)
      RETURNING id
    `;

    await client.query(i_mvtl_sql, [
      memberVoucherId,
      'N.A',
      createdAt,      // Voucher creation date
      final_current_balance,
      final_current_balance,
      employee_id,
      'PURCHASE',
      employee_id,
      employee_id,
<<<<<<< HEAD
      createdAt,      // Voucher creation date
      updatedAt
=======
      createdAt,
      updatedAt,
>>>>>>> dc472cca
    ]);



    // FIXED: Calculate transaction totals using correct logic
    const totalTransactionAmount: number = pricing?.totalLinePrice || 0;

    const totalPaidAmount: number = nonPendingPayments.reduce((total: number, payment: PaymentMethodRequest) => {
      return total + (payment.amount || 0);
    }, 0);

    const outstandingAmount: number = pendingPayments.reduce((total: number, payment: PaymentMethodRequest) => {
      return total + (payment.amount || 0);
    }, 0);

    const transactionStatus: 'FULL' | 'PARTIAL' = outstandingAmount <= 0 ? 'FULL' : 'PARTIAL';
    const processPayment: boolean = outstandingAmount > 0;

    // Verification: total should match
    const calculatedTotal = totalPaidAmount + outstandingAmount;
    if (Math.abs(calculatedTotal - totalTransactionAmount) > 0.01) {
      console.warn('Payment total mismatch:', {
        totalTransactionAmount,
        totalPaidAmount,
        outstandingAmount,
        calculatedTotal
      });
    }

    if (transactionStatus === 'FULL' && free_of_charge > 0) {
      // Calculate new balance after adding FOC
      const newCurrentBalance = final_current_balance + free_of_charge;
      
      // Update the member voucher with new balance
      const updateVoucherSql = `
        UPDATE member_vouchers
        SET current_balance = $1, updated_at = $2
        WHERE id = $3
      `;

      await client.query(updateVoucherSql, [
        newCurrentBalance,
<<<<<<< HEAD
        customUpdatedAt,
        memberVoucherId
=======
        updatedAt, // ✅ Now uses sale transaction date
        memberVoucherId,
>>>>>>> dc472cca
      ]);

      // Insert FOC transaction log
      await client.query(i_mvtl_sql, [
        memberVoucherId,
        'Free of Charge Addition',
<<<<<<< HEAD
        customCreatedAt,      // Use custom date for FOC transaction
        newCurrentBalance,    // Updated balance after FOC
        free_of_charge,       // FOC amount as amount_change
=======
        createdAt,
        newCurrentBalance, // Updated balance after FOC
        free_of_charge, // FOC amount as amount_change
>>>>>>> dc472cca
        employee_id,
        'ADD FOC',
        employee_id,
        employee_id,
<<<<<<< HEAD
        customCreatedAt,      // Use custom date for FOC transaction
        customUpdatedAt       // Use custom date for FOC transaction
=======
        createdAt,
        updatedAt,
>>>>>>> dc472cca
      ]);
      
      console.log('FOC transaction added:', {
        memberVoucherId,
        focAmount: free_of_charge,
        newCurrentBalance,
        transactionType: 'ADD FOC',
      });
    }
    // Generate receipt number
    let finalReceiptNo: string = receipt_number || '';
    if (!finalReceiptNo) {
      const receiptResult = await client.query(
        'SELECT COALESCE(MAX(CAST(SUBSTRING(receipt_no FROM 3) AS INTEGER)), 0) + 1 as next_number FROM sale_transactions WHERE receipt_no LIKE $1',
        [`ST%`]
      );
      finalReceiptNo = `ST${receiptResult.rows[0].next_number.toString().padStart(6, '0')}`;
    }

    const transactionQuery: string = `
      INSERT INTO sale_transactions (
        customer_type,
        member_id,
        total_paid_amount,
        outstanding_total_payment_amount,
        sale_transaction_status,
        receipt_no,
        remarks,
        process_payment,
        handled_by,
        created_by,
        created_at,
        updated_at
      ) VALUES ($1, $2, $3, $4, $5, $6, $7, $8, $9, $10, $11, $12)
      RETURNING id
    `;

    const transactionParams: (string | number | boolean | null | Date)[] = [
      customer_type?.toUpperCase() || 'MEMBER',
      member_id || null,
      totalPaidAmount,
      outstandingAmount,
      transactionStatus,
      finalReceiptNo,
      remarks || '',
      processPayment,
      handled_by,
      created_by,
      createdAt,
      updatedAt,
    ];

    const transactionResult = await client.query(transactionQuery, transactionParams);
    const saleTransactionId: number = transactionResult.rows[0].id;

    const itemQuery: string = `
      INSERT INTO sale_transaction_items (
        sale_transaction_id,
        service_name,
        product_name,
        member_care_package_id,
        member_voucher_id,
        original_unit_price,
        custom_unit_price,
        discount_percentage,
        quantity,
        amount,
        item_type,
        remarks
      ) VALUES ($1, $2, $3, $4, $5, $6, $7, $8, $9, $10, $11, $12)
      RETURNING id
    `;

    const itemParams: (string | number | null)[] = [
      saleTransactionId,
      null, // service_name
      null, // product_name
      null, // member_care_package_id
      memberVoucherId, // Use actual voucher ID
      pricing?.originalPrice || 0,
      pricing?.customPrice || 0,
      pricing?.discount || 0,
      pricing?.quantity || 1,
      pricing?.totalLinePrice || 0,
      'member voucher',
      item.remarks || '',
    ];

    console.log('MV Item Query:', itemQuery);
    console.log('MV Item Params:', itemParams);

    const itemResult = await client.query(itemQuery, itemParams);
    const saleTransactionItemId: number = itemResult.rows[0].id;

    console.log('Created MV sale transaction item with ID:', saleTransactionItemId);

<<<<<<< HEAD
=======
    // ✅ Insert all payments (actual + GST) and create correct pending payment
    for (const payment of payments) {
      // Skip frontend pending payments - we'll create our own (same as MCP)
      if (payment.methodId === PENDING_PAYMENT_METHOD_ID) {
        console.log('Skipping frontend pending payment:', {
          amount: payment.amount,
          note: 'Backend will create correct pending payment',
        });
        continue;
      }
>>>>>>> dc472cca

    for (const payment of payments) {
      if (payment.amount > 0) {
        const paymentQuery: string = `
          INSERT INTO payment_to_sale_transactions (
            sale_transaction_id,
            payment_method_id,
            amount,
            remarks,
            created_by,
            created_at,
            updated_at
          ) VALUES ($1, $2, $3, $4, $5, $6, $7)
          RETURNING id
        `;

        const paymentParams: (number | string | Date)[] = [
          saleTransactionId,
          payment.methodId,
          payment.amount,
          payment.remark || '',
          created_by,
<<<<<<< HEAD
          createdAt,
          updatedAt
=======
          createdAt, // ✅ Now uses sale transaction date
          updatedAt, // ✅ Now uses sale transaction date
>>>>>>> dc472cca
        ];

        console.log('MV Payment Query:', paymentQuery);
        console.log('MV Payment Params:', paymentParams);

        const paymentResult = await client.query(paymentQuery, paymentParams);
<<<<<<< HEAD
        console.log('Created MV payment with ID:', paymentResult.rows[0].id);
      }
    }

=======
        console.log('Created MV payment with ID:', paymentResult.rows[0].id, {
          methodId: payment.methodId,
          amount: payment.amount,
          isGST: payment.methodId === GST_PAYMENT_METHOD_ID,
        });
      }
    }

    // ✅ Create correct pending payment if needed (using backend calculated amount) - same as MCP
    if (outstandingAmount > 0) {
      const pendingPaymentQuery: string = `
        INSERT INTO payment_to_sale_transactions (
          sale_transaction_id,
          payment_method_id,
          amount,
          remarks,
          created_by,
          created_at,
          updated_at
        ) VALUES ($1, $2, $3, $4, $5, $6, $7)
        RETURNING id
      `;

      const pendingPaymentParams: (number | string | Date)[] = [
        saleTransactionId,
        PENDING_PAYMENT_METHOD_ID,
        outstandingAmount,
        'Backend calculated pending payment',
        handled_by,
        createdAt,
        updatedAt,
      ];

      const pendingResult = await client.query(pendingPaymentQuery, pendingPaymentParams);
      console.log('Created correct pending payment with ID:', pendingResult.rows[0].id, {
        methodId: PENDING_PAYMENT_METHOD_ID,
        amount: outstandingAmount,
        note: 'Backend calculated - ignores frontend pending',
      });
    }

>>>>>>> dc472cca
    await client.query('COMMIT');
    console.log('MV Transaction committed successfully');

    // Return actual voucher data
    return {
      id: saleTransactionId,
      receipt_no: finalReceiptNo,
      customer_type: customer_type?.toUpperCase() || 'MEMBER',
      member_id: member_id ? member_id.toString() : null,
      total_transaction_amount: totalTransactionAmount,
      total_paid_amount: totalPaidAmount,
      outstanding_total_payment_amount: outstandingAmount,
      transaction_status: transactionStatus,
      remarks: remarks || '',
      created_by,
      handled_by,
      voucher_id: memberVoucherId,
      voucher_name: member_voucher_name,
      items_count: 1,
      payments_count: payments.filter((p: PaymentMethodRequest) => p.amount > 0).length,
    };
  } catch (error) {
    await client.query('ROLLBACK');
    console.error('Error creating MV sale transaction:', error);
    throw error;
  } finally {
    client.release();
  }
};

/**
 * Soft Delete (status changed to DISABLED)
 * @param {string} id - member_voucher ID
 */
const removeMemberVoucher = async (id: string) => {
  const client = await pool().connect();
  try {
    await client.query('BEGIN');

    // Check if the voucher exists
    const { rows } = await client.query('SELECT id FROM member_vouchers WHERE id = $1', [id]);
    if (rows.length === 0) {
      throw new Error(`Member voucher with id ${id} not found for removal.`);
    }

    // Use status name directly — no need to resolve an ID
    const disabledStatus = 'disabled';

    const updateVoucherSql = `
      UPDATE member_vouchers
      SET status = $1
      WHERE id = $2
    `;
    const result = await client.query(updateVoucherSql, [disabledStatus, id]);

    await client.query('COMMIT');

    return {
      success: true,
      message: `Member voucher with ID ${id} has been soft deleted (status set to DISABLED).`,
      updated_rows: result.rowCount,
    };
  } catch (error) {
    console.error('Error removing member voucher:', error);
    await client.query('ROLLBACK');
    if (error instanceof Error) {
      throw error;
    }
    throw new Error('Unexpected error occurred while removing member voucher.');
  } finally {
    client.release();
  }
};

const createMemberVoucherForTransfer = async (
  memberId: number,
  voucherTemplateName: string,
  voucherTemplateId: number,
  price: number,
  foc: number,
  remarks: string,
  createdBy: number,
  createdAt: string,
  isBypass?: boolean // still accepted, but not used now
): Promise<MemberVouchers> => {
  try {
    const insertVoucherQuery = `
      INSERT INTO member_vouchers (
        member_id,
        member_voucher_name,
        voucher_template_id,
        current_balance,
        starting_balance,
        free_of_charge,
        default_total_price,
        status,
        remarks,
        created_by,
        handled_by,
        last_updated_by,
        created_at,
        updated_at
      ) VALUES ($1, $2, $3, $4, $5, $6, $7, $8, $9, $10, $10, $10, $11, $11)
      RETURNING *;
    `;

    const totalBalance = price + foc;

    const voucherValues = [
      memberId,
      voucherTemplateName,
      voucherTemplateId,
      totalBalance,
      totalBalance,
      foc,
      price,
      'is_enabled',
      remarks,
      createdBy || null,
<<<<<<< HEAD
      createdAt
=======
      createdAt,
      updatedAt,
>>>>>>> dc472cca
    ];

    const result = await dbQuery(insertVoucherQuery, voucherValues);
    const newVoucher: MemberVouchers = result.rows[0];

<<<<<<< HEAD

    // 🔁 Always insert member_voucher_details based on template
    const templateDetailsQuery = `
      SELECT * FROM voucher_template_details
      WHERE voucher_template_id = $1
    `;
    const templateDetailsResult = await pool().query(templateDetailsQuery, [voucherTemplateId]);
    const templateDetails = templateDetailsResult.rows;


    for (const detail of templateDetails) {
      const insertDetailQuery = `
        INSERT INTO member_voucher_details (
          member_voucher_id,
          service_id,
          service_name,
          original_price,
          custom_price,
          discount,
          final_price,
          duration,
          created_at,
          updated_at,
          service_category_id
        ) VALUES ($1, $2, $3, $4, $5, $6, $7, $8, $9, $9, $10)
      `;


      const insertDetailValues = [
        newVoucher.id,                   // $1 member_voucher_id
        detail.service_id,              // $2
        detail.service_name,            // $3
        detail.original_price,          // $4
        detail.custom_price,            // $5
        detail.discount,                // $6
        detail.final_price,             // $7
        detail.duration,                // $8
        createdAt,                      // $9 (created_at and updated_at)
        detail.service_category_id      // $10
      ];


      console.log("Insert Detail Values: ", insertDetailValues);
      await pool().query(insertDetailQuery, insertDetailValues);
=======
    // ✅ NEW: Handle bypass vs template-based service details insertion
    if (isBypass && serviceDetails && Array.isArray(serviceDetails)) {
      // 🔄 BYPASS MODE: Insert manual service details
      for (const serviceDetail of serviceDetails) {
        const insertDetailQuery = `
          INSERT INTO member_voucher_details (
            member_voucher_id,
            service_id,
            service_name,
            original_price,
            custom_price,
            discount,
            final_price,
            duration,
            created_at,
            updated_at,
            service_category_id
          ) VALUES ($1, $2, $3, $4, $5, $6, $7, $8, $9, $10, $11)
        `;

        const insertDetailValues = [
          newVoucher.id, // $1 member_voucher_id
          0, // $2 service_id (always 0 for manual)
          serviceDetail.name, // $3 service_name
          serviceDetail.price || 0, // $4 original_price
          serviceDetail.final_price || serviceDetail.price || 0, // $5 custom_price
          serviceDetail.discount || 0, // $6 discount
          serviceDetail.final_price || serviceDetail.price || 0, // $7 final_price
          serviceDetail.duration || 0, // $8 duration
          createdAt, // $9
          updatedAt, // $10
          0, // $11 service_category_id (always 0 for manual)
        ];

        console.log('Insert Manual Service Detail Values: ', insertDetailValues);
        await dbQuery(insertDetailQuery, insertDetailValues);
      }
    } else {
      // 🔁 TEMPLATE MODE: Insert member_voucher_details based on template
      const templateDetailsQuery = `
        SELECT * FROM voucher_template_details
        WHERE voucher_template_id = $1
      `;
      const templateDetailsResult = await dbQuery(templateDetailsQuery, [voucherTemplateId]);
      const templateDetails = templateDetailsResult.rows;

      for (const detail of templateDetails) {
        const insertDetailQuery = `
          INSERT INTO member_voucher_details (
            member_voucher_id,
            service_id,
            service_name,
            original_price,
            custom_price,
            discount,
            final_price,
            duration,
            created_at,
            updated_at,
            service_category_id
          ) VALUES ($1, $2, $3, $4, $5, $6, $7, $8, $9, $10, $11)
        `;

        const insertDetailValues = [
          newVoucher.id, // $1 member_voucher_id
          detail.service_id, // $2
          detail.service_name, // $3
          detail.original_price, // $4
          detail.custom_price, // $5
          detail.discount, // $6
          detail.final_price, // $7
          detail.duration, // $8
          createdAt, // $9
          updatedAt, // $10
          detail.service_category_id, // $11
        ];

        console.log('Insert Template Detail Values: ', insertDetailValues);
        await dbQuery(insertDetailQuery, insertDetailValues);
      }
>>>>>>> dc472cca
    }

    return newVoucher;
  } catch (error) {
    console.error('Error adding member voucher ', error);
    throw new Error('Failed to add member voucher');
  }
};

<<<<<<< HEAD

=======
const getMemberVoucherWithDetails = async (name: string | null = null): Promise<any[]> => {
  try {
    if (!name) {
      throw new Error('Member name is required');
    }

    const memberQuery = `
  SELECT * 
  FROM members 
  WHERE LOWER(name) LIKE LOWER($1) 
  LIMIT 1
`;
    const memberResult = await dbQuery(memberQuery, [`%${name}%`]);
    const member: MemberName = memberResult.rows[0];

    if (!member) {
      throw new Error(`Member with name "${name}" not found`);
    }

    const vouchersQuery = `
  SELECT * 
  FROM member_vouchers 
  WHERE member_id = $1 
    AND status = 'is_enabled'
`;
    // const vouchersQuery = `SELECT * FROM member_vouchers WHERE member_id = $1`;

    const vouchersResult = await dbQuery(vouchersQuery, [member.id]);
    const vouchers: MemberVouchers[] = vouchersResult.rows;

    const result = await Promise.all(
      vouchers.map(async (voucher) => {
        const detailQuery = `
          SELECT service_id, service_name, original_price, custom_price, discount, final_price, duration
          FROM member_voucher_details
          WHERE member_voucher_id = $1
        `;
        const detailValues = [voucher.id];
        const detailsResult = await dbQuery(detailQuery, detailValues);

        return {
          ...voucher,
          details: detailsResult.rows,
        };
      })
    );

    return normalizeBigInts(result);
  } catch (error) {
    console.error('Error fetching member voucher:', error);
    throw new Error('Failed to fetch member voucher');
  }
};

const checkIfFreeOfChargeIsUsedById = async (voucher_id: number): Promise<boolean> => {
  try {
    const query = `
      SELECT current_balance, free_of_charge
      FROM member_vouchers
      WHERE id = $1
    `;
    const values = [voucher_id];
    const result = await dbQuery(query, values);

    if (result.rows.length === 0) {
      throw new Error('Voucher not found');
    }

    const { current_balance, free_of_charge } = result.rows[0];
    return Number(current_balance) > Number(free_of_charge);
  } catch (error) {
    console.error('Error checking FOC usage by ID:', error);
    throw new Error('Failed to check free of charge usage by ID');
  }
};

const removeFOCFromVoucherById = async (
  voucher_id: number,
  created_by: number,
  created_at: string
): Promise<{ voucher_id: number; newBalance: number }> => {
  try {
    const fetchQuery = `
      SELECT current_balance, free_of_charge
      FROM member_vouchers
      WHERE id = $1
    `;
    const fetchResult = await dbQuery(fetchQuery, [voucher_id]);

    if (fetchResult.rows.length === 0) {
      throw new Error('Voucher not found.');
    }

    const { current_balance, free_of_charge } = fetchResult.rows[0];
    const currentBalanceNum = parseFloat(current_balance);
    const focNum = parseFloat(free_of_charge);
    const newBalance = Math.max(0, currentBalanceNum - focNum);

    const updateQuery = `
      UPDATE member_vouchers
      SET current_balance = $1, updated_at = $2
      WHERE id = $3
    `;
    await dbQuery(updateQuery, [newBalance, created_at, voucher_id]);

    const insertLogQuery = `
      INSERT INTO member_voucher_transaction_logs (
        member_voucher_id,
        service_description,
        service_date,
        current_balance,
        amount_change,
        serviced_by,
        type,
        created_by,
        created_at,
        updated_at
      ) VALUES (
        $1, 'Remove Free Of Charge', $2, $3, $4, $5, 'Remove OF FOC', $5, $2, $2
      )
    `;
    const insertValues = [voucher_id, created_at, newBalance, -focNum, created_by];
    await dbQuery(insertLogQuery, insertValues);

    return { voucher_id, newBalance };
  } catch (error) {
    console.error('Error removing FOC by ID:', error);
    throw new Error('Failed to remove FOC by voucher ID.');
  }
};

const setMemberVoucherBalanceAfterTransferById = async (
  voucher_id: number,
  transferredBalance: number,
  created_at: string
): Promise<{ voucher_id: number; newBalance: number }> => {
  try {
    const selectQuery = `
      SELECT current_balance
      FROM member_vouchers
      WHERE id = $1
    `;
    const result = await dbQuery(selectQuery, [voucher_id]);

    if (result.rows.length === 0) {
      throw new Error('Voucher not found.');
    }

    const newBalance = 0;

    const updateQuery = `
      UPDATE member_vouchers
      SET current_balance = $1, updated_at = $2, status = 'disabled'
      WHERE id = $3
    `;
    await dbQuery(updateQuery, [newBalance, created_at, voucher_id]);

    return { voucher_id, newBalance };
  } catch (error) {
    console.error('Error updating voucher balance by ID:', error);
    throw new Error('Failed to update voucher balance by ID');
  }
};

const getMemberVoucherCurrentBalanceById = async (voucher_id: number): Promise<number> => {
  try {
    const query = `
      SELECT current_balance
      FROM member_vouchers
      WHERE id = $1
      LIMIT 1
    `;
    const result = await dbQuery(query, [voucher_id]);

    if (result.rows.length === 0) {
      throw new Error('Voucher not found');
    }

    return Number(result.rows[0].current_balance);
  } catch (error) {
    console.error('❌ Error getting current balance by ID:', error);
    throw new Error('Failed to get current balance by ID');
  }
};
>>>>>>> dc472cca

export default {
  getPaginatedVouchers,
  getServicesOfMemberVoucherById,
  getPaginatedMemberVoucherTransactionLogs,
  addTransactionLogsByMemberVoucherId,
  getMemberVoucherCurrentBalance,
  // getMemberVoucherPaidCurrentBalance,
  getPurchaseDateOfMemberVoucherById,
  getMemberNameByMemberVoucherId,
  setTransactionLogsAndCurrentBalanceByLogId,
  deleteTransactionLogsAndCurrentBalanceByLogId,
  createMemberVoucher,
  removeMemberVoucher,
  createMemberVoucherForTransfer,
<<<<<<< HEAD
}
=======
  getMemberVoucherWithDetails,
  checkIfFreeOfChargeIsUsedById,
  removeFOCFromVoucherById,
  setMemberVoucherBalanceAfterTransferById,
  getMemberVoucherCurrentBalanceById,
};
>>>>>>> dc472cca
<|MERGE_RESOLUTION|>--- conflicted
+++ resolved
@@ -1,2028 +1,560 @@
 import { pool, query as dbQuery } from '../config/database.js';
-import { PaginatedOptions, PaginatedReturn } from '../types/common.types.js';
-import {
-  MemberVouchers,
-  MemberVoucherServices,
-  MemberVoucherTransactionLogs,
-  MemberVoucherTransactionLogCreateData,
-  MemberName,
-  MemberVoucherTransactionLogUpdateData,
-  Employees,
-} from '../types/model.types.js';
-import { encodeCursor } from '../utils/cursorUtils.js';
-import {
-  PaymentMethodRequest,
-  SingleItemTransactionCreationResult,
-  SingleItemTransactionRequestData,
-} from '../types/SaleTransactionTypes.js';
-
-<<<<<<< HEAD
-=======
-const normalizeBigInts = (data: any): any =>
-  JSON.parse(JSON.stringify(data, (_, value) => (typeof value === 'bigint' ? value.toString() : value)));
-
->>>>>>> dc472cca
-const getPaginatedVouchers = async (
+import { CreateMemberInput, UpdateMemberInput } from '../types/member.types.js';
+import { getMemberOutstandingAmounts } from '../services/paymentService.js';
+import { getLastVisitedDatesForMembers } from '../services/getLastVisitedDatesForMember.js';
+import { format } from 'date-fns';
+
+const getAllMembers = async (
+  offset: number,
   limit: number,
-  options: PaginatedOptions = {},
-  start_date_utc: string | undefined | null,
-  end_date_utc: string
-): Promise<{ success: boolean; data: PaginatedReturn<MemberVouchers> | []; message: string }> => {
-  const { after, before, page, searchTerm } = options;
-
-  const params = [
-    limit,
-    searchTerm || null,
-    start_date_utc ? start_date_utc : null,
-    end_date_utc ? end_date_utc : null,
-    after ? after.createdAt : null,
-    after ? after.id : null,
-    before ? before.createdAt : null,
-    before ? before.id : null,
-    page && page > 0 ? page : null,
-  ];
-
-  const sqlFunctionQuery = `
-    SELECT get_voucher_paginated_json(
-      p_limit := $1,
-      p_search_term := $2,
-      p_start_date_utc := $3,
-      p_end_date_utc := $4,
-      p_after_created_at := $5,
-      p_after_id := $6,
-      p_before_created_at := $7,
-      p_before_id := $8,
-      p_page := $9
-    ) AS result;
-  `;
-
-  try {
-    const { rows: resultRows } = await dbQuery(sqlFunctionQuery, params);
-
-    if (!resultRows[0] || !resultRows[0].result) {
-      const errorMessage = 'Error 400: Invalid response from SQL function get_voucher_paginated_json';
-      return { success: false, data: [], message: errorMessage };
-    }
-
-    const result = resultRows[0].result;
-
-    if (result.error) {
-      const errorMessage = 'Error 400: Error reported by SQL function get_voucher_paginated_json: ' + result.error;
-      return { success: false, data: [], message: errorMessage };
-    }
-
-    const vouchers = result.data || []; // Ensure data is an array
-    const totalCount = result.totalCount || 0;
-    // actual_fetched_count is how many records the SQL function's data query fetched (typically limit + 1 for cursors)
-    const actualFetchedCount = result.actual_fetched_count || 0;
-
-    let hasNextPage = false;
-    let hasPreviousPage = false;
-    let startCursor = null;
-    let endCursor = null;
-
-    if (page && page > 0) {
-      // Offset-based pagination
-      // totalCount is the count of all items matching filters
-      // limit is items per page
-      // page is current page number (1-indexed)
-      hasNextPage = page * limit < totalCount;
-      hasPreviousPage = page > 1;
-    } else {
-      // Cursor-based pagination
-      if (before) {
-        // `actualFetchedCount` included one extra item if more existed "before" the current set.
-        // The `vouchers` (data) returned by SQL function is already sliced to `limit` and in correct display order.
-        hasPreviousPage = actualFetchedCount > limit;
-        // If 'before' was used and we got results, there's a "next" page (towards more recent items).
-        hasNextPage = vouchers.length > 0;
+  startDate_utc?: string,
+  endDate_utc?: string,
+  createdBy?: string,
+  search?: string,
+  sessionStartDate_utc?: string, // simulation constraint
+  sessionEndDate_utc?: string
+) => {
+  try {
+    const filters: string[] = [];
+    const values: any[] = [];
+    let idx = 1;
+
+    filters.push(`m.created_at BETWEEN $${idx++} AND $${idx++}`);
+    values.push(sessionStartDate_utc || '0001-01-01T00:00:00Z', sessionEndDate_utc || '9999-12-31T23:59:59Z');
+
+    if (startDate_utc && endDate_utc) {
+      filters.push(`m.created_at BETWEEN $${idx++} AND $${idx++}`);
+      values.push(startDate_utc, endDate_utc);
+    }
+
+    if (createdBy) {
+      const empResult = await dbQuery(`SELECT id FROM employees WHERE employee_name ILIKE $1`, [`%${createdBy}%`]);
+      const empIds = empResult.rows.map((row) => row.id);
+
+      if (empIds.length > 0) {
+        filters.push(`m.created_by = ANY($${idx++}::int[])`);
+        values.push(empIds);
       } else {
-        // 'after' or initial load (no cursor)
-        // `actualFetchedCount` included one extra item if more existed "after" the current set.
-        hasNextPage = actualFetchedCount > limit;
-        // If 'after' was used and we received data, a "previous" page exists.
-        hasPreviousPage = !!after && vouchers.length > 0;
-        if (!after && !before) {
-          // Initial load (no cursor)
-          hasPreviousPage = false; // No previous page on the very first fetch.
-        }
+        return { members: [], totalPages: 0 };
       }
     }
 
-    if (vouchers.length > 0) {
-      // Ensure created_at is a Date object if needed by encodeCursor, SQL returns ISO strings
-      startCursor = encodeCursor(new Date(vouchers[0].created_at), vouchers[0].id);
-      endCursor = encodeCursor(new Date(vouchers[vouchers.length - 1].created_at), vouchers[vouchers.length - 1].id);
-    }
-
-    const data = {
-      data: vouchers,
-      pageInfo: {
-        startCursor,
-        endCursor,
-        hasNextPage,
-        hasPreviousPage,
-        totalCount,
-      },
+    if (search) {
+      filters.push(`(m.name ILIKE $${idx} OR m.contact ILIKE $${idx})`);
+      values.push(`%${search}%`);
+      idx++;
+    }
+
+    const whereClause = filters.length > 0 ? `WHERE ${filters.join(' AND ')}` : '';
+
+    const baseQuery = `
+      SELECT 
+        m.*,
+        mt.membership_type_name as membership_type_name,
+        e.employee_name as created_by_name
+      FROM members m
+      LEFT JOIN membership_types mt ON m.membership_type_id::bigint = mt.id
+      LEFT JOIN employees e ON m.created_by = e.id
+      ${whereClause}
+    `;
+
+    values.push(limit, offset);
+    const query = `${baseQuery} ORDER BY m.id ASC LIMIT $${idx++} OFFSET $${idx++};`;
+
+    const result = await dbQuery(query, values);
+
+    // Count query
+    const countValues = values.slice(0, -2);
+    const totalQuery = `
+      SELECT COUNT(*) 
+      FROM members m
+      LEFT JOIN membership_types mt ON m.membership_type_id::bigint = mt.id
+      LEFT JOIN employees e ON m.created_by = e.id
+      ${whereClause};
+    `;
+    const totalResult = await dbQuery(totalQuery, countValues);
+    const totalCount = Number(totalResult.rows[0].count);
+    const totalPages = Math.ceil(totalCount / limit);
+
+    // Get outstanding balances
+    const outstandingMap = await getMemberOutstandingAmounts();
+    const lastVisitedMap = await getLastVisitedDatesForMembers();
+
+    const enrichedMembers = result.rows.map((member: any) => ({
+      ...member,
+      total_amount_owed: outstandingMap[member.id] || 0,
+      last_visit_date: lastVisitedMap[member.id]
+        ? format(new Date(lastVisitedMap[member.id]), 'dd MMM yyyy, hh:mm a')
+        : null,
+      created_at: member.created_at ? format(new Date(member.created_at), 'dd MMM yyyy, hh:mm a') : null,
+      updated_at: member.updated_at ? format(new Date(member.updated_at), 'dd MMM yyyy, hh:mm a') : null,
+      dob: member.dob ? format(new Date(member.dob), 'dd MMM yyyy') : null,
+    }));
+
+    return {
+      members: enrichedMembers,
+      totalPages,
+      totalCount,
     };
-
-    return { success: true, data: data, message: 'Successfully retrieved paginated vouchers.' };
-  } catch (error) {
-    console.error('Error retrieving paginated vouchers:', error);
-
-    console.error('Full error details:', {
-      error: error instanceof Error ? error.message : 'Unknown error',
-      stack: error instanceof Error ? error.stack : undefined,
-    });
-
-    // Return user-friendly message but also throw for critical errors
-    if (error instanceof Error && error.message.includes('connection')) {
-      // Critical database errors should bubble up
-      throw new Error('Database connection failed. Please try again later.');
-    }
-
-    return { success: false, data: [], message: 'Failed to retrieve paginated vouchers due to database error.' };
-  }
-};
-
-const getServicesOfMemberVoucherById = async (
-  id: number
-): Promise<{ success: boolean; data: MemberVoucherServices[] | []; message: string }> => {
-  if (!Number(id)) {
-    return { success: false, data: [], message: 'id must be an integer' };
-  }
-
+  } catch (error) {
+    console.error('Error fetching members:', error);
+    throw new Error('Error fetching members');
+  }
+};
+
+const createMember = async ({
+  name,
+  email,
+  contact,
+  dob,
+  sex,
+  remarks,
+  address,
+  nric,
+  membership_type_id,
+  card_number,
+  created_at,
+  updated_at,
+  created_by,
+  role_name = 'member',
+}: CreateMemberInput & { role_name?: string }) => {
   const client = await pool().connect();
-  try {
-    const query = `
-    SELECT id, service_name, original_price, custom_price, discount, duration, final_price
-    FROM member_voucher_details
-    WHERE member_voucher_id = $1
-    ORDER BY id ASC;
-    `;
-
-    const results = await client.query(query, [id]);
-
-    if (results.rows.length > 0) {
-      return { success: true, data: results.rows, message: 'Get Services of Member Voucher By Id was successful' };
-    } else {
-      return { success: false, data: [], message: 'Error 400: The input Id of Member Voucher does not exist' };
-    }
-  } catch (error) {
-    console.error('Error retrieving services of member voucher:', error);
-
-    console.error('Full error details:', {
-      error: error instanceof Error ? error.message : 'Unknown error',
-      stack: error instanceof Error ? error.stack : undefined,
-    });
-
-    // Return user-friendly message but also throw for critical errors
-    if (error instanceof Error && error.message.includes('connection')) {
-      // Critical database errors should bubble up
-      throw new Error('Database connection failed. Please try again later.');
-    }
-
-    return {
-      success: false,
-      data: [],
-      message: 'Failed to retrieve services of member voucher due to database error.',
-    };
-  }
-};
-
-const getPurchaseDateOfMemberVoucherById = async (
-  id: number
-): Promise<{ success: boolean; data?: Date; message?: string }> => {
-  if (!Number(id)) {
-    return { success: false, message: 'id must be an integer' };
-  }
-
-  const client = await pool().connect();
-  try {
-    const query = `
-    SELECT service_date
-    FROM member_voucher_transaction_logs
-    WHERE member_voucher_id = $1
-    ORDER BY id ASC
-    LIMIT 1;
-    `;
-
-    const results = await client.query(query, [id]);
-
-    console.log('Purchase Date: ');
-    console.log(results.rows[0].service_date);
-
-    if (results.rows.length > 0) {
-      return {
-        success: true,
-        data: results.rows[0].service_date,
-        message: 'Get Purchase Date of Member Voucher By Id was successful',
-      };
-    } else {
-      return { success: false, message: 'Error 400: The input Id of Member Voucher does not exist' };
-    }
-  } catch (error) {
-    console.error('Error retrieving Purchase Date of member voucher:', error);
-
-    console.error('Full error details:', {
-      error: error instanceof Error ? error.message : 'Unknown error',
-      stack: error instanceof Error ? error.stack : undefined,
-    });
-
-    // Return user-friendly message but also throw for critical errors
-    if (error instanceof Error && error.message.includes('connection')) {
-      // Critical database errors should bubble up
-      throw new Error('Database connection failed. Please try again later.');
-    }
-
-    return { success: false, message: 'Failed to retrieve Purchase Date of member voucher due to database error.' };
-  }
-};
-
-const getPaginatedMemberVoucherTransactionLogs = async (
-  id: number,
-  limit: number,
-  options: PaginatedOptions = {},
-  start_date_utc: string | undefined | null,
-  end_date_utc: string
-): Promise<{ success: boolean; data: PaginatedReturn<MemberVoucherTransactionLogs> | []; message: string }> => {
-  const { after, before, page } = options;
-
-  const params = [
-    limit,
-    start_date_utc ? start_date_utc : null,
-    end_date_utc ? end_date_utc : null,
-    after ? after.createdAt : null,
-    after ? after.id : null,
-    before ? before.createdAt : null,
-    before ? before.id : null,
-    page && page > 0 ? page : null,
-    id,
-  ];
-
-  const sqlFunctionQuery = `
-    SELECT get_member_voucher_transaction_logs_paginated_json(
-      p_limit := $1,
-      p_start_date_utc := $2,
-      p_end_date_utc := $3,
-      p_after_created_at := $4,
-      p_after_id := $5,
-      p_before_created_at := $6,
-      p_before_id := $7,
-      p_page := $8,
-      p_member_voucher_id := $9
-    ) AS result;
-  `;
-
-  try {
-    const { rows: resultRows } = await dbQuery(sqlFunctionQuery, params);
-
-    if (!resultRows[0] || !resultRows[0].result) {
-      const errorMessage =
-        'Error 400: Invalid response from SQL function get_member_voucher_transaction_logs_paginated_json';
-      return { success: false, data: [], message: errorMessage };
-    }
-
-    const result = resultRows[0].result;
-
-    if (result.error) {
-      const errorMessage =
-        'Error 400: Error reported by SQL function get_member_voucher_transaction_logs_paginated_json:' + result.error;
-      return { success: false, data: [], message: errorMessage };
-    }
-
-    const transactionLogs = result.data || []; // Ensure data is an array
-    const totalCount = result.totalCount || 0;
-    // actual_fetched_count is how many records the SQL function's data query fetched (typically limit + 1 for cursors)
-    const actualFetchedCount = result.actual_fetched_count || 0;
-
-    let hasNextPage = false;
-    let hasPreviousPage = false;
-    let startCursor = null;
-    let endCursor = null;
-
-    if (page && page > 0) {
-      // Offset-based pagination
-      // totalCount is the count of all items matching filters
-      // limit is items per page
-      // page is current page number (1-indexed)
-      hasNextPage = page * limit < totalCount;
-      hasPreviousPage = page > 1;
-    } else {
-      // Cursor-based pagination
-      if (before) {
-        // `actualFetchedCount` included one extra item if more existed "before" the current set.
-        // The `transactionLogs` (data) returned by SQL function is already sliced to `limit` and in correct display order.
-        hasPreviousPage = actualFetchedCount > limit;
-        // If 'before' was used and we got results, there's a "next" page (towards more recent items).
-        hasNextPage = transactionLogs.length > 0;
-      } else {
-        // 'after' or initial load (no cursor)
-        // `actualFetchedCount` included one extra item if more existed "after" the current set.
-        hasNextPage = actualFetchedCount > limit;
-        // If 'after' was used and we received data, a "previous" page exists.
-        hasPreviousPage = !!after && transactionLogs.length > 0;
-        if (!after && !before) {
-          // Initial load (no cursor)
-          hasPreviousPage = false; // No previous page on the very first fetch.
-        }
-      }
-    }
-
-    if (transactionLogs.length > 0) {
-      // Ensure created_at is a Date object if needed by encodeCursor, SQL returns ISO strings
-      startCursor = encodeCursor(new Date(transactionLogs[0].created_at), transactionLogs[0].id);
-      endCursor = encodeCursor(
-        new Date(transactionLogs[transactionLogs.length - 1].created_at),
-        transactionLogs[transactionLogs.length - 1].id
-      );
-    }
-
-    const data = {
-      data: transactionLogs,
-      pageInfo: {
-        startCursor,
-        endCursor,
-        hasNextPage,
-        hasPreviousPage,
-        totalCount,
-      },
-    };
-
-    return { success: true, data: data, message: 'Successfully retrieved paginated transaction logs.' };
-  } catch (error) {
-    console.error('Error retrieving paginated transaction logs:', error);
-
-    console.error('Full error details:', {
-      error: error instanceof Error ? error.message : 'Unknown error',
-      stack: error instanceof Error ? error.stack : undefined,
-    });
-
-    // Return user-friendly message but also throw for critical errors
-    if (error instanceof Error && error.message.includes('connection')) {
-      // Critical database errors should bubble up
-      throw new Error('Database connection failed. Please try again later.');
-    }
-
-    return {
-      success: false,
-      data: [],
-      message: 'Failed to retrieve paginated transaction logs due to database error.',
-    };
-  }
-};
-
-<<<<<<< HEAD
-const addTransactionLogsByMemberVoucherId = async (data: MemberVoucherTransactionLogCreateData): Promise<{
-  success: boolean, message: string, transactionLogId?: number
-}> => {
-  const {
-    id,
-    consumptionValue,
-    remarks,
-    date,
-    time,
-    type,
-    createdBy,
-    handledBy,
-    current_balance
-  } = data;
-=======
-const addTransactionLogsByMemberVoucherId = async (
-  data: MemberVoucherTransactionLogCreateData
-): Promise<{ success: boolean; message: string }> => {
-  const { id, consumptionValue, remarks, date, time, type, createdBy, handledBy, current_balance } = data;
->>>>>>> dc472cca
-
-  console.log(current_balance);
-
-  const currentBalanceAfterDeduction = current_balance - consumptionValue;
-
-  const negConsumptionValue = -consumptionValue;
-
-  console.log('consumptionValue: ' + negConsumptionValue);
-
-  const service_date = new Date(`${date}T${time}`);
-  const last_updated_by = createdBy;
-  const created_at = new Date();
-  const updated_at = created_at;
-  const client = await pool().connect();
-
-  try {
-    const insertQuery = `
-        INSERT INTO member_voucher_transaction_logs (
-          member_voucher_id, service_description, service_date, current_balance, amount_change, serviced_by, type, created_by, last_updated_by, created_at, updated_at)
-          VALUES ($1, $2, $3, $4, $5, $6, $7, $8, $9, $10, $11)
-          RETURNING id;
-        `;
-
-    const insertValues = [
-      id,
+
+  try {
+    await client.query('BEGIN');
+
+    // Validation: Check if email already exists
+    const emailCheckQuery = `
+      SELECT id FROM members WHERE email = $1;
+    `;
+    const emailResult = await client.query(emailCheckQuery, [email]);
+    if (emailResult.rows.length > 0) {
+      throw new Error('Email already exists');
+    }
+
+    // 3. Insert into members
+    const insertMemberQuery = `
+      INSERT INTO members (
+        name, email, contact, dob, sex, remarks, address, nric,
+        membership_type_id, card_number,created_at, updated_at, created_by
+      )
+      VALUES ($1, $2, $3, $4, $5, $6, $7, $8, $9, $10, $11, $12, $13)
+      RETURNING *;
+    `;
+    const memberValues = [
+      name,
+      email,
+      contact,
+      dob,
+      sex,
       remarks,
-      service_date,
-      currentBalanceAfterDeduction,
-      negConsumptionValue,
-      handledBy,
-      type,
-      createdBy,
-      last_updated_by,
+      address,
+      nric,
+      membership_type_id,
+      card_number,
       created_at,
       updated_at,
+      created_by,
     ];
-    await client.query('BEGIN');
-
-    const insertResult = await client.query(insertQuery, insertValues);
-    const transactionLogId = insertResult.rows[0]?.id;
-
-    const updateQuery = `
-    UPDATE member_vouchers 
-    SET current_balance = $1 
-    WHERE id = $2
-  `;
-
-    const updateValues = [currentBalanceAfterDeduction, id];
-
-    const updateResult = await client.query(updateQuery, updateValues);
-
-    if ((insertResult.rowCount ?? 0) > 0 && (updateResult.rowCount ?? 0) > 0) {
-      await client.query('COMMIT');
-
-      return {
-        success: true,
-<<<<<<< HEAD
-        message: "Member Voucher transaction log created and balance updated successfully.",
-        transactionLogId: transactionLogId
-=======
-        message: 'Member Voucher transaction log created and balance updated successfully.',
->>>>>>> dc472cca
-      };
-    } else {
-      // Rollback if any operation failed
-      await client.query('ROLLBACK');
-
-      return {
-        success: false,
-        message: 'Transaction failed - no rows affected in one or more operations.',
-      };
-    }
-  } catch (error) {
-    // Rollback on any error
-    try {
-      await client.query('ROLLBACK');
-    } catch (rollbackError) {
-      console.error('Error during rollback:', rollbackError);
-    }
-
-    console.error('Error creating Transaction Log by Member Voucher Id:', error);
-
-    console.error('Full error details:', {
-      error: error instanceof Error ? error.message : 'Unknown error',
-      stack: error instanceof Error ? error.stack : undefined,
-    });
-
-    // Return user-friendly message but also throw for critical errors
-    if (error instanceof Error && error.message.includes('connection')) {
-      throw new Error('Database connection failed. Please try again later.');
-    }
-
-    return { success: false, message: 'Failed to create Transaction Log by Member Voucher Id due to database error.' };
+    const memberResult = await client.query(insertMemberQuery, memberValues);
+    const newMember = memberResult.rows[0];
+
+    await client.query('COMMIT');
+
+    return {
+      member: newMember,
+    };
+  } catch (error) {
+    console.error('Error creating member:', error);
+    await client.query('ROLLBACK');
+    throw error; // Re-throw the original error to preserve the validation message
   } finally {
     client.release();
   }
 };
 
-const getMemberVoucherCurrentBalance = async (
-  id: number,
-  consumptionValue: number
-): Promise<{ success: boolean; data?: number; message?: string }> => {
-  if (!Number(id)) {
-    return { success: false, message: 'Error 400: id must be an integer' };
-  }
-
-  if (isNaN(Number(consumptionValue))) {
-    return { success: false, message: 'Error 400: consumption value must be an integer' };
-  }
-
+const updateMember = async ({
+  id,
+  name,
+  email,
+  contact,
+  dob,
+  sex,
+  remarks,
+  address,
+  nric,
+  membership_type_id,
+  card_number,
+  updated_at,
+}: UpdateMemberInput) => {
   const client = await pool().connect();
-  try {
-    const query = `
-    SELECT current_balance
-    FROM member_vouchers
-    WHERE id = $1;
-    `;
-
-    const results = await client.query(query, [id]);
-
-    const current_balance = results.rows[0].current_balance;
-
-    if (Number.isNaN(Number(current_balance))) {
-      return { success: false, message: 'Error 400: This Member Voucher does not exist' };
-    }
-
-    const balanceAfterDeduction = parseFloat(current_balance) - consumptionValue;
-
-    if (balanceAfterDeduction < 0) {
-      return { success: false, message: 'Error 400: The Consumption Value is greater than the Current balance.' };
-    } else {
-      return { success: true, data: current_balance };
-    }
-  } catch (error) {
-    console.error('Error retrieving current balance by Member Voucher Id:', error);
-
-    console.error('Full error details:', {
-      error: error instanceof Error ? error.message : 'Unknown error',
-      stack: error instanceof Error ? error.stack : undefined,
-    });
-
-    // Return user-friendly message but also throw for critical errors
-    if (error instanceof Error && error.message.includes('connection')) {
-      // Critical database errors should bubble up
-      throw new Error('Database connection failed. Please try again later.');
-    }
-
-    return { success: false, message: 'Failed to current balance by Member Voucher Id due to database error.' };
-  }
-};
-
-// const getMemberVoucherPaidCurrentBalance = async (id: number, consumptionValue: number): Promise<{ success: boolean, data?: number, message?: string }> => {
-//   if (!Number(id)) {
-//     return { success: false, message: "Error 400: id must be an integer" };
-//   };
-
-//   if (isNaN(Number(consumptionValue))) {
-//     return { success: false, message: "Error 400: consumption value must be an integer" };
-//   };
-
-//   const client = await pool().connect();
-//   try {
-//     const query = `
-//     SELECT st.outstanding_total_payment_amount, mv.current_balance
-//     FROM sale_transactions st
-//     JOIN sale_transaction_items sti ON st.id = sti.sale_transaction_id
-//     JOIN member_vouchers mv ON sti.member_voucher_id = mv.id
-//     WHERE sti.member_voucher_id = $1
-//     ORDER BY sti.sale_transaction_id DESC
-//     LIMIT 1;
-//     `;
-
-//     const results = await client.query(query, [id]);
-//     console.log(results);
-
-//     if (results.rowCount === 0) {
-//       return { success: false, message: "Error 400: This Member Voucher does not exist" };
-//     }
-
-//     const current_balance = parseFloat(results.rows[0].current_balance);
-//     const outstanding_total_payment_amount = parseFloat(results.rows[0].outstanding_total_payment_amount);
-//     // const free_of_charge = parseFloat(results.rows[0].free_of_charge);
-
-//     if (outstanding_total_payment_amount === 0) {
-//       return { success: true, data: current_balance };
-//     }
-
-//     const paidBalance = current_balance - outstanding_total_payment_amount //- free_of_charge;
-
-//     const paidbalanceAfterDeduction = paidBalance + consumptionValue;
-
-//     if (paidbalanceAfterDeduction < 0) {
-//       return { success: false, message: "Error 400: The Consumption Value is greater than the Paid Current balance." };
-//     } else {
-//       return { success: true, data: current_balance };
-//     }
-//   } catch (error) {
-//     console.error('Error retrieving paid current balance by Member Voucher Id:', error);
-
-//     console.error('Full error details:', {
-//       error: error instanceof Error ? error.message : 'Unknown error',
-//       stack: error instanceof Error ? error.stack : undefined
-//     });
-
-//     if (error instanceof Error && error.message.includes('connection')) {
-//       throw new Error('Database connection failed. Please try again later.');
-//     }
-
-//     return { success: false, message: "Failed to get paid current balance by Member Voucher Id due to database error." };
-//   }
-// };
-
-const getMemberNameByMemberVoucherId = async (
-  id: number
-): Promise<{ success: boolean; data: MemberName | null; message: string }> => {
-  if (!Number(id)) {
-    return { success: false, data: null, message: 'Error 400: id must be an integer' };
-  }
-
-  const client = await pool().connect();
-  try {
-    const query = `
-    SELECT m.id, m.name
-    FROM members m
-    JOIN member_vouchers mv
-    ON m.id = mv.member_id
-    WHERE mv.id = $1
-    `;
-
-    const results = await client.query(query, [id]);
-
-    if (results.rows.length > 0) {
-      return { success: true, data: results.rows[0], message: 'Get Member Name By Member Voucher Id was successful' };
-    } else {
-      return { success: false, data: null, message: 'Error 400: The input Id of Member Voucher does not exist' };
-    }
-  } catch (error) {
-    console.error('Error retrieving Member Name By Member Voucher Id:', error);
-
-    console.error('Full error details:', {
-      error: error instanceof Error ? error.message : 'Unknown error',
-      stack: error instanceof Error ? error.stack : undefined,
-    });
-
-    // Return user-friendly message but also throw for critical errors
-    if (error instanceof Error && error.message.includes('connection')) {
-      // Critical database errors should bubble up
-      throw new Error('Database connection failed. Please try again later.');
-    }
-
-    return { success: false, data: null, message: 'Failed to Member Name By Member Voucher Id due to database error.' };
-  }
-};
-
-const setTransactionLogsAndCurrentBalanceByLogId = async (
-  data: MemberVoucherTransactionLogUpdateData
-): Promise<{ success: boolean; message: string }> => {
-  const {
-    member_voucher_id,
-    transaction_log_id,
-    consumptionValue,
-    remarks,
-    date,
-    time,
-    type,
-    createdBy,
-    handledBy,
-    lastUpdatedBy,
-  } = data;
-
-  const service_date = new Date(`${date}T${time}`);
-
-  const updated_at = new Date();
-
-  const client = await pool().connect();
-
-  try {
-    // To get the current amount_change value which will be used to find the current_balance value before the respective log deduction
-    const getAmountChangeQuery = `
-        SELECT amount_change
-        FROM member_voucher_transaction_logs
-        WHERE id = $1;
-    `;
-
-    const getAmountChangeValue = [transaction_log_id];
-
-    const updateMemberVoucherQuery = `
-        UPDATE member_vouchers
-        SET current_balance = current_balance - $1 + $2
-        WHERE id = $3;
-        `;
-
-    const updateCurrentBalanceOfTransactionLogsQuery = `
-        UPDATE member_voucher_transaction_logs
-        SET current_balance = current_balance - $1 + $2
-        WHERE id >= $3 AND member_voucher_id = $4;
-        `;
-
-    const updateTransactionLogQuery = `
-        UPDATE member_voucher_transaction_logs
-        SET service_description = $1,
-            service_date = $2,
-            amount_change = $3,
-            serviced_by = $4,
-            type = $5,
-            created_by = $6,
-            last_updated_by = $7,
-            updated_at = $8
-        WHERE id = $9;
-        `;
-
-    const updateTransactionLogValue = [
+
+  try {
+    await client.query('BEGIN');
+
+    // 3. Update the members table
+    const updateMemberQuery = `
+      UPDATE members
+      SET
+        name = $1,
+        email = $2,
+        contact = $3,
+        dob = $4,
+        sex = $5,
+        remarks = $6,
+        address = $7,
+        nric = $8,
+        membership_type_id = $9,
+        card_number = $10,
+        updated_at = $11
+      WHERE id = $12
+      RETURNING *;
+    `;
+
+    const values = [
+      name,
+      email,
+      contact,
+      dob,
+      sex,
       remarks,
-      service_date,
-      consumptionValue,
-      handledBy,
-      type,
-      createdBy,
-      lastUpdatedBy,
+      address,
+      nric,
+      membership_type_id,
+      card_number,
       updated_at,
-      transaction_log_id,
+      id,
     ];
 
-    await client.query('BEGIN');
-
-    const getAmountChangeResult = await client.query(getAmountChangeQuery, getAmountChangeValue);
-
-    console.log('getAmountChangeResult.rows[0].amount_change: ' + getAmountChangeResult.rows[0].amount_change);
-
-    const updateMemberVoucherValues = [
-      getAmountChangeResult.rows[0].amount_change,
-      consumptionValue,
-      member_voucher_id,
-    ];
-
-    const updateCurrentBalanceOfTransactionLogsValue = [
-      getAmountChangeResult.rows[0].amount_change,
-      consumptionValue,
-      transaction_log_id,
-      member_voucher_id,
-    ];
-
-    const updateMemberVoucherResults = await client.query(updateMemberVoucherQuery, updateMemberVoucherValues);
-
-    const updateTransactionLogsResults = await client.query(
-      updateCurrentBalanceOfTransactionLogsQuery,
-      updateCurrentBalanceOfTransactionLogsValue
-    );
-
-    const updateTransactionLogByIdResults = await client.query(updateTransactionLogQuery, updateTransactionLogValue);
-
-    if (
-      (updateMemberVoucherResults.rowCount ?? 0) > 0 &&
-      (updateTransactionLogsResults.rowCount ?? 0) > 0 &&
-      (updateTransactionLogByIdResults.rowCount ?? 0) > 0
-    ) {
-      await client.query('COMMIT');
-
-      return {
-        success: true,
-        message: 'Member Voucher transaction log and Member Voucher balance has been updated successfully.',
-      };
-    } else {
-      // Rollback if any operation failed
-      await client.query('ROLLBACK');
-
-      return {
-        success: false,
-        message: 'Transaction failed - no rows affected in one or more operations.',
-      };
-    }
-  } catch (error) {
-    // Rollback on any error
-    try {
-      await client.query('ROLLBACK');
-    } catch (rollbackError) {
-      console.error('Error during rollback:', rollbackError);
-    }
-
-    console.error(
-      'Error updating Member Voucher transaction log and Member Voucher balance by Transation Log Id:',
-      error
-    );
-
-    console.error('Full error details:', {
-      error: error instanceof Error ? error.message : 'Unknown error',
-      stack: error instanceof Error ? error.stack : undefined,
-    });
-
-    // Return user-friendly message but also throw for critical errors
-    if (error instanceof Error && error.message.includes('connection')) {
-      throw new Error('Database connection failed. Please try again later.');
-    }
-
-    return {
-      success: false,
-      message:
-        'Failed to update Member Voucher transaction log and Member Voucher balance Transation Log Id due to database error.',
-    };
+    const memberResult = await client.query(updateMemberQuery, values);
+
+    await client.query('COMMIT');
+    return memberResult.rows[0];
+  } catch (error) {
+    console.error('Error updating member:', error);
+    await client.query('ROLLBACK');
+    throw error; // Re-throw the original error to preserve the validation message
   } finally {
     client.release();
   }
 };
 
-const deleteTransactionLogsAndCurrentBalanceByLogId = async (
-  transaction_log_id: number,
-  member_voucher_id: number
-): Promise<{ success: boolean; message: string }> => {
+const deleteMember = async (memberId: number) => {
   const client = await pool().connect();
 
   try {
-    // To get the sum of the total amount change from all the to-be deleted transaction logs
-    const getSumOfAmountChangeQuery = `
-        SELECT SUM(amount_change)
-        FROM member_voucher_transaction_logs
-        WHERE id >= $1;
-    `;
-
-    const getSumOfAmountChangeValue = [transaction_log_id];
-
-    const updateMemberVoucherQuery = `
-        UPDATE member_vouchers
-        SET current_balance = current_balance - $1
-        WHERE id = $2;
-        `;
-
-    const deleteTransactionLogAndSubsequentLogsByIdQuery = `
-        DELETE FROM member_voucher_transaction_logs
-        WHERE id >= $1
-        `;
-
     await client.query('BEGIN');
 
-    const getAmountChangeResult = await client.query(getSumOfAmountChangeQuery, getSumOfAmountChangeValue);
-
-    console.log('getAmountChangeResult.rows[0].sum: ' + getAmountChangeResult.rows[0].sum);
-
-    const updateMemberVoucherValues = [getAmountChangeResult.rows[0].sum, member_voucher_id];
-
-    const deleteTransactionLogAndSubsequentLogsByIdValue = [transaction_log_id];
-
-    const updateMemberVoucherResults = await client.query(updateMemberVoucherQuery, updateMemberVoucherValues);
-
-    const deleteTransactionLogsResults = await client.query(
-      deleteTransactionLogAndSubsequentLogsByIdQuery,
-      deleteTransactionLogAndSubsequentLogsByIdValue
-    );
-
-    if ((updateMemberVoucherResults.rowCount ?? 0) > 0 && (deleteTransactionLogsResults.rowCount ?? 0) > 0) {
-      await client.query('COMMIT');
-
-      return {
-        success: true,
-        message:
-          'The Member Voucher transaction log and Member Voucher balance has been respectively deleted and updated successfully.',
-      };
-    } else {
-      // Rollback if any operation failed
-      await client.query('ROLLBACK');
-
-      return {
-        success: false,
-        message: 'Transaction failed - no rows affected in one or more operations.',
-      };
-    }
-  } catch (error) {
-    // Rollback on any error
-    try {
-      await client.query('ROLLBACK');
-    } catch (rollbackError) {
-      console.error('Error during rollback:', rollbackError);
-    }
-
-    console.error('Error deleting Member Voucher transaction log by Transation Log Id:', error);
-
-    console.error('Full error details:', {
-      error: error instanceof Error ? error.message : 'Unknown error',
-      stack: error instanceof Error ? error.stack : undefined,
-    });
-
-    // Return user-friendly message but also throw for critical errors
-    if (error instanceof Error && error.message.includes('connection')) {
-      throw new Error('Database connection failed. Please try again later.');
-    }
-
-    return {
-      success: false,
-      message: 'Failed to deleting Member Voucher transaction log by Transation Log Id due to database error.',
-    };
+    // Step 2: Check for existing sale transactions
+    const transactionCheckQuery = `SELECT COUNT(*) as count FROM sale_transactions WHERE member_id = $1`;
+    const transactionResult = await client.query(transactionCheckQuery, [memberId]);
+    const transactionCount = parseInt(transactionResult.rows[0].count);
+
+    if (transactionCount > 0) {
+      throw new Error(`Cannot delete member: ${transactionCount} sale transaction(s) exist for this member`);
+    }
+
+    // Step 4: Delete from members
+    await client.query(`DELETE FROM members WHERE id = $1`, [memberId]);
+
+    await client.query('COMMIT');
+    return { success: true };
+  } catch (error) {
+    await client.query('ROLLBACK');
+    console.error('Error deleting member:', error);
+
+    // Re-throw the error with original message if it's our custom validation error
+    if (error instanceof Error && error.message.includes('Cannot delete member:')) {
+      throw error;
+    }
+
+    throw new Error('Could not delete member');
   } finally {
     client.release();
   }
 };
 
-const createMemberVoucher = async (
-  transactionData: SingleItemTransactionRequestData
-): Promise<SingleItemTransactionCreationResult> => {
-  const client = await pool().connect();
-
-  try {
-    await client.query('BEGIN');
-
-    // VALIDATION MOVED TO TOP - Validate required fields first
-    const {
-      created_by,
-      customer_type,
-      handled_by,
-      item,
-      member_id,
-      payments,
-      receipt_number,
-      remarks,
-<<<<<<< HEAD
-      created_at,        // ✅ NEW: Add custom date support
-      updated_at         // ✅ NEW: Add custom date support
-=======
-      created_at,
-      updated_at,
->>>>>>> dc472cca
-    } = transactionData;
-
-    // Early validation
-    if (!created_by) {
-      throw new Error('created_by is required');
-    }
-
-    if (!handled_by) {
-      throw new Error('handled_by is required');
-    }
-
-    if (!item || item.type !== 'member-voucher') {
-      throw new Error('item is required and must be of type "member-voucher"');
-    }
-
-    if (!payments || !Array.isArray(payments) || payments.length === 0) {
-      throw new Error('payments array is required and cannot be empty');
-    }
-
-    if (!member_id) {
-      throw new Error('member_id is required for member voucher transactions');
-    }
-
-    // ✅ NEW: Parse and validate custom creation date/time for sale transactions
-    let customCreatedAt = null;
-    let customUpdatedAt = null;
-
-    if (created_at) {
-      try {
-        customCreatedAt = new Date(created_at);
-        if (isNaN(customCreatedAt.getTime())) {
-          console.warn('Invalid created_at format, using current time:', created_at);
-          customCreatedAt = new Date();
+const getMemberById = async (id: number, sessionStartDate_utc?: string, sessionEndDate_utc?: string) => {
+  try {
+    const query = `
+      SELECT 
+        m.*,
+        mt.membership_type_name as membership_type_name,
+        e.employee_name as created_by_name
+      FROM members m
+      LEFT JOIN membership_types mt ON m.membership_type_id::bigint = mt.id
+      LEFT JOIN employees e ON m.created_by = e.id
+      WHERE m.id = $1
+      AND m.created_at BETWEEN $2 AND $3;
+    `;
+    const sessionStart = sessionStartDate_utc || '0001-01-01T00:00:00Z';
+    const sessionEnd = sessionEndDate_utc || '9999-12-31T23:59:59Z';
+    const result = await pool().query(query, [id, sessionStart, sessionEnd]);
+
+    if (result.rows.length === 0) {
+      throw new Error('Member not found');
+    }
+
+    const member = result.rows[0];
+
+    return {
+      ...member,
+      created_at: member.created_at ? format(new Date(member.created_at), 'dd MMM yyyy, hh:mm a') : null,
+      updated_at: member.updated_at ? format(new Date(member.updated_at), 'dd MMM yyyy, hh:mm a') : null,
+      dob: member.dob ? format(new Date(member.dob), 'dd MMM yyyy') : null,
+    };
+  } catch (error) {
+    console.error('Error fetching member by ID:', error);
+    throw new Error('Error fetching member by ID');
+  }
+};
+
+const searchMemberByNameOrPhone = async (
+  searchTerm: string,
+  sessionStartDate_utc?: string,
+  sessionEndDate_utc?: string
+) => {
+  try {
+    const query = `
+      SELECT 
+  m.*,
+  mt.membership_type_name AS membership_type_name,
+  e.employee_name AS created_by_name,
+
+  (
+    SELECT COUNT(*) 
+    FROM member_vouchers mv
+    WHERE mv.member_id = m.id
+      AND mv.status = 'is_enabled'
+  ) AS voucher_count,
+
+  (
+    SELECT COUNT(*) 
+    FROM member_care_packages mcp
+    WHERE mcp.member_id = m.id
+      AND mcp.status = 'ENABLED'
+  ) AS member_care_package_count
+
+FROM members m
+LEFT JOIN membership_types mt ON m.membership_type_id::bigint = mt.id
+LEFT JOIN employees e ON m.created_by = e.id
+WHERE 
+  (m.name ILIKE $1 OR m.contact ILIKE $1 OR m.card_number ILIKE $1)
+  AND m.created_at BETWEEN $2 AND $3;
+
+    `;
+    const sessionStart = sessionStartDate_utc || '0001-01-01T00:00:00Z';
+    const sessionEnd = sessionEndDate_utc || '9999-12-31T23:59:59Z';
+    const result = await pool().query(query, [`%${searchTerm}%`, sessionStart, sessionEnd]);
+
+    // Get enrichment maps
+    const outstandingMap = await getMemberOutstandingAmounts();
+    const lastVisitedMap = await getLastVisitedDatesForMembers();
+
+    // Format & enrich each member
+    const enrichedMembers = result.rows.map((member: any) => ({
+      ...member,
+      total_amount_owed: outstandingMap[member.id] || 0,
+      last_visit_date: lastVisitedMap[member.id]
+        ? format(new Date(lastVisitedMap[member.id]), 'dd MMM yyyy, hh:mm a')
+        : null,
+      created_at: member.created_at ? format(new Date(member.created_at), 'dd MMM yyyy, hh:mm a') : null,
+      updated_at: member.updated_at ? format(new Date(member.updated_at), 'dd MMM yyyy, hh:mm a') : null,
+      dob: member.dob ? format(new Date(member.dob), 'dd MMM yyyy') : null,
+    }));
+
+    return {
+      members: enrichedMembers,
+    };
+  } catch (error) {
+    console.error('Error searching member by name or phone:', error);
+    throw new Error('Error searching member by name or phone');
+  }
+};
+
+const getMemberVouchers = async (
+  memberId: number,
+  offset: number,
+  limit: number,
+  searchTerm?: string,
+  sessionStartDate_utc?: string, // simulation constraint
+  sessionEndDate_utc?: string
+) => {
+  try {
+    const hasSearch = !!searchTerm;
+
+    // Default session date range if not provided
+    const sessionStart = sessionStartDate_utc || '0001-01-01T00:00:00Z';
+    const sessionEnd = sessionEndDate_utc || '9999-12-31T23:59:59Z';
+
+    // Build SQL dynamically with status = 'is_enabled' and session date filter
+    const baseQuery = `
+      SELECT *
+      FROM member_vouchers mv
+      WHERE member_id = $1
+      AND mv.created_at BETWEEN $${hasSearch ? '5' : '4'} AND $${hasSearch ? '6' : '5'}
+      AND status = 'is_enabled'
+      ${hasSearch ? `AND member_voucher_name ILIKE $2` : ''}
+      ORDER BY created_at DESC
+      LIMIT ${hasSearch ? '$3' : '$2'} OFFSET ${hasSearch ? '$4' : '$3'};
+    `;
+
+    const baseValues = hasSearch
+      ? [memberId, `%${searchTerm}%`, limit, offset, sessionStart, sessionEnd]
+      : [memberId, limit, offset, sessionStart, sessionEnd];
+
+    const result = await pool().query(baseQuery, baseValues);
+
+    // Count query with session date filter
+    const countQuery = `
+      SELECT COUNT(*)
+      FROM member_vouchers mv
+      WHERE member_id = $1 
+      AND mv.created_at BETWEEN $${hasSearch ? '3' : '2'} AND $${hasSearch ? '4' : '3'}
+      AND status = 'is_enabled'
+      ${hasSearch ? `AND member_voucher_name ILIKE $2` : ''};
+    `;
+
+    const countValues = hasSearch
+      ? [memberId, `%${searchTerm}%`, sessionStart, sessionEnd]
+      : [memberId, sessionStart, sessionEnd];
+
+    const countResult = await pool().query(countQuery, countValues);
+    const totalCount = Number(countResult.rows[0].count);
+    const totalPages = Math.ceil(totalCount / limit);
+
+    // Calculate paid balance for each voucher
+    const vouchersWithBalance = await Promise.all(
+      result.rows.map(async (voucher) => {
+        const balanceQuery = `
+          SELECT st.outstanding_total_payment_amount, mv.current_balance
+          FROM sale_transactions st
+          JOIN sale_transaction_items sti ON st.id = sti.sale_transaction_id
+          JOIN member_vouchers mv ON sti.member_voucher_id = mv.id
+          WHERE sti.member_voucher_id = $1
+          AND st.created_at BETWEEN $2 AND $3
+          ORDER BY sti.sale_transaction_id DESC
+          LIMIT 1;
+        `;
+
+        const balanceResult = await pool().query(balanceQuery, [voucher.id, sessionStart, sessionEnd]);
+
+        let currentPaidBalance = 0;
+        if (balanceResult.rows && balanceResult.rows.length > 0) {
+          const current_balance = parseFloat(balanceResult.rows[0].current_balance);
+          const outstanding_total_payment_amount = parseFloat(balanceResult.rows[0].outstanding_total_payment_amount);
+          // const free_of_charge = parseFloat(balanceResult.rows[0].free_of_charge);
+
+          if (outstanding_total_payment_amount === 0) {
+            currentPaidBalance = current_balance;
+          } else {
+            currentPaidBalance = current_balance - outstanding_total_payment_amount; //- free_of_charge;
+          }
         }
-      } catch (error) {
-        console.warn('Error parsing created_at, using current time:', error);
-        customCreatedAt = new Date();
-      }
-    } else {
-      customCreatedAt = new Date();
-    }
-
-    if (updated_at) {
-      try {
-        customUpdatedAt = new Date(updated_at);
-        if (isNaN(customUpdatedAt.getTime())) {
-          console.warn('Invalid updated_at format, using created_at time:', updated_at);
-          customUpdatedAt = customCreatedAt;
-        }
-      } catch (error) {
-        console.warn('Error parsing updated_at, using created_at time:', error);
-        customUpdatedAt = customCreatedAt;
-      }
-    } else {
-      customUpdatedAt = customCreatedAt;
-    }
-
-    console.log('✅ MV Sale Transaction Using custom date/time:', {
-      created_at: customCreatedAt.toISOString(),
-      updated_at: customUpdatedAt.toISOString(),
-    });
-
-    // Extract item data
-    const { assignedEmployee, data, pricing, remarks: itemRemarks, type } = item;
-
-    if (!data) {
-      throw new Error('item.data is required for member voucher');
-    }
-
-    const {
-      bypass_template,
-      created_at: voucher_created_at,
-      created_by: item_created_by,
-      creation_datetime,
-      free_of_charge = 0, // Default to 0
-      member_voucher_details = [], // Default to empty array
-      member_voucher_name,
-      remarks: voucherRemarks,
-      selected_template,
-      starting_balance,
-      status = 'active', // Default status
-      total_price,
-      voucher_template_id,
-    } = data;
-
-    // Validate required voucher data
-    if (!member_voucher_name) {
-      throw new Error('member_voucher_name is required');
-    }
-
-    if (!creation_datetime) {
-      throw new Error('creation_datetime is required');
-    }
-
-    // FIXED: Better default calculation
-    const default_total_price = selected_template?.default_total_price
-      ? Number(selected_template.default_total_price)
-      : total_price
-      ? Number(total_price)
-      : 0;
-
-    const is_bypass = bypass_template === true;
-<<<<<<< HEAD
-    const createdAt = new Date(creation_datetime);  // Keep voucher creation date separate
-    const updatedAt = createdAt;                    // Keep voucher update date separate
-
-    // FIXED: Proper employee ID handling
-    /**
-     * Original code - since we are sending an array of assigned employees from the frontend, i changed this to handle that.
-     */
-    // const employee_id = assignedEmployee ? Number(assignedEmployee) : Number(created_by);
-
-    /**
-     * Debugging employee_id calculation
-     */
-    const employee_id = assignedEmployee && Array.isArray(assignedEmployee) && assignedEmployee.length > 0
-      ? Number(assignedEmployee[0].employeeId || assignedEmployee[0]) // Get first employee's ID for voucher creation
-      : Number(created_by); // Fallback to created_by
-
-    // Validate that employee_id is not NaN
-    if (isNaN(employee_id)) {
-      throw new Error(`Invalid employee ID: ${employee_id}. Check assignedEmployee data or created_by value.`);
-    }
-=======
-
-    const createdAt = customCreatedAt; // Use sale transaction date
-    const updatedAt = customUpdatedAt; // Use sale transaction date
-
-    const employee_id = assignedEmployee ? Number(assignedEmployee) : Number(created_by);
->>>>>>> dc472cca
-
-    // Database validations
-    let validationPromises = [
-      client.query('SELECT id FROM members WHERE id = $1', [member_id]),
-      client.query('SELECT id FROM employees WHERE id = $1', [employee_id]),
-      client.query<{ id: string }>('SELECT get_or_create_status($1) as id', ['is_enabled']),
-    ];
-
-    // FIXED: Only validate voucher template if not bypassing AND template ID exists
-    if (!is_bypass && voucher_template_id && voucher_template_id !== '0') {
-      validationPromises.push(client.query('SELECT id FROM voucher_templates WHERE id = $1', [voucher_template_id]));
-    }
-
-    const results = await Promise.all(validationPromises);
-    const [memberResult, employeeResult, statusResult] = results;
-
-    // FIXED: Proper validation checking
-    if (memberResult.rows.length === 0) {
-      throw new Error(`Member with ID ${member_id} not found`);
-    }
-
-    if (employeeResult.rows.length === 0) {
-      throw new Error(`Employee with ID ${employee_id} not found`);
-    }
-
-    if (statusResult.rows.length === 0) {
-      throw new Error('Could not create or find status');
-    }
-
-    // FIXED: Check voucher template validation if applicable
-    if (!is_bypass && voucher_template_id && voucher_template_id !== '0' && results[3]?.rows.length === 0) {
-      throw new Error(`Voucher template with ID ${voucher_template_id} not found`);
-    }
-
-    // FIXED: Payment calculations using correct logic
-    const PENDING_PAYMENT_METHOD_ID = 7;
-
-<<<<<<< HEAD
-    const pendingPayments = payments.filter((payment: PaymentMethodRequest) =>
-      payment.methodId === PENDING_PAYMENT_METHOD_ID
-    );
-
-    const nonPendingPayments = payments.filter((payment: PaymentMethodRequest) =>
-      payment.methodId !== PENDING_PAYMENT_METHOD_ID
-=======
-    // Separate payments by type (same as MCP)
-    const pendingPayments = payments.filter(
-      (payment: PaymentMethodRequest) => payment.methodId === PENDING_PAYMENT_METHOD_ID
-    );
-
-    const gstPayments = payments.filter((payment: PaymentMethodRequest) => payment.methodId === GST_PAYMENT_METHOD_ID);
-
-    const actualPayments = payments.filter(
-      (payment: PaymentMethodRequest) =>
-        payment.methodId !== PENDING_PAYMENT_METHOD_ID && payment.methodId !== GST_PAYMENT_METHOD_ID
->>>>>>> dc472cca
-    );
-
-    const outstanding_amount = pendingPayments.reduce((total: number, payment: PaymentMethodRequest) => {
-      return total + (payment.amount || 0);
-    }, 0);
-
-<<<<<<< HEAD
-    const is_fully_paid = outstanding_amount === 0;
-=======
-    // IGNORE pending amount from frontend - calculate our own (same as MCP)
-    const frontendPendingAmount: number = pendingPayments.reduce((total: number, payment: PaymentMethodRequest) => {
-      return total + (payment.amount || 0);
-    }, 0);
-
-    // Calculate correct outstanding amount (backend authority) - same as MCP
-    const outstandingAmount: number = Math.max(0, totalTransactionAmount - totalActualPaymentAmount);
-
-    // Total paid amount = actual payments + GST (EXCLUDES pending) - same as MCP
-    const totalPaidAmount: number = totalActualPaymentAmount + totalGSTAmount;
-
-    const transactionStatus: 'FULL' | 'PARTIAL' = outstandingAmount <= 0 ? 'FULL' : 'PARTIAL';
-    const processPayment: boolean = outstandingAmount > 0;
-
-    console.log('✅ MV Creation Payment calculations:', {
-      totalTransactionAmount,
-      totalActualPaymentAmount,
-      totalGSTAmount,
-      frontendPendingAmount: `${frontendPendingAmount} (from frontend - IGNORED)`,
-      outstandingAmount: `${outstandingAmount} (backend calculated - USED)`,
-      totalPaidAmount: `${totalPaidAmount} (actual + GST, excludes pending)`,
-      transactionStatus,
-      note: 'Backend ignores frontend pending amount and calculates its own',
-    });
-
-    // ✅ FIXED: Use correct payment logic for voucher balance calculation
-    const is_fully_paid = outstandingAmount <= 0; // Use backend calculated outstanding
->>>>>>> dc472cca
-
-    // FIXED: Cleaner balance calculation
-    const base_balance = default_total_price + free_of_charge;
-    const final_starting_balance = base_balance;
-    const final_current_balance = is_fully_paid ? default_total_price : default_total_price - outstanding_amount;
-
-    // Insert member voucher (UNCHANGED - uses voucher creation dates)
-    const i_mv_sql = `
-      INSERT INTO member_vouchers
-      (member_voucher_name, voucher_template_id, member_id, current_balance, starting_balance, 
-       free_of_charge, default_total_price, status, remarks, created_by, handled_by, 
-       last_updated_by, created_at, updated_at)
-      VALUES ($1, $2, $3, $4, $5, $6, $7, $8, $9, $10, $11, $12, $13, $14)
-      RETURNING id
-    `;
-
-    const { rows: mvRows } = await client.query<{ id: string }>(i_mv_sql, [
-      member_voucher_name,
-      is_bypass ? 0 : voucher_template_id || 0,
-      member_id,
-      final_current_balance,
-      final_starting_balance,
-      free_of_charge,
-      default_total_price,
-      status,
-      voucherRemarks || itemRemarks || '',
-      employee_id,
-      employee_id,
-      employee_id,
-<<<<<<< HEAD
-      createdAt,      // Voucher creation date
-      updatedAt       // Voucher update date
-=======
-      createdAt,
-      updatedAt,
->>>>>>> dc472cca
-    ]);
-
-    const memberVoucherId = Number(mvRows[0].id);
-
-    // FIXED: Better service mapping with validation
-    const services = member_voucher_details.map(
-      (detail: { service_id?: number; name?: string; price?: number; custom_price?: number; duration?: number }) => {
-        if (!detail.service_id && !is_bypass) {
-          throw new Error('service_id is required for each voucher detail when not bypassing template');
-        }
-
-        return {
-          id: detail.service_id || 0,
-          name: detail.name || 'Unknown Service',
-          original_price: Number(detail.price || 0),
-          custom_price: Number(detail.custom_price ?? detail.price ?? 0),
-          discount: Number(detail.price ?? 0) - Number(detail.custom_price ?? detail.price ?? 0),
-          final_price: Number(detail.custom_price ?? detail.price ?? 0),
-          duration: Number(detail.duration || 0),
-        };
-      }
-    );
-
-    // Insert voucher details (UNCHANGED - uses voucher creation dates)
-    if (services.length > 0) {
-      const i_mvd_sql = `
-        INSERT INTO member_voucher_details
-        (member_voucher_id, service_id, service_name, original_price, custom_price, 
-         discount, final_price, duration, created_at, updated_at)
-        VALUES ($1, $2, $3, $4, $5, $6, $7, $8, $9, $10) RETURNING id
-      `;
-
-      await Promise.all(
-<<<<<<< HEAD
-        services.map((service: {
-          id: number;
-          name: string;
-          original_price: number;
-          custom_price: number;
-          discount: number;
-          final_price: number;
-          duration: number;
-        }) =>
-          client.query(i_mvd_sql, [
-            memberVoucherId,
-            is_bypass ? 0 : service.id,
-            service.name,
-            service.original_price,
-            service.custom_price,
-            service.discount,
-            service.final_price,
-            service.duration,
-            createdAt,    // Voucher creation date
-            updatedAt     // Voucher update date
-          ])
-=======
-        services.map(
-          (service: {
-            id: number;
-            name: string;
-            original_price: number;
-            custom_price: number;
-            discount: number;
-            final_price: number;
-            duration: number;
-          }) =>
-            client.query(i_mvd_sql, [
-              memberVoucherId,
-              is_bypass ? 0 : service.id,
-              service.name,
-              service.original_price,
-              service.custom_price,
-              service.discount,
-              service.final_price,
-              service.duration,
-              createdAt,
-              updatedAt,
-            ])
->>>>>>> dc472cca
-        )
-      );
-    }
-
-    // Insert transaction log (UNCHANGED - uses voucher creation dates)
-    const i_mvtl_sql = `
-      INSERT INTO member_voucher_transaction_logs
-      (member_voucher_id, service_description, service_date, current_balance, 
-       amount_change, serviced_by, type, created_by, last_updated_by, created_at, updated_at)
-      VALUES ($1, $2, $3, $4, $5, $6, $7, $8, $9, $10, $11)
-      RETURNING id
-    `;
-
-    await client.query(i_mvtl_sql, [
-      memberVoucherId,
-      'N.A',
-      createdAt,      // Voucher creation date
-      final_current_balance,
-      final_current_balance,
-      employee_id,
-      'PURCHASE',
-      employee_id,
-      employee_id,
-<<<<<<< HEAD
-      createdAt,      // Voucher creation date
-      updatedAt
-=======
-      createdAt,
-      updatedAt,
->>>>>>> dc472cca
-    ]);
-
-
-
-    // FIXED: Calculate transaction totals using correct logic
-    const totalTransactionAmount: number = pricing?.totalLinePrice || 0;
-
-    const totalPaidAmount: number = nonPendingPayments.reduce((total: number, payment: PaymentMethodRequest) => {
-      return total + (payment.amount || 0);
-    }, 0);
-
-    const outstandingAmount: number = pendingPayments.reduce((total: number, payment: PaymentMethodRequest) => {
-      return total + (payment.amount || 0);
-    }, 0);
-
-    const transactionStatus: 'FULL' | 'PARTIAL' = outstandingAmount <= 0 ? 'FULL' : 'PARTIAL';
-    const processPayment: boolean = outstandingAmount > 0;
-
-    // Verification: total should match
-    const calculatedTotal = totalPaidAmount + outstandingAmount;
-    if (Math.abs(calculatedTotal - totalTransactionAmount) > 0.01) {
-      console.warn('Payment total mismatch:', {
-        totalTransactionAmount,
-        totalPaidAmount,
-        outstandingAmount,
-        calculatedTotal
-      });
-    }
-
-    if (transactionStatus === 'FULL' && free_of_charge > 0) {
-      // Calculate new balance after adding FOC
-      const newCurrentBalance = final_current_balance + free_of_charge;
-      
-      // Update the member voucher with new balance
-      const updateVoucherSql = `
-        UPDATE member_vouchers
-        SET current_balance = $1, updated_at = $2
-        WHERE id = $3
-      `;
-
-      await client.query(updateVoucherSql, [
-        newCurrentBalance,
-<<<<<<< HEAD
-        customUpdatedAt,
-        memberVoucherId
-=======
-        updatedAt, // ✅ Now uses sale transaction date
-        memberVoucherId,
->>>>>>> dc472cca
-      ]);
-
-      // Insert FOC transaction log
-      await client.query(i_mvtl_sql, [
-        memberVoucherId,
-        'Free of Charge Addition',
-<<<<<<< HEAD
-        customCreatedAt,      // Use custom date for FOC transaction
-        newCurrentBalance,    // Updated balance after FOC
-        free_of_charge,       // FOC amount as amount_change
-=======
-        createdAt,
-        newCurrentBalance, // Updated balance after FOC
-        free_of_charge, // FOC amount as amount_change
->>>>>>> dc472cca
-        employee_id,
-        'ADD FOC',
-        employee_id,
-        employee_id,
-<<<<<<< HEAD
-        customCreatedAt,      // Use custom date for FOC transaction
-        customUpdatedAt       // Use custom date for FOC transaction
-=======
-        createdAt,
-        updatedAt,
->>>>>>> dc472cca
-      ]);
-      
-      console.log('FOC transaction added:', {
-        memberVoucherId,
-        focAmount: free_of_charge,
-        newCurrentBalance,
-        transactionType: 'ADD FOC',
-      });
-    }
-    // Generate receipt number
-    let finalReceiptNo: string = receipt_number || '';
-    if (!finalReceiptNo) {
-      const receiptResult = await client.query(
-        'SELECT COALESCE(MAX(CAST(SUBSTRING(receipt_no FROM 3) AS INTEGER)), 0) + 1 as next_number FROM sale_transactions WHERE receipt_no LIKE $1',
-        [`ST%`]
-      );
-      finalReceiptNo = `ST${receiptResult.rows[0].next_number.toString().padStart(6, '0')}`;
-    }
-
-    const transactionQuery: string = `
-      INSERT INTO sale_transactions (
-        customer_type,
-        member_id,
-        total_paid_amount,
-        outstanding_total_payment_amount,
-        sale_transaction_status,
-        receipt_no,
-        remarks,
-        process_payment,
-        handled_by,
-        created_by,
-        created_at,
-        updated_at
-      ) VALUES ($1, $2, $3, $4, $5, $6, $7, $8, $9, $10, $11, $12)
-      RETURNING id
-    `;
-
-    const transactionParams: (string | number | boolean | null | Date)[] = [
-      customer_type?.toUpperCase() || 'MEMBER',
-      member_id || null,
-      totalPaidAmount,
-      outstandingAmount,
-      transactionStatus,
-      finalReceiptNo,
-      remarks || '',
-      processPayment,
-      handled_by,
-      created_by,
-      createdAt,
-      updatedAt,
-    ];
-
-    const transactionResult = await client.query(transactionQuery, transactionParams);
-    const saleTransactionId: number = transactionResult.rows[0].id;
-
-    const itemQuery: string = `
-      INSERT INTO sale_transaction_items (
-        sale_transaction_id,
-        service_name,
-        product_name,
-        member_care_package_id,
-        member_voucher_id,
-        original_unit_price,
-        custom_unit_price,
-        discount_percentage,
-        quantity,
-        amount,
-        item_type,
-        remarks
-      ) VALUES ($1, $2, $3, $4, $5, $6, $7, $8, $9, $10, $11, $12)
-      RETURNING id
-    `;
-
-    const itemParams: (string | number | null)[] = [
-      saleTransactionId,
-      null, // service_name
-      null, // product_name
-      null, // member_care_package_id
-      memberVoucherId, // Use actual voucher ID
-      pricing?.originalPrice || 0,
-      pricing?.customPrice || 0,
-      pricing?.discount || 0,
-      pricing?.quantity || 1,
-      pricing?.totalLinePrice || 0,
-      'member voucher',
-      item.remarks || '',
-    ];
-
-    console.log('MV Item Query:', itemQuery);
-    console.log('MV Item Params:', itemParams);
-
-    const itemResult = await client.query(itemQuery, itemParams);
-    const saleTransactionItemId: number = itemResult.rows[0].id;
-
-    console.log('Created MV sale transaction item with ID:', saleTransactionItemId);
-
-<<<<<<< HEAD
-=======
-    // ✅ Insert all payments (actual + GST) and create correct pending payment
-    for (const payment of payments) {
-      // Skip frontend pending payments - we'll create our own (same as MCP)
-      if (payment.methodId === PENDING_PAYMENT_METHOD_ID) {
-        console.log('Skipping frontend pending payment:', {
-          amount: payment.amount,
-          note: 'Backend will create correct pending payment',
-        });
-        continue;
-      }
->>>>>>> dc472cca
-
-    for (const payment of payments) {
-      if (payment.amount > 0) {
-        const paymentQuery: string = `
-          INSERT INTO payment_to_sale_transactions (
-            sale_transaction_id,
-            payment_method_id,
-            amount,
-            remarks,
-            created_by,
-            created_at,
-            updated_at
-          ) VALUES ($1, $2, $3, $4, $5, $6, $7)
-          RETURNING id
-        `;
-
-        const paymentParams: (number | string | Date)[] = [
-          saleTransactionId,
-          payment.methodId,
-          payment.amount,
-          payment.remark || '',
-          created_by,
-<<<<<<< HEAD
-          createdAt,
-          updatedAt
-=======
-          createdAt, // ✅ Now uses sale transaction date
-          updatedAt, // ✅ Now uses sale transaction date
->>>>>>> dc472cca
-        ];
-
-        console.log('MV Payment Query:', paymentQuery);
-        console.log('MV Payment Params:', paymentParams);
-
-        const paymentResult = await client.query(paymentQuery, paymentParams);
-<<<<<<< HEAD
-        console.log('Created MV payment with ID:', paymentResult.rows[0].id);
-      }
-    }
-
-=======
-        console.log('Created MV payment with ID:', paymentResult.rows[0].id, {
-          methodId: payment.methodId,
-          amount: payment.amount,
-          isGST: payment.methodId === GST_PAYMENT_METHOD_ID,
-        });
-      }
-    }
-
-    // ✅ Create correct pending payment if needed (using backend calculated amount) - same as MCP
-    if (outstandingAmount > 0) {
-      const pendingPaymentQuery: string = `
-        INSERT INTO payment_to_sale_transactions (
-          sale_transaction_id,
-          payment_method_id,
-          amount,
-          remarks,
-          created_by,
-          created_at,
-          updated_at
-        ) VALUES ($1, $2, $3, $4, $5, $6, $7)
-        RETURNING id
-      `;
-
-      const pendingPaymentParams: (number | string | Date)[] = [
-        saleTransactionId,
-        PENDING_PAYMENT_METHOD_ID,
-        outstandingAmount,
-        'Backend calculated pending payment',
-        handled_by,
-        createdAt,
-        updatedAt,
-      ];
-
-      const pendingResult = await client.query(pendingPaymentQuery, pendingPaymentParams);
-      console.log('Created correct pending payment with ID:', pendingResult.rows[0].id, {
-        methodId: PENDING_PAYMENT_METHOD_ID,
-        amount: outstandingAmount,
-        note: 'Backend calculated - ignores frontend pending',
-      });
-    }
-
->>>>>>> dc472cca
-    await client.query('COMMIT');
-    console.log('MV Transaction committed successfully');
-
-    // Return actual voucher data
-    return {
-      id: saleTransactionId,
-      receipt_no: finalReceiptNo,
-      customer_type: customer_type?.toUpperCase() || 'MEMBER',
-      member_id: member_id ? member_id.toString() : null,
-      total_transaction_amount: totalTransactionAmount,
-      total_paid_amount: totalPaidAmount,
-      outstanding_total_payment_amount: outstandingAmount,
-      transaction_status: transactionStatus,
-      remarks: remarks || '',
-      created_by,
-      handled_by,
-      voucher_id: memberVoucherId,
-      voucher_name: member_voucher_name,
-      items_count: 1,
-      payments_count: payments.filter((p: PaymentMethodRequest) => p.amount > 0).length,
-    };
-  } catch (error) {
-    await client.query('ROLLBACK');
-    console.error('Error creating MV sale transaction:', error);
-    throw error;
-  } finally {
-    client.release();
-  }
-};
-
-/**
- * Soft Delete (status changed to DISABLED)
- * @param {string} id - member_voucher ID
- */
-const removeMemberVoucher = async (id: string) => {
-  const client = await pool().connect();
-  try {
-    await client.query('BEGIN');
-
-    // Check if the voucher exists
-    const { rows } = await client.query('SELECT id FROM member_vouchers WHERE id = $1', [id]);
-    if (rows.length === 0) {
-      throw new Error(`Member voucher with id ${id} not found for removal.`);
-    }
-
-    // Use status name directly — no need to resolve an ID
-    const disabledStatus = 'disabled';
-
-    const updateVoucherSql = `
-      UPDATE member_vouchers
-      SET status = $1
-      WHERE id = $2
-    `;
-    const result = await client.query(updateVoucherSql, [disabledStatus, id]);
-
-    await client.query('COMMIT');
-
-    return {
-      success: true,
-      message: `Member voucher with ID ${id} has been soft deleted (status set to DISABLED).`,
-      updated_rows: result.rowCount,
-    };
-  } catch (error) {
-    console.error('Error removing member voucher:', error);
-    await client.query('ROLLBACK');
-    if (error instanceof Error) {
-      throw error;
-    }
-    throw new Error('Unexpected error occurred while removing member voucher.');
-  } finally {
-    client.release();
-  }
-};
-
-const createMemberVoucherForTransfer = async (
-  memberId: number,
-  voucherTemplateName: string,
-  voucherTemplateId: number,
-  price: number,
-  foc: number,
-  remarks: string,
-  createdBy: number,
-  createdAt: string,
-  isBypass?: boolean // still accepted, but not used now
-): Promise<MemberVouchers> => {
-  try {
-    const insertVoucherQuery = `
-      INSERT INTO member_vouchers (
-        member_id,
-        member_voucher_name,
-        voucher_template_id,
-        current_balance,
-        starting_balance,
-        free_of_charge,
-        default_total_price,
-        status,
-        remarks,
-        created_by,
-        handled_by,
-        last_updated_by,
-        created_at,
-        updated_at
-      ) VALUES ($1, $2, $3, $4, $5, $6, $7, $8, $9, $10, $10, $10, $11, $11)
-      RETURNING *;
-    `;
-
-    const totalBalance = price + foc;
-
-    const voucherValues = [
-      memberId,
-      voucherTemplateName,
-      voucherTemplateId,
-      totalBalance,
-      totalBalance,
-      foc,
-      price,
-      'is_enabled',
-      remarks,
-      createdBy || null,
-<<<<<<< HEAD
-      createdAt
-=======
-      createdAt,
-      updatedAt,
->>>>>>> dc472cca
-    ];
-
-    const result = await dbQuery(insertVoucherQuery, voucherValues);
-    const newVoucher: MemberVouchers = result.rows[0];
-
-<<<<<<< HEAD
-
-    // 🔁 Always insert member_voucher_details based on template
-    const templateDetailsQuery = `
-      SELECT * FROM voucher_template_details
-      WHERE voucher_template_id = $1
-    `;
-    const templateDetailsResult = await pool().query(templateDetailsQuery, [voucherTemplateId]);
-    const templateDetails = templateDetailsResult.rows;
-
-
-    for (const detail of templateDetails) {
-      const insertDetailQuery = `
-        INSERT INTO member_voucher_details (
-          member_voucher_id,
-          service_id,
-          service_name,
-          original_price,
-          custom_price,
-          discount,
-          final_price,
-          duration,
-          created_at,
-          updated_at,
-          service_category_id
-        ) VALUES ($1, $2, $3, $4, $5, $6, $7, $8, $9, $9, $10)
-      `;
-
-
-      const insertDetailValues = [
-        newVoucher.id,                   // $1 member_voucher_id
-        detail.service_id,              // $2
-        detail.service_name,            // $3
-        detail.original_price,          // $4
-        detail.custom_price,            // $5
-        detail.discount,                // $6
-        detail.final_price,             // $7
-        detail.duration,                // $8
-        createdAt,                      // $9 (created_at and updated_at)
-        detail.service_category_id      // $10
-      ];
-
-
-      console.log("Insert Detail Values: ", insertDetailValues);
-      await pool().query(insertDetailQuery, insertDetailValues);
-=======
-    // ✅ NEW: Handle bypass vs template-based service details insertion
-    if (isBypass && serviceDetails && Array.isArray(serviceDetails)) {
-      // 🔄 BYPASS MODE: Insert manual service details
-      for (const serviceDetail of serviceDetails) {
-        const insertDetailQuery = `
-          INSERT INTO member_voucher_details (
-            member_voucher_id,
-            service_id,
-            service_name,
-            original_price,
-            custom_price,
-            discount,
-            final_price,
-            duration,
-            created_at,
-            updated_at,
-            service_category_id
-          ) VALUES ($1, $2, $3, $4, $5, $6, $7, $8, $9, $10, $11)
-        `;
-
-        const insertDetailValues = [
-          newVoucher.id, // $1 member_voucher_id
-          0, // $2 service_id (always 0 for manual)
-          serviceDetail.name, // $3 service_name
-          serviceDetail.price || 0, // $4 original_price
-          serviceDetail.final_price || serviceDetail.price || 0, // $5 custom_price
-          serviceDetail.discount || 0, // $6 discount
-          serviceDetail.final_price || serviceDetail.price || 0, // $7 final_price
-          serviceDetail.duration || 0, // $8 duration
-          createdAt, // $9
-          updatedAt, // $10
-          0, // $11 service_category_id (always 0 for manual)
-        ];
-
-        console.log('Insert Manual Service Detail Values: ', insertDetailValues);
-        await dbQuery(insertDetailQuery, insertDetailValues);
-      }
-    } else {
-      // 🔁 TEMPLATE MODE: Insert member_voucher_details based on template
-      const templateDetailsQuery = `
-        SELECT * FROM voucher_template_details
-        WHERE voucher_template_id = $1
-      `;
-      const templateDetailsResult = await dbQuery(templateDetailsQuery, [voucherTemplateId]);
-      const templateDetails = templateDetailsResult.rows;
-
-      for (const detail of templateDetails) {
-        const insertDetailQuery = `
-          INSERT INTO member_voucher_details (
-            member_voucher_id,
-            service_id,
-            service_name,
-            original_price,
-            custom_price,
-            discount,
-            final_price,
-            duration,
-            created_at,
-            updated_at,
-            service_category_id
-          ) VALUES ($1, $2, $3, $4, $5, $6, $7, $8, $9, $10, $11)
-        `;
-
-        const insertDetailValues = [
-          newVoucher.id, // $1 member_voucher_id
-          detail.service_id, // $2
-          detail.service_name, // $3
-          detail.original_price, // $4
-          detail.custom_price, // $5
-          detail.discount, // $6
-          detail.final_price, // $7
-          detail.duration, // $8
-          createdAt, // $9
-          updatedAt, // $10
-          detail.service_category_id, // $11
-        ];
-
-        console.log('Insert Template Detail Values: ', insertDetailValues);
-        await dbQuery(insertDetailQuery, insertDetailValues);
-      }
->>>>>>> dc472cca
-    }
-
-    return newVoucher;
-  } catch (error) {
-    console.error('Error adding member voucher ', error);
-    throw new Error('Failed to add member voucher');
-  }
-};
-
-<<<<<<< HEAD
-
-=======
-const getMemberVoucherWithDetails = async (name: string | null = null): Promise<any[]> => {
-  try {
-    if (!name) {
-      throw new Error('Member name is required');
-    }
-
-    const memberQuery = `
-  SELECT * 
-  FROM members 
-  WHERE LOWER(name) LIKE LOWER($1) 
-  LIMIT 1
-`;
-    const memberResult = await dbQuery(memberQuery, [`%${name}%`]);
-    const member: MemberName = memberResult.rows[0];
-
-    if (!member) {
-      throw new Error(`Member with name "${name}" not found`);
-    }
-
-    const vouchersQuery = `
-  SELECT * 
-  FROM member_vouchers 
-  WHERE member_id = $1 
-    AND status = 'is_enabled'
-`;
-    // const vouchersQuery = `SELECT * FROM member_vouchers WHERE member_id = $1`;
-
-    const vouchersResult = await dbQuery(vouchersQuery, [member.id]);
-    const vouchers: MemberVouchers[] = vouchersResult.rows;
-
-    const result = await Promise.all(
-      vouchers.map(async (voucher) => {
-        const detailQuery = `
-          SELECT service_id, service_name, original_price, custom_price, discount, final_price, duration
-          FROM member_voucher_details
-          WHERE member_voucher_id = $1
-        `;
-        const detailValues = [voucher.id];
-        const detailsResult = await dbQuery(detailQuery, detailValues);
 
         return {
           ...voucher,
-          details: detailsResult.rows,
+          current_paid_balance: currentPaidBalance,
         };
       })
     );
 
-    return normalizeBigInts(result);
-  } catch (error) {
-    console.error('Error fetching member voucher:', error);
-    throw new Error('Failed to fetch member voucher');
-  }
-};
-
-const checkIfFreeOfChargeIsUsedById = async (voucher_id: number): Promise<boolean> => {
+    return {
+      vouchers: vouchersWithBalance,
+      totalPages,
+      totalCount,
+    };
+  } catch (error) {
+    console.error('Error fetching member vouchers:', error);
+    throw new Error('Error fetching member vouchers');
+  }
+};
+const getMemberCarePackages = async (
+  memberId: number,
+  offset: number,
+  limit: number,
+  searchTerm?: string,
+  sessionStartDate_utc?: string,
+  sessionEndDate_utc?: string
+) => {
+  try {
+    const hasSearch = !!searchTerm;
+
+    const sessionStart = sessionStartDate_utc || '0001-01-01T00:00:00Z';
+    const sessionEnd = sessionEndDate_utc || '9999-12-31T23:59:59Z';
+
+    const baseQuery = `
+      SELECT mcp.*
+      FROM member_care_packages mcp
+      WHERE mcp.member_id = $1
+      AND mcp.status = 'ENABLED'
+      AND mcp.created_at BETWEEN $${hasSearch ? '5' : '4'} AND $${hasSearch ? '6' : '5'}
+      ${hasSearch ? `AND mcp.package_name ILIKE $2` : ''}
+      ORDER BY mcp.created_at DESC
+      LIMIT ${hasSearch ? '$3' : '$2'} OFFSET ${hasSearch ? '$4' : '$3'};
+    `;
+
+    const baseValues = hasSearch
+      ? [memberId, `%${searchTerm}%`, limit, offset, sessionStart, sessionEnd]
+      : [memberId, limit, offset, sessionStart, sessionEnd];
+
+    const result = await pool().query(baseQuery, baseValues);
+
+    const countQuery = `
+      SELECT COUNT(*)
+      FROM member_care_packages mcp
+      WHERE mcp.member_id = $1
+      AND mcp.status = 'ENABLED'
+      AND mcp.created_at BETWEEN $${hasSearch ? '3' : '2'} AND $${hasSearch ? '4' : '3'}
+      ${hasSearch ? `AND mcp.package_name ILIKE $2` : ''};
+    `;
+
+    const countValues = hasSearch
+      ? [memberId, `%${searchTerm}%`, sessionStart, sessionEnd]
+      : [memberId, sessionStart, sessionEnd];
+
+    const countResult = await pool().query(countQuery, countValues);
+    const totalCount = Number(countResult.rows[0].count);
+    const totalPages = Math.ceil(totalCount / limit);
+
+    const formatted = result.rows.map((row) => ({
+      ...row,
+      created_at: row.created_at ? format(new Date(row.created_at), 'dd MMM yyyy, hh:mm a') : null,
+    }));
+
+    return {
+      carePackages: formatted,
+      totalPages,
+      totalCount,
+    };
+  } catch (error) {
+    console.error('Error fetching member care packages:', error);
+    throw new Error('Error fetching member care packages');
+  }
+};
+
+const getAllMembersForDropdown = async () => {
   try {
     const query = `
-      SELECT current_balance, free_of_charge
-      FROM member_vouchers
-      WHERE id = $1
-    `;
-    const values = [voucher_id];
-    const result = await dbQuery(query, values);
-
-    if (result.rows.length === 0) {
-      throw new Error('Voucher not found');
-    }
-
-    const { current_balance, free_of_charge } = result.rows[0];
-    return Number(current_balance) > Number(free_of_charge);
-  } catch (error) {
-    console.error('Error checking FOC usage by ID:', error);
-    throw new Error('Failed to check free of charge usage by ID');
-  }
-};
-
-const removeFOCFromVoucherById = async (
-  voucher_id: number,
-  created_by: number,
-  created_at: string
-): Promise<{ voucher_id: number; newBalance: number }> => {
-  try {
-    const fetchQuery = `
-      SELECT current_balance, free_of_charge
-      FROM member_vouchers
-      WHERE id = $1
-    `;
-    const fetchResult = await dbQuery(fetchQuery, [voucher_id]);
-
-    if (fetchResult.rows.length === 0) {
-      throw new Error('Voucher not found.');
-    }
-
-    const { current_balance, free_of_charge } = fetchResult.rows[0];
-    const currentBalanceNum = parseFloat(current_balance);
-    const focNum = parseFloat(free_of_charge);
-    const newBalance = Math.max(0, currentBalanceNum - focNum);
-
-    const updateQuery = `
-      UPDATE member_vouchers
-      SET current_balance = $1, updated_at = $2
-      WHERE id = $3
-    `;
-    await dbQuery(updateQuery, [newBalance, created_at, voucher_id]);
-
-    const insertLogQuery = `
-      INSERT INTO member_voucher_transaction_logs (
-        member_voucher_id,
-        service_description,
-        service_date,
-        current_balance,
-        amount_change,
-        serviced_by,
-        type,
-        created_by,
-        created_at,
-        updated_at
-      ) VALUES (
-        $1, 'Remove Free Of Charge', $2, $3, $4, $5, 'Remove OF FOC', $5, $2, $2
-      )
-    `;
-    const insertValues = [voucher_id, created_at, newBalance, -focNum, created_by];
-    await dbQuery(insertLogQuery, insertValues);
-
-    return { voucher_id, newBalance };
-  } catch (error) {
-    console.error('Error removing FOC by ID:', error);
-    throw new Error('Failed to remove FOC by voucher ID.');
-  }
-};
-
-const setMemberVoucherBalanceAfterTransferById = async (
-  voucher_id: number,
-  transferredBalance: number,
-  created_at: string
-): Promise<{ voucher_id: number; newBalance: number }> => {
-  try {
-    const selectQuery = `
-      SELECT current_balance
-      FROM member_vouchers
-      WHERE id = $1
-    `;
-    const result = await dbQuery(selectQuery, [voucher_id]);
-
-    if (result.rows.length === 0) {
-      throw new Error('Voucher not found.');
-    }
-
-    const newBalance = 0;
-
-    const updateQuery = `
-      UPDATE member_vouchers
-      SET current_balance = $1, updated_at = $2, status = 'disabled'
-      WHERE id = $3
-    `;
-    await dbQuery(updateQuery, [newBalance, created_at, voucher_id]);
-
-    return { voucher_id, newBalance };
-  } catch (error) {
-    console.error('Error updating voucher balance by ID:', error);
-    throw new Error('Failed to update voucher balance by ID');
-  }
-};
-
-const getMemberVoucherCurrentBalanceById = async (voucher_id: number): Promise<number> => {
-  try {
-    const query = `
-      SELECT current_balance
-      FROM member_vouchers
-      WHERE id = $1
-      LIMIT 1
-    `;
-    const result = await dbQuery(query, [voucher_id]);
-
-    if (result.rows.length === 0) {
-      throw new Error('Voucher not found');
-    }
-
-    return Number(result.rows[0].current_balance);
-  } catch (error) {
-    console.error('❌ Error getting current balance by ID:', error);
-    throw new Error('Failed to get current balance by ID');
-  }
-};
->>>>>>> dc472cca
+      SELECT id, name, contact, card_number FROM members
+      ORDER BY name ASC
+    `;
+    const result = await pool().query(query);
+    return result.rows;
+  } catch (error) {
+    console.error('Error fetching member list:', error);
+    throw new Error('Error fetching member list');
+  }
+};
 
 export default {
-  getPaginatedVouchers,
-  getServicesOfMemberVoucherById,
-  getPaginatedMemberVoucherTransactionLogs,
-  addTransactionLogsByMemberVoucherId,
-  getMemberVoucherCurrentBalance,
-  // getMemberVoucherPaidCurrentBalance,
-  getPurchaseDateOfMemberVoucherById,
-  getMemberNameByMemberVoucherId,
-  setTransactionLogsAndCurrentBalanceByLogId,
-  deleteTransactionLogsAndCurrentBalanceByLogId,
-  createMemberVoucher,
-  removeMemberVoucher,
-  createMemberVoucherForTransfer,
-<<<<<<< HEAD
-}
-=======
-  getMemberVoucherWithDetails,
-  checkIfFreeOfChargeIsUsedById,
-  removeFOCFromVoucherById,
-  setMemberVoucherBalanceAfterTransferById,
-  getMemberVoucherCurrentBalanceById,
-};
->>>>>>> dc472cca
+  getAllMembers,
+  getMemberById,
+  createMember,
+  updateMember,
+  deleteMember,
+  searchMemberByNameOrPhone,
+  getMemberVouchers,
+  getMemberCarePackages,
+  getAllMembersForDropdown,
+};