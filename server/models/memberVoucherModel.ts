--- conflicted
+++ resolved
@@ -883,14 +883,8 @@
       payments,
       receipt_number,
       remarks,
-<<<<<<< HEAD
       created_at,        // ✅ NEW: Add custom date support
       updated_at         // ✅ NEW: Add custom date support
-=======
-      created_at,
-      updated_at,
-      gstBreakdown, // ✅ NEW: Extract GST breakdown
->>>>>>> febc12b9
     } = transactionData;
 
     // ✅ ADD: Helper function to round to 2 decimal places
@@ -919,15 +913,9 @@
       throw new Error('member_id is required for member voucher transactions');
     }
 
-<<<<<<< HEAD
     // ✅ NEW: Parse and validate custom creation date/time for sale transactions
     let customCreatedAt = null;
     let customUpdatedAt = null;
-=======
-    // ✅ Parse and validate custom creation date/time for sale transactions
-    let customCreatedAt: Date = new Date();
-    let customUpdatedAt: Date = new Date();
->>>>>>> febc12b9
 
     if (created_at) {
       try {
@@ -996,7 +984,6 @@
       throw new Error('member_voucher_name is required');
     }
 
-<<<<<<< HEAD
     if (!creation_datetime) {
       throw new Error('creation_datetime is required');
     }
@@ -1027,65 +1014,6 @@
     if (isNaN(employee_id)) {
       throw new Error(`Invalid employee ID: ${employee_id}. Check assignedEmployee data or created_by value.`);
     }
-=======
-    // ✅ FIXED: Ensure all numeric fields are properly parsed and validated
-    const parseNumber = (value: any, fieldName: string, defaultValue: number = 0): number => {
-      if (value === null || value === undefined || value === '') {
-        return defaultValue;
-      }
-      const parsed = typeof value === 'string' ? parseFloat(value) : Number(value);
-      if (isNaN(parsed)) {
-        console.warn(`Invalid ${fieldName}: ${value}, using default: ${defaultValue}`);
-        return defaultValue;
-      }
-      return roundTo2Decimals(parsed);
-    };
-
-    const parseInteger = (value: any, fieldName: string, allowNull: boolean = false): number | null => {
-      if ((value === null || value === undefined || value === '') && allowNull) {
-        return null;
-      }
-      if (value === null || value === undefined || value === '') {
-        throw new Error(`${fieldName} is required`);
-      }
-      const parsed = typeof value === 'string' ? parseInt(value) : Number(value);
-      if (isNaN(parsed)) {
-        throw new Error(`Invalid ${fieldName}: ${value}`);
-      }
-      return parsed;
-    };
-
-    // ✅ FIXED: Parse and validate all numeric fields
-    const parsedMemberId = parseInteger(member_id, 'member_id');
-    const parsedCreatedBy = parseInteger(created_by, 'created_by');
-    const parsedHandledBy = parseInteger(handled_by, 'handled_by');
-    const parsedVoucherTemplateId = parseInteger(voucher_template_id, 'voucher_template_id', true);
-    const parsedFreeOfCharge = parseNumber(free_of_charge, 'free_of_charge', 0);
-    const parsedTotalPrice = parseNumber(total_price, 'total_price', 0);
-    const parsedStartingBalance = parseNumber(starting_balance, 'starting_balance', 0);
-
-    console.log('✅ Parsed MV numeric fields:', {
-      parsedMemberId,
-      parsedCreatedBy,
-      parsedHandledBy,
-      parsedVoucherTemplateId,
-      parsedFreeOfCharge,
-      parsedTotalPrice,
-      parsedStartingBalance
-    });
-
-    // FIXED: Better default calculation
-    const default_total_price = selected_template?.default_total_price
-      ? parseNumber(selected_template.default_total_price, 'default_total_price')
-      : parsedTotalPrice;
-
-    const is_bypass = bypass_template === true;
-
-    const createdAt = customCreatedAt;
-    const updatedAt = customUpdatedAt;
-
-    const employee_id = assignedEmployee ? parseInteger(assignedEmployee, 'assignedEmployee') : parsedCreatedBy;
->>>>>>> febc12b9
 
     // Database validations
     let validationPromises = [
@@ -1095,15 +1023,10 @@
     ];
 
     // FIXED: Only validate voucher template if not bypassing AND template ID exists
-<<<<<<< HEAD
     if (!is_bypass && voucher_template_id && voucher_template_id !== '0') {
       validationPromises.push(
         client.query('SELECT id FROM voucher_templates WHERE id = $1', [voucher_template_id])
       );
-=======
-    if (!is_bypass && parsedVoucherTemplateId && parsedVoucherTemplateId !== 0) {
-      validationPromises.push(client.query('SELECT id FROM voucher_templates WHERE id = $1', [parsedVoucherTemplateId]));
->>>>>>> febc12b9
     }
 
     const results = await Promise.all(validationPromises);
@@ -1127,7 +1050,6 @@
       throw new Error(`Voucher template with ID ${parsedVoucherTemplateId} not found`);
     }
 
-<<<<<<< HEAD
     // FIXED: Payment calculations using correct logic
     const PENDING_PAYMENT_METHOD_ID = 7;
 
@@ -1149,68 +1071,6 @@
     const base_balance = default_total_price + free_of_charge;
     const final_starting_balance = base_balance;
     const final_current_balance = is_fully_paid ? default_total_price : default_total_price - outstanding_amount;
-=======
-    // ✅ UPDATED: Calculate GST amounts with proper breakdown
-    let totalTransactionAmount: number;
-    let totalGSTAmount: number;
-
-    if (gstBreakdown) {
-      totalTransactionAmount = roundTo2Decimals(gstBreakdown.inclusiveTotal || 0);
-      totalGSTAmount = roundTo2Decimals(gstBreakdown.gstTotal || 0);
-      console.log('✅ MV Using GST breakdown from frontend:', {
-        inclusive: totalTransactionAmount,
-        gst: totalGSTAmount
-      });
-    } else {
-      const exclusiveTotal = roundTo2Decimals(pricing?.totalLinePrice || 0);
-      totalGSTAmount = roundTo2Decimals(exclusiveTotal * 0.09);
-      totalTransactionAmount = roundTo2Decimals(exclusiveTotal + totalGSTAmount);
-      console.log('⚠️ MV No GST breakdown provided, calculated:', {
-        exclusive: exclusiveTotal,
-        gst: totalGSTAmount,
-        inclusive: totalTransactionAmount
-      });
-    }
-
-    const PENDING_PAYMENT_METHOD_ID = 7;
-
-    // ✅ FIXED: Separate pending and non-pending payments
-    const pendingPayments = payments.filter(
-      (payment: PaymentMethodRequest) => payment.methodId === PENDING_PAYMENT_METHOD_ID
-    );
-
-    const nonPendingPayments = payments.filter(
-      (payment: PaymentMethodRequest) => payment.methodId !== PENDING_PAYMENT_METHOD_ID
-    );
-
-    // Calculate amounts using non-pending payments only
-    const totalPaidAmount: number = roundTo2Decimals(nonPendingPayments.reduce((total: number, payment: PaymentMethodRequest) => {
-      return total + (payment.amount || 0);
-    }, 0));
-
-    // Calculate correct outstanding amount
-    const outstandingAmount: number = roundTo2Decimals(Math.max(0, totalTransactionAmount - totalPaidAmount));
-
-    const transactionStatus: 'FULL' | 'PARTIAL' = outstandingAmount <= 0 ? 'FULL' : 'PARTIAL';
-    const processPayment: boolean = outstandingAmount > 0;
-
-    console.log('✅ MV Payment calculations with GST:', {
-      totalTransactionAmount,
-      totalPaidAmount,
-      totalGSTAmount,
-      outstandingAmount,
-      transactionStatus,
-      processPayment
-    });
-
-    // ✅ FIXED: Use correct payment logic for voucher balance calculation
-    const is_fully_paid = outstandingAmount <= 0;
-
-    // FIXED: Cleaner balance calculation
-    const base_balance = default_total_price + parsedFreeOfCharge;
-    const final_starting_balance = roundTo2Decimals(base_balance);
-    const final_current_balance = roundTo2Decimals(is_fully_paid ? default_total_price : default_total_price - outstandingAmount);
->>>>>>> febc12b9
 
     // Insert member voucher (UNCHANGED - uses voucher creation dates)
     const i_mv_sql = `
@@ -1224,13 +1084,8 @@
 
     const { rows: mvRows } = await client.query<{ id: string }>(i_mv_sql, [
       member_voucher_name,
-<<<<<<< HEAD
       is_bypass ? 0 : (voucher_template_id || 0),
       member_id,
-=======
-      is_bypass ? 0 : parsedVoucherTemplateId || 0,
-      parsedMemberId,
->>>>>>> febc12b9
       final_current_balance,
       final_starting_balance,
       parsedFreeOfCharge,
@@ -1247,7 +1102,6 @@
     const memberVoucherId = parseInt(mvRows[0].id);
 
     // FIXED: Better service mapping with validation
-<<<<<<< HEAD
     const services = member_voucher_details.map((detail: {
       service_id?: number;
       name?: string;
@@ -1257,23 +1111,6 @@
     }) => {
       if (!detail.service_id && !is_bypass) {
         throw new Error('service_id is required for each voucher detail when not bypassing template');
-=======
-    const services = member_voucher_details.map(
-      (detail: { service_id?: number; name?: string; price?: number; custom_price?: number; duration?: number }) => {
-        if (!detail.service_id && !is_bypass) {
-          throw new Error('service_id is required for each voucher detail when not bypassing template');
-        }
-
-        return {
-          id: detail.service_id || 0,
-          name: detail.name || 'Unknown Service',
-          original_price: parseNumber(detail.price, 'service price'),
-          custom_price: parseNumber(detail.custom_price ?? detail.price, 'service custom_price'),
-          discount: parseNumber(detail.price, 'price') - parseNumber(detail.custom_price ?? detail.price, 'custom_price'),
-          final_price: parseNumber(detail.custom_price ?? detail.price, 'final_price'),
-          duration: parseNumber(detail.duration, 'duration'),
-        };
->>>>>>> febc12b9
       }
 
       return {
@@ -1345,7 +1182,6 @@
       updatedAt
     ]);
 
-<<<<<<< HEAD
 
 
     // FIXED: Calculate transaction totals using correct logic
@@ -1377,13 +1213,6 @@
       // Calculate new balance after adding FOC
       const newCurrentBalance = final_current_balance + free_of_charge;
       
-=======
-    // ✅ FOC transaction using sale transaction dates
-    if (transactionStatus === 'FULL' && parsedFreeOfCharge > 0) {
-      // Calculate new balance after adding FOC
-      const newCurrentBalance = roundTo2Decimals(final_current_balance + parsedFreeOfCharge);
-
->>>>>>> febc12b9
       // Update the member voucher with new balance
       const updateVoucherSql = `
         UPDATE member_vouchers
@@ -1393,28 +1222,17 @@
 
       await client.query(updateVoucherSql, [
         newCurrentBalance,
-<<<<<<< HEAD
         customUpdatedAt,
         memberVoucherId
-=======
-        updatedAt,
-        memberVoucherId,
->>>>>>> febc12b9
       ]);
 
       // Insert FOC transaction log
       await client.query(i_mvtl_sql, [
         memberVoucherId,
         'Free of Charge Addition',
-<<<<<<< HEAD
         customCreatedAt,      // Use custom date for FOC transaction
         newCurrentBalance,    // Updated balance after FOC
         free_of_charge,       // FOC amount as amount_change
-=======
-        createdAt,
-        newCurrentBalance,
-        parsedFreeOfCharge,
->>>>>>> febc12b9
         employee_id,
         'ADD FOC',
         employee_id,
@@ -1440,10 +1258,6 @@
       finalReceiptNo = `ST${receiptResult.rows[0].next_number.toString().padStart(6, '0')}`;
     }
 
-<<<<<<< HEAD
-=======
-    // ✅ UPDATED: Insert sale transaction with GST amount
->>>>>>> febc12b9
     const transactionQuery: string = `
       INSERT INTO sale_transactions (
         customer_type,
@@ -1466,11 +1280,7 @@
     // ✅ UPDATED: Include totalGSTAmount as parameter 13
     const transactionParams: (string | number | boolean | null | Date)[] = [
       customer_type?.toUpperCase() || 'MEMBER',
-<<<<<<< HEAD
       member_id || null,
-=======
-      parsedMemberId,
->>>>>>> febc12b9
       totalPaidAmount,
       outstandingAmount,
       transactionStatus,
@@ -1480,20 +1290,8 @@
       parsedHandledBy,
       parsedCreatedBy,
       createdAt,
-<<<<<<< HEAD
       updatedAt
-=======
-      updatedAt,
-      totalGSTAmount, // ✅ NEW: GST amount parameter
->>>>>>> febc12b9
     ];
-
-    console.log('MV Transaction Params with GST:', {
-      totalPaidAmount,
-      outstandingAmount,
-      totalGSTAmount,
-      transactionStatus
-    });
 
     const transactionResult = await client.query(transactionQuery, transactionParams);
     const saleTransactionId: number = transactionResult.rows[0].id;
@@ -1538,11 +1336,7 @@
 
     console.log('Created MV sale transaction item with ID:', saleTransactionItemId);
 
-<<<<<<< HEAD
-
-=======
-    // ✅ UPDATED: Insert payments with updated_by and rounded amounts
->>>>>>> febc12b9
+
     for (const payment of payments) {
       if (payment.amount > 0) {
         const paymentQuery: string = `
@@ -1564,27 +1358,13 @@
           payment.methodId,
           roundTo2Decimals(payment.amount), // ✅ Round payment amounts
           payment.remark || '',
-<<<<<<< HEAD
           created_by,
           createdAt,
           updatedAt
-=======
-          parsedCreatedBy,
-          createdAt,
-          parsedCreatedBy, // ✅ NEW: updated_by
-          updatedAt,
->>>>>>> febc12b9
         ];
 
         const paymentResult = await client.query(paymentQuery, paymentParams);
-<<<<<<< HEAD
         console.log('Created MV payment with ID:', paymentResult.rows[0].id);
-=======
-        console.log('Created MV payment with ID:', paymentResult.rows[0].id, {
-          methodId: payment.methodId,
-          amount: roundTo2Decimals(payment.amount),
-        });
->>>>>>> febc12b9
       }
     }
 
@@ -1600,6 +1380,8 @@
       total_transaction_amount: totalTransactionAmount,
       total_paid_amount: totalPaidAmount,
       outstanding_total_payment_amount: outstandingAmount,
+      total_paid_amount: totalPaidAmount,
+      outstanding_total_payment_amount: outstandingAmount,
       transaction_status: transactionStatus,
       remarks: remarks || '',
       created_by: parsedCreatedBy,
@@ -1607,12 +1389,7 @@
       voucher_id: memberVoucherId,
       voucher_name: member_voucher_name,
       items_count: 1,
-<<<<<<< HEAD
       payments_count: payments.filter((p: PaymentMethodRequest) => p.amount > 0).length
-=======
-      payments_count: payments.filter((p: PaymentMethodRequest) => p.amount > 0).length,
-      gst_amount: totalGSTAmount, // ✅ NEW: Include GST amount in result
->>>>>>> febc12b9
     };
 
   } catch (error) {
