--- conflicted
+++ resolved
@@ -1420,14 +1420,9 @@
   foc: number,
   remarks: string,
   createdBy: number,
-<<<<<<< HEAD
   saleTransactionCreatedAt: string,
   isBypass?: boolean,
   serviceDetails?: any[] // ✅ NEW: Accept service details array
-=======
-  createdAt: string,
-  isBypass?: boolean // still accepted, but not used now
->>>>>>> f9126dc0
 ): Promise<MemberVouchers> => {
   try {
     const insertVoucherQuery = `
@@ -1463,18 +1458,12 @@
       "is_enabled",
       remarks,
       createdBy || null,
-<<<<<<< HEAD
       createdAt,
       updatedAt
-=======
-      createdAt
->>>>>>> f9126dc0
     ];
 
     const result = await pool().query(insertVoucherQuery, voucherValues);
     const newVoucher: MemberVouchers = result.rows[0];
-
-<<<<<<< HEAD
     // ✅ NEW: Handle bypass vs template-based service details insertion
     if (isBypass && serviceDetails && Array.isArray(serviceDetails)) {
       // 🔄 BYPASS MODE: Insert manual service details
@@ -1517,33 +1506,6 @@
       const templateDetailsQuery = `
         SELECT * FROM voucher_template_details
         WHERE voucher_template_id = $1
-=======
-
-    // 🔁 Always insert member_voucher_details based on template
-    const templateDetailsQuery = `
-      SELECT * FROM voucher_template_details
-      WHERE voucher_template_id = $1
-    `;
-    const templateDetailsResult = await pool().query(templateDetailsQuery, [voucherTemplateId]);
-    const templateDetails = templateDetailsResult.rows;
-
-
-    for (const detail of templateDetails) {
-      const insertDetailQuery = `
-        INSERT INTO member_voucher_details (
-          member_voucher_id,
-          service_id,
-          service_name,
-          original_price,
-          custom_price,
-          discount,
-          final_price,
-          duration,
-          created_at,
-          updated_at,
-          service_category_id
-        ) VALUES ($1, $2, $3, $4, $5, $6, $7, $8, $9, $9, $10)
->>>>>>> f9126dc0
       `;
       const templateDetailsResult = await pool().query(templateDetailsQuery, [voucherTemplateId]);
       const templateDetails = templateDetailsResult.rows;
@@ -1565,7 +1527,6 @@
           ) VALUES ($1, $2, $3, $4, $5, $6, $7, $8, $9, $10, $11)
         `;
 
-<<<<<<< HEAD
         const insertDetailValues = [
           newVoucher.id,                   // $1 member_voucher_id
           detail.service_id,              // $2
@@ -1583,25 +1544,6 @@
         console.log("Insert Template Detail Values: ", insertDetailValues);
         await pool().query(insertDetailQuery, insertDetailValues);
       }
-=======
-
-      const insertDetailValues = [
-        newVoucher.id,                   // $1 member_voucher_id
-        detail.service_id,              // $2
-        detail.service_name,            // $3
-        detail.original_price,          // $4
-        detail.custom_price,            // $5
-        detail.discount,                // $6
-        detail.final_price,             // $7
-        detail.duration,                // $8
-        createdAt,                      // $9 (created_at and updated_at)
-        detail.service_category_id      // $10
-      ];
-
-
-      console.log("Insert Detail Values: ", insertDetailValues);
-      await pool().query(insertDetailQuery, insertDetailValues);
->>>>>>> f9126dc0
     }
 
     return newVoucher;
@@ -1611,7 +1553,6 @@
   }
 };
 
-<<<<<<< HEAD
 const getMemberVoucherWithDetails = async (name: string | null = null): Promise<any[]> => {
   try {
     if (!name) {
@@ -1809,9 +1750,6 @@
     throw new Error("Failed to get current balance by ID");
   }
 };
-=======
-
->>>>>>> f9126dc0
 
 
 
