--- conflicted
+++ resolved
@@ -1135,19 +1135,11 @@
         created_by,
         created_at,
         updated_at
-<<<<<<< HEAD
       ) VALUES ($1, $2, $3, $4, $5, $6, $7, $8, $9, $10, $11, $12)
       RETURNING id
     `;
 
     const transactionParams: (string | number | boolean | null | Date)[] = [
-=======
-      ) VALUES ($1, $2, $3, $4, $5, $6, $7, $8, $9, $10, $11, NOW())
-      RETURNING id
-    `;
-
-    const transactionParams: (string | number | boolean | Date | null)[] = [
->>>>>>> 130ac3f9
       customer_type?.toUpperCase() || 'MEMBER',
       member_id || null,
       totalPaidAmount,        
@@ -1158,12 +1150,8 @@
       processPayment,         
       handled_by,
       created_by,
-<<<<<<< HEAD
       customCreatedAt,      
       customUpdatedAt       
-=======
-      createdAt
->>>>>>> 130ac3f9
     ];
 
     const transactionResult = await client.query(transactionQuery, transactionParams);
@@ -1182,15 +1170,8 @@
         quantity,
         amount,
         item_type,
-<<<<<<< HEAD
         remarks
       ) VALUES ($1, $2, $3, $4, $5, $6, $7, $8, $9, $10, $11, $12)
-=======
-        remarks,
-        created_at,
-        updated_at
-      ) VALUES ($1, $2, $3, $4, $5, $6, $7, $8, $9, $10, $11, $12, $13, NOW())
->>>>>>> 130ac3f9
       RETURNING id
     `;
 
@@ -1205,11 +1186,7 @@
       pricing?.discount || 0,
       pricing?.quantity || 1,
       pricing?.totalLinePrice || 0,
-<<<<<<< HEAD
       'member voucher',
-=======
-      'member voucher', // FIXED: Use correct item type
->>>>>>> 130ac3f9
       item.remarks || '',
       createdAt
     ];
@@ -1234,30 +1211,18 @@
             created_by,
             created_at,
             updated_at
-<<<<<<< HEAD
           ) VALUES ($1, $2, $3, $4, $5, $6, $7)
           RETURNING id
         `;
 
         const paymentParams: (number | string | Date)[] = [
-=======
-          ) VALUES ($1, $2, $3, $4, $5, $6, NOW())
-          RETURNING id
-        `;
-
-    const paymentParams: (number | string | Date)[] = [
->>>>>>> 130ac3f9
           saleTransactionId,
           payment.methodId,
           payment.amount,
           payment.remark || '',
           created_by,
-<<<<<<< HEAD
           customCreatedAt,  
           customUpdatedAt      
-=======
-          createdAt
->>>>>>> 130ac3f9
         ];
 
         console.log('MV Payment Query:', paymentQuery);
