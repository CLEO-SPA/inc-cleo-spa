import { pool } from '../config/database.js';
import {
  Member,
  Payment,
  Employee,
  PaymentDetail,
  TransactionItem,
  SalesTransaction,
  SalesTransactionDetail,
  PaginatedResult,
  Service,
  Product,
  TransactionRequestData,
  TransactionCreationResult,
  TransactionRequestItem,
  PaymentMethodRequest,
  SingleItemTransactionCreationResult,
  SingleItemTransactionRequestData,
  SingleTransactionRequestItem,
  ItemPricing,
  ProcessPartialPaymentData,
  ProcessPartialPaymentDataWithHandler,
  PartialPaymentResult

} from '../types/SaleTransactionTypes.js';
import mcpModel from './mcpModel.js';

const getSalesTransactionList = async (
  filter?: string,
  searchQuery?: string,
  memberSearchQuery?: string,
  sortField: string = 'transaction_id',
  sortDirection: string = 'desc',
  page: number = 1,
  limit: number = 10
): Promise<PaginatedResult<SalesTransaction>> => {
  try {
    let whereConditions: string[] = [];
    let queryParams: any[] = [];
    let paramIndex = 1;

    // Handle sales transaction type filter
    if (filter) {
      switch (filter.toLowerCase()) {
        case 'full':
          whereConditions.push(`st.sale_transaction_status = $${paramIndex}`);
          queryParams.push('FULL');
          paramIndex++;
          break;
        case 'partial':
          whereConditions.push(`st.sale_transaction_status = $${paramIndex}`);
          queryParams.push('PARTIAL');
          paramIndex++;
          break;
        case 'package':
          whereConditions.push(`EXISTS (
            SELECT 1 FROM sale_transaction_items sti 
            WHERE sti.sale_transaction_id = st.id 
            AND sti.member_care_package_id IS NOT NULL
          )`);
          break;
        case 'service':
          whereConditions.push(`EXISTS (
            SELECT 1 FROM sale_transaction_items sti 
            WHERE sti.sale_transaction_id = st.id 
            AND sti.member_care_package_id IS NULL 
            AND sti.member_voucher_id IS NULL
            AND sti.service_name IS NOT NULL
          )`);
          break;
        case 'product':
          whereConditions.push(`EXISTS (
            SELECT 1 FROM sale_transaction_items sti 
            WHERE sti.sale_transaction_id = st.id 
            AND sti.member_care_package_id IS NULL 
            AND sti.member_voucher_id IS NULL
            AND sti.product_name IS NOT NULL
          )`);
          break;
        case 'voucher':
          whereConditions.push(`EXISTS (
            SELECT 1 FROM sale_transaction_items sti 
            WHERE sti.sale_transaction_id = st.id 
            AND sti.member_voucher_id IS NOT NULL
          )`);
          break;
      }
    }

    // Handle search queries
    if (searchQuery) {
      whereConditions.push(`st.receipt_no ILIKE $${paramIndex}`);
      queryParams.push(`%${searchQuery}%`);
      paramIndex++;
    }

    if (memberSearchQuery) {
      whereConditions.push(`m.name ILIKE $${paramIndex}`);
      queryParams.push(`%${memberSearchQuery}%`);
      paramIndex++;
    }

    // Handle sorting
    let orderBy = 'st.id DESC';
    switch (sortField) {
      case 'transaction_id':
        orderBy = `st.id ${sortDirection.toUpperCase()}`;
        break;
      case 'receipt_no':
        orderBy = `st.receipt_no ${sortDirection.toUpperCase()}`;
        break;
      case 'member_name':
        orderBy = `m.name ${sortDirection.toUpperCase()}`;
        break;
      case 'total_amount':
        orderBy = `(st.total_paid_amount + st.outstanding_total_payment_amount) ${sortDirection.toUpperCase()}`;
        break;
      case 'date':
        orderBy = `st.created_at ${sortDirection.toUpperCase()}`;
        break;
      case 'outstanding':
        orderBy = `st.outstanding_total_payment_amount ${sortDirection.toUpperCase()}`;
        break;
    }

    const whereClause = whereConditions.length > 0 ? `WHERE ${whereConditions.join(' AND ')}` : '';

    // Debug logging
    console.log('Filter:', filter);
    console.log('Where conditions:', whereConditions);
    console.log('Query params:', queryParams);
    console.log('Param index:', paramIndex);

    // Get total count
    const countQuery = `
      SELECT COUNT(DISTINCT st.id) as total
      FROM sale_transactions st
      LEFT JOIN members m ON st.member_id = m.id
      ${whereClause}
    `;

    console.log('Count query:', countQuery);

    const countResult = await pool().query(countQuery, queryParams);
    const totalItems = parseInt(countResult.rows[0].total);

    // Calculate pagination
    const offset = (page - 1) * limit;
    const totalPages = Math.ceil(totalItems / limit);

    // Main query for sales transactions
    const mainQuery = `
      SELECT 
        st.id,
        st.customer_type,
        st.member_id,
        st.total_paid_amount,
        st.outstanding_total_payment_amount,
        st.sale_transaction_status,
        st.receipt_no,
        st.created_at,
        st.remarks,
        st.process_payment,
        m.id as member_table_id,
        m.name as member_name,
        m.email as member_email,
        m.contact as member_contact,
        -- Check for different item types
        (SELECT COUNT(*) > 0 FROM sale_transaction_items sti 
         WHERE sti.sale_transaction_id = st.id 
         AND sti.service_name IS NOT NULL 
         AND sti.member_care_package_id IS NULL) as has_services,
        (SELECT COUNT(*) > 0 FROM sale_transaction_items sti 
         WHERE sti.sale_transaction_id = st.id 
         AND sti.product_name IS NOT NULL 
         AND sti.member_care_package_id IS NULL) as has_products,
        (SELECT COUNT(*) > 0 FROM sale_transaction_items sti 
         WHERE sti.sale_transaction_id = st.id 
         AND sti.member_care_package_id IS NOT NULL) as has_care_packages
      FROM sale_transactions st
      LEFT JOIN members m ON st.member_id = m.id
      ${whereClause}
      ORDER BY ${orderBy}
      LIMIT $${paramIndex} OFFSET $${paramIndex + 1}
    `;

    const mainQueryParams = [...queryParams, limit, offset];
    const salesTransactions = await pool().query(mainQuery, mainQueryParams);

    const transactionIds = salesTransactions.rows.map((row: any) => row.id);
    let paymentData: any[] = [];

    if (transactionIds.length > 0) {
      const paymentQuery = `
        SELECT 
          ptst.sale_transaction_id,
          ptst.amount,
          pm.payment_method_name
        FROM payment_to_sale_transactions ptst
        JOIN payment_methods pm ON ptst.payment_method_id = pm.id
        WHERE ptst.sale_transaction_id = ANY($1)
      `;

      const paymentResult = await pool().query(paymentQuery, [transactionIds]);
      paymentData = paymentResult.rows;
    }

    // Transform the data
    const transformedTransactions: SalesTransaction[] = salesTransactions.rows.map((transaction: any) => {
      const payments = paymentData
        .filter((payment: any) => payment.sale_transaction_id === transaction.id)
        .map((payment: any) => ({
          amount: parseFloat(payment.amount || 0),
          payment_method: payment.payment_method_name
        }));

      const totalAmount = parseFloat(transaction.total_paid_amount || 0) +
        parseFloat(transaction.outstanding_total_payment_amount || 0);

      return {
        transaction_id: transaction.id.toString(),
        receipt_no: transaction.receipt_no,
        customer_type: transaction.customer_type,
        total_transaction_amount: totalAmount,
        total_paid_amount: parseFloat(transaction.total_paid_amount || 0),
        outstanding_total_payment_amount: parseFloat(transaction.outstanding_total_payment_amount || 0),
        transaction_status: transaction.sale_transaction_status,
        transaction_created_at: transaction.created_at,
        has_services: transaction.has_services,
        has_products: transaction.has_products,
        has_care_packages: transaction.has_care_packages,
        process_payment: transaction.process_payment,
        member: transaction.member_table_id ? {
          id: transaction.member_table_id.toString(),
          name: transaction.member_name,
          email: transaction.member_email,
          contact: transaction.member_contact
        } : null,
        payments
      };
    });

    return {
      items: transformedTransactions,
      total: totalItems,
      totalPages,
      currentPage: page
    };

  } catch (error) {
    console.error('Error in getSalesTransactionList:', error);
    throw new Error('Failed to fetch sales transaction list');
  }
};

const getSalesTransactionById = async (id: string): Promise<SalesTransactionDetail | null> => {
  try {
    // Main transaction query
    const transactionQuery = `
      SELECT 
        st.id,
        st.customer_type,
        st.member_id,
        st.total_paid_amount,
        st.outstanding_total_payment_amount,
        st.sale_transaction_status,
        st.receipt_no,
        st.created_at,
        st.updated_at,
        st.remarks,
        st.process_payment,
        st.handled_by,
        st.created_by,
        st.reference_sales_transaction_id,
        -- Member information
        m.id as member_table_id,
        m.name as member_name,
        m.email as member_email,
        m.contact as member_contact,
        -- Handler information
        he.employee_code as handler_code,
        he.employee_name as handler_name,
        -- Creator information
        ce.employee_code as creator_code,
        ce.employee_name as creator_name
      FROM sale_transactions st
      LEFT JOIN members m ON st.member_id = m.id
      LEFT JOIN employees he ON st.handled_by = he.id
      LEFT JOIN employees ce ON st.created_by = ce.id
      WHERE st.id = $1
    `;

    const transactionResult = await pool().query(transactionQuery, [id]);

    if (transactionResult.rows.length === 0) {
      return null;
    }

    const transaction = transactionResult.rows[0];

    // Get transaction items
    const itemsQuery = `
      SELECT 
        id,
        service_name,
        product_name,
        member_care_package_id,
        member_voucher_id,
        original_unit_price,
        custom_unit_price,
        discount_percentage,
        quantity,
        remarks,
        amount,
        item_type
      FROM sale_transaction_items
      WHERE sale_transaction_id = $1
      ORDER BY id
    `;

    const itemsResult = await pool().query(itemsQuery, [id]);

    // Get payment information
    const paymentsQuery = `
      SELECT 
        ptst.id as payment_id,
        ptst.amount,
        ptst.created_at as payment_created_at,
        ptst.updated_at as payment_updated_at,
        ptst.remarks as payment_remarks,
        pm.payment_method_name,
        -- Payment creator info
        pce.employee_code as payment_creator_code,
        pce.employee_name as payment_creator_name,
        -- Payment updater info
        pue.employee_code as payment_updater_code,
        pue.employee_name as payment_updater_name
      FROM payment_to_sale_transactions ptst
      JOIN payment_methods pm ON ptst.payment_method_id = pm.id
      LEFT JOIN employees pce ON ptst.created_by = pce.id
      LEFT JOIN employees pue ON ptst.updated_by = pue.id
      WHERE ptst.sale_transaction_id = $1
      ORDER BY ptst.created_at
    `;

    const paymentsResult = await pool().query(paymentsQuery, [id]);

    // Transform the transaction data
    const totalAmount = parseFloat(transaction.total_paid_amount || 0) +
      parseFloat(transaction.outstanding_total_payment_amount || 0);

    const transformedTransaction: SalesTransactionDetail = {
      transaction_id: transaction.id.toString(),
      receipt_no: transaction.receipt_no,
      customer_type: transaction.customer_type,
      total_transaction_amount: totalAmount,
      total_paid_amount: parseFloat(transaction.total_paid_amount || 0),
      outstanding_total_payment_amount: parseFloat(transaction.outstanding_total_payment_amount || 0),
      transaction_status: transaction.sale_transaction_status,
      transaction_created_at: transaction.created_at,
      transaction_updated_at: transaction.updated_at,
      transaction_remark: transaction.remarks,
      has_services: false, // These would need to be calculated if needed
      has_products: false,
      has_care_packages: false,
      process_payment: transaction.process_payment,
      reference_sales_transaction_id: transaction.reference_sales_transaction_id,

      // Member information
      member: transaction.member_table_id ? {
        id: transaction.member_table_id.toString(),
        name: transaction.member_name,
        email: transaction.member_email,
        contact: transaction.member_contact
      } : null,

      // Handler information
      handler: transaction.handled_by ? {
        code: transaction.handler_code,
        name: transaction.handler_name
      } : null,

      // Creator information
      creator: transaction.created_by ? {
        code: transaction.creator_code,
        name: transaction.creator_name
      } : null,

      // Payment information
      payments: paymentsResult.rows.map((payment: any) => ({
        id: payment.payment_id.toString(),
        amount: parseFloat(payment.amount || 0),
        payment_method: payment.payment_method_name,
        created_at: payment.payment_created_at,
        updated_at: payment.payment_updated_at,
        remarks: payment.payment_remarks,
        created_by: {
          code: payment.payment_creator_code,
          name: payment.payment_creator_name
        },
        updated_by: {
          code: payment.payment_updater_code,
          name: payment.payment_updater_name
        }
      })),

      // Items information
      items: itemsResult.rows.map((item: any) => ({
        id: item.id.toString(),
        service_name: item.service_name,
        product_name: item.product_name,
        member_care_package_id: item.member_care_package_id?.toString(),
        member_voucher_id: item.member_voucher_id?.toString(),
        original_unit_price: parseFloat(item.original_unit_price || 0),
        custom_unit_price: parseFloat(item.custom_unit_price || 0),
        discount_percentage: parseFloat(item.discount_percentage || 0),
        quantity: item.quantity,
        remarks: item.remarks,
        amount: parseFloat(item.amount || 0),
        item_type: item.item_type
      }))
    };

    return transformedTransaction;
  } catch (error) {
    console.error('Error in getSalesTransactionById:', error);
    throw new Error('Failed to fetch sales transaction');
  }
};

const searchServices = async (
  searchQuery: string
): Promise<Service[]> => {
  try {
    let query = `
      SELECT 
        s.id,
        s.service_name,
        s.service_description,
        s.service_remarks,
        s.service_duration,
        s.service_price,
        s.service_is_enabled,
        s.created_at,
        s.updated_at,
        s.service_category_id,
        s.service_sequence_no,
        s.created_by,
        s.updated_by,
        sc.service_category_name,
        sc.service_category_sequence_no
      FROM 
        services s
      LEFT JOIN 
        service_categories sc ON s.service_category_id = sc.id
      WHERE 
        s.service_is_enabled = true
    `;

    let params: any[] = [];

    if (searchQuery && searchQuery.trim() !== '') {
      query += ` AND (
        s.service_name ILIKE $1 
        OR sc.service_category_name ILIKE $1
      )`;
      params.push(`%${searchQuery.trim()}%`);
    }


    query += `
      ORDER BY 
        sc.service_category_sequence_no ASC,
        s.service_sequence_no ASC
    `;

    query += ` LIMIT 10`;

    const result = await pool().query(query, params);

    return result.rows.map((service: any) => ({
      id: `S${service.id}`,
      service_id: service.id.toString(),
      name: service.service_name || 'Unnamed Service',
      service_name: service.service_name || 'Unnamed Service',
      description: service.service_description || '',
      remarks: service.service_remarks || '',
      duration: service.service_duration || 0,
      category: service.service_category_name || 'Uncategorized',
      service_category_name: service.service_category_name || 'Uncategorized',
      service_category_id: service.service_category_id ? service.service_category_id.toString() : null,
      price: parseFloat(service.service_price || 0),
      service_default_price: parseFloat(service.service_price || 0),
      is_enabled: service.service_is_enabled || false,
      sequence_no: service.service_sequence_no || 0
    }));
  } catch (error: any) {
    console.error('Detailed error in searchServices:', error);
    throw new Error(`Error searching services: ${error.message}`);
  }
};

const searchProducts = async (
  searchQuery: string
): Promise<Product[]> => {
  try {
    let query = `
      SELECT 
        p.id,
        p.product_name,
        p.product_description,
        p.product_remarks,
        p.product_unit_sale_price,     
        p.product_unit_cost_price,     
        p.product_is_enabled,
        p.created_at,
        p.updated_at,
        p.product_category_id,
        p.product_sequence_no,
        pc.product_category_name,
        pc.product_category_sequence_no
      FROM 
        products p
      LEFT JOIN 
        product_categories pc ON p.product_category_id = pc.id
      WHERE 
        p.product_is_enabled = true
    `;

    let params: any[] = [];
    if (searchQuery && searchQuery.trim() !== '') {
      query += ` AND (
        p.product_name ILIKE $1 
        OR pc.product_category_name ILIKE $1
      )`;
      params.push(`%${searchQuery.trim()}%`);
    }
    query += `
      ORDER BY 
        pc.product_category_sequence_no ASC,
        p.product_sequence_no ASC
    `;

    query += ` LIMIT 10`;

    const result = await pool().query(query, params);

    return result.rows.map((product: any) => ({
      id: `P${product.id}`,
      product_id: product.id.toString(),
      name: product.product_name || 'Unnamed Product',
      product_name: product.product_name || 'Unnamed Product',
      description: product.product_description || '',
      remarks: product.product_remarks || '',
      category: product.product_category_name || 'Uncategorized',
      product_category_name: product.product_category_name || 'Uncategorized',
      product_category_id: product.product_category_id ? product.product_category_id.toString() : null,
      price: parseFloat(product.product_unit_sale_price || 0),       /* Updated column name */
      cost_price: parseFloat(product.product_unit_cost_price || 0),  /* Updated column name */
      is_enabled: product.product_is_enabled || false,
      sequence_no: product.product_sequence_no || 0
    }));
  } catch (error: any) {
    console.error('Detailed error in searchProducts:', error);
    throw new Error(`Error searching products: ${error.message}`);
  }
};

const createServicesProductsTransaction = async (
  transactionData: TransactionRequestData
): Promise<TransactionCreationResult> => {
  const client = await pool().connect();

  try {
    await client.query('BEGIN');

    // Extract data from request
    const {
      customer_type,
      member_id,
      receipt_number,
      remarks,
      created_by,
      handled_by,
      items,
      payments,
      created_at,
      updated_at
    } = transactionData;

    // Validate required fields
    if (!created_by) {
      throw new Error('created_by is required');
    }

    if (!handled_by) {
      throw new Error('handled_by is required');
    }

    if (!items || !Array.isArray(items) || items.length === 0) {
      throw new Error('items array is required and cannot be empty');
    }

    if (!payments || !Array.isArray(payments) || payments.length === 0) {
      throw new Error('payments array is required and cannot be empty');
    }
    let customCreatedAt = null;
    let customUpdatedAt = null;

    if (created_at) {
      try {
        customCreatedAt = new Date(created_at);
        if (isNaN(customCreatedAt.getTime())) {
          throw new Error('Invalid created_at date format');
        }
      } catch (error) {
        console.warn('Invalid created_at format, using current time:', created_at);
        customCreatedAt = new Date();
      }
    } else {
      customCreatedAt = new Date();
    }

    if (updated_at) {
      try {
        customUpdatedAt = new Date(updated_at);
        if (isNaN(customUpdatedAt.getTime())) {
          throw new Error('Invalid updated_at date format');
        }
      } catch (error) {
        console.warn('Invalid updated_at format, using created_at time:', updated_at);
        customUpdatedAt = customCreatedAt;
      }
    } else {
      customUpdatedAt = customCreatedAt;
    }

    // Calculate totals from items
    const totalTransactionAmount: number = items.reduce((total: number, item: TransactionRequestItem) => {
      return total + (item.pricing?.totalLinePrice || 0);
    }, 0);

    // Calculate total paid amount from payments
    const totalPaidAmount: number = payments.reduce((total: number, payment: PaymentMethodRequest) => {
      return total + (payment.amount || 0);
    }, 0);

    const outstandingAmount: number = totalTransactionAmount - totalPaidAmount;

    // Determine transaction status
    const transactionStatus: 'FULL' | 'PARTIAL' = outstandingAmount <= 0 ? 'FULL' : 'PARTIAL';

    // Generate receipt number if not provided
    let finalReceiptNo: string = receipt_number || '';
    if (!finalReceiptNo) {
      const receiptResult = await client.query(
        'SELECT COALESCE(MAX(CAST(SUBSTRING(receipt_no FROM 3) AS INTEGER)), 0) + 1 as next_number FROM sale_transactions WHERE receipt_no LIKE $1',
        [`ST%`]
      );
      finalReceiptNo = `ST${receiptResult.rows[0].next_number.toString().padStart(6, '0')}`;
    }

    const transactionQuery: string = `
      INSERT INTO sale_transactions (
        customer_type,
        member_id,
        total_paid_amount,
        outstanding_total_payment_amount,
        sale_transaction_status,
        receipt_no,
        remarks,
        process_payment,
        handled_by,
        created_by,
        created_at,
        updated_at
      ) VALUES ($1, $2, $3, $4, $5, $6, $7, $8, $9, $10, $11, $12)
      RETURNING id
    `;

    const transactionParams: (string | number | boolean | null | Date)[] = [
      customer_type?.toUpperCase() || 'MEMBER',
      member_id || null,
      totalPaidAmount,
      outstandingAmount,
      transactionStatus,
      finalReceiptNo,
      remarks || '',
      false, // process_payment always false for services/products transactions
      handled_by,
      created_by,
      customCreatedAt,
      customUpdatedAt
    ];

    console.log('Services/Products Transaction Query:', transactionQuery);
    console.log('Services/Products Transaction Params:', transactionParams);

    const transactionResult = await client.query(transactionQuery, transactionParams);
    const saleTransactionId: number = transactionResult.rows[0].id;

    console.log('Created sale transaction with ID:', saleTransactionId);

    // Insert sale transaction items
    for (const item of items) {
      const itemQuery: string = `
        INSERT INTO sale_transaction_items (
          sale_transaction_id,
          service_name,
          product_name,
          member_care_package_id,
          member_voucher_id,
          original_unit_price,
          custom_unit_price,
          discount_percentage,
          quantity,
          amount,
          item_type,
          remarks
        ) VALUES ($1, $2, $3, $4, $5, $6, $7, $8, $9, $10, $11, $12)
        RETURNING id
      `;

      const pricing: ItemPricing = item.pricing || {
        originalPrice: 0,
        customPrice: 0,
        discount: 0,
        quantity: 1,
        totalLinePrice: 0
      };

      let itemType: string;
      let serviceName: string | null;
      let productName: string | null;

      if (item.type === 'service') {
        itemType = 'service';
        serviceName = item.data?.name || null;
        productName = null;
      } else if (item.type === 'product') {
        itemType = 'product';
        serviceName = null;
        productName = item.data?.name || null;
      } else {
        throw new Error(`Invalid item type '${item.type}' for services/products transaction.`);
      }

      const itemParams: (string | number | null)[] = [
        saleTransactionId,
        serviceName,
        productName,
        null, // member_care_package_id - always null for services/products
        null, // member_voucher_id - always null for services/products
        pricing.originalPrice || 0,
        pricing.customPrice || 0,
        pricing.discount || 0,
        pricing.quantity || 1,
        pricing.totalLinePrice || 0,
        itemType,
        item.remarks || '',
      ];

      const itemResult = await client.query(itemQuery, itemParams);
      const saleTransactionItemId: number = itemResult.rows[0].id;

      console.log('Created sale transaction item with ID:', saleTransactionItemId);
    }

    for (const payment of payments) {
      if (payment.amount > 0) {
        const paymentQuery: string = `
          INSERT INTO payment_to_sale_transactions (
            sale_transaction_id,
            payment_method_id,
            amount,
            remarks,
            created_by,
            created_at,
            updated_at
          ) VALUES ($1, $2, $3, $4, $5, $6, $7)
          RETURNING id
        `;

        const paymentParams: (number | string | Date)[] = [
          saleTransactionId,
          payment.methodId,
          payment.amount,
          payment.remark || '',
<<<<<<< HEAD
          handled_by,
          customCreatedAt, 
          customUpdatedAt 
=======
          created_by,
          customCreatedAt,
          customUpdatedAt
>>>>>>> 3e2846e4
        ];

        const paymentResult = await client.query(paymentQuery, paymentParams);
        console.log('Created payment with ID:', paymentResult.rows[0].id);
      }
    }

    await client.query('COMMIT');
    console.log('Services/Products Transaction committed successfully');

    // Return the created transaction data
    return {
      id: saleTransactionId,
      receipt_no: finalReceiptNo,
      customer_type: customer_type?.toUpperCase() || 'MEMBER',
      member_id: member_id ? member_id.toString() : null,
      total_transaction_amount: totalTransactionAmount,
      total_paid_amount: totalPaidAmount,
      outstanding_total_payment_amount: outstandingAmount,
      transaction_status: transactionStatus,
      remarks: remarks || '',
      created_by,
      handled_by,
      items_count: items.length,
      payments_count: payments.filter((p: PaymentMethodRequest) => p.amount > 0).length
    };

  } catch (error) {
    await client.query('ROLLBACK');
    console.error('Error creating sale transaction:', error);
    throw error;
  } finally {
    client.release();
  }
};

const createMcpTransaction = async (
  transactionData: SingleItemTransactionRequestData
): Promise<SingleItemTransactionCreationResult> => {
  const client = await pool().connect();
<<<<<<< HEAD
    let mcpId: string | number | null | undefined = null;
=======

>>>>>>> 3e2846e4
  try {
    await client.query('BEGIN');

    // Extract data from request
    const {
      customer_type,
      member_id,
      receipt_number,
      remarks,
      created_by,
      handled_by,
      item,
      payments,

      created_at,
      updated_at
    } = transactionData;

    // Validate required fields
    if (!created_by) {
      throw new Error('created_by is required');
    }

    if (!handled_by) {
      throw new Error('handled_by is required');
    }

    if (!item || item.type !== 'package') {
      throw new Error('item is required and must be of type "package"');
    }

    if (!payments || !Array.isArray(payments) || payments.length === 0) {
      throw new Error('payments array is required and cannot be empty');
    }

    let customCreatedAt = null;
    let customUpdatedAt = null;

    if (created_at) {
      try {
        customCreatedAt = new Date(created_at);
        if (isNaN(customCreatedAt.getTime())) {
          customCreatedAt = new Date();
        }
      } catch (error) {
        customCreatedAt = new Date();
      }
    } else {
      customCreatedAt = new Date();
    }

    if (updated_at) {
      try {
        customUpdatedAt = new Date(updated_at);
        if (isNaN(customUpdatedAt.getTime())) {
          customUpdatedAt = customCreatedAt;
        }
      } catch (error) {
        customUpdatedAt = customCreatedAt;
      }
    } else {
      customUpdatedAt = customCreatedAt;
    }


<<<<<<< HEAD
   mcpId = item.data?.member_care_package_id || item.data?.id;
    
=======
    const mcpId = item.data?.member_care_package_id || item.data?.id;

>>>>>>> 3e2846e4
    if (!mcpId) {
      throw new Error('member_care_package_id is required in item data');
    }

    // Validate that the MCP ID exists in the database and get current balance
    const mcpValidationQuery = `
      SELECT id, package_name, balance 
      FROM member_care_packages 
      WHERE id = $1
    `;

    const mcpValidationResult = await client.query(mcpValidationQuery, [mcpId]);

    if (mcpValidationResult.rows.length === 0) {
      throw new Error(`Member Care Package with ID ${mcpId} not found`);
    }

    const mcpRecord = mcpValidationResult.rows[0];
    const currentBalance = parseFloat(mcpRecord.balance) || 0;

    // Calculate totals from single package item
    const totalTransactionAmount: number = item.pricing?.totalLinePrice || 0;

    const PENDING_PAYMENT_METHOD_ID = 7;

    const pendingPayments = payments.filter((payment: PaymentMethodRequest) =>
      payment.methodId === PENDING_PAYMENT_METHOD_ID
    );

    const nonPendingPayments = payments.filter((payment: PaymentMethodRequest) =>
      payment.methodId !== PENDING_PAYMENT_METHOD_ID
    );
    const totalPaidAmount: number = nonPendingPayments.reduce((total: number, payment: PaymentMethodRequest) => {
      return total + (payment.amount || 0);
    }, 0);

    const outstandingAmount: number = pendingPayments.reduce((total: number, payment: PaymentMethodRequest) => {
      return total + (payment.amount || 0);
    }, 0);

    const transactionStatus: 'FULL' | 'PARTIAL' = outstandingAmount <= 0 ? 'FULL' : 'PARTIAL';
    const processPayment: boolean = outstandingAmount > 0;

    // Use receipt number from frontend
    let finalReceiptNo: string = receipt_number || '';
    if (!finalReceiptNo) {
      const receiptResult = await client.query(
        'SELECT COALESCE(MAX(CAST(SUBSTRING(receipt_no FROM 3) AS INTEGER)), 0) + 1 as next_number FROM sale_transactions WHERE receipt_no LIKE $1',
        [`ST%`]
      );
      finalReceiptNo = `ST${receiptResult.rows[0].next_number.toString().padStart(6, '0')}`;
    }

    const transactionQuery: string = `
      INSERT INTO sale_transactions (
        customer_type,
        member_id,
        total_paid_amount,
        outstanding_total_payment_amount,
        sale_transaction_status,
        receipt_no,
        remarks,
        process_payment,
        handled_by,
        created_by,
        created_at,
        updated_at
      ) VALUES ($1, $2, $3, $4, $5, $6, $7, $8, $9, $10, $11, $12)
      RETURNING id
    `;

    const transactionParams: (string | number | boolean | null | Date)[] = [
      customer_type?.toUpperCase() || 'MEMBER',
      member_id || null,
      totalPaidAmount,
      outstandingAmount,
      transactionStatus,
      finalReceiptNo,
      remarks || '',
      processPayment,
      handled_by,
      created_by,
      customCreatedAt,
      customUpdatedAt
    ];

    const transactionResult = await client.query(transactionQuery, transactionParams);
    const saleTransactionId: number = transactionResult.rows[0].id;

    console.log('Created MCP sale transaction with ID:', saleTransactionId);

    // Insert package item with actual MCP ID
    const itemQuery: string = `
      INSERT INTO sale_transaction_items (
        sale_transaction_id,
        service_name,
        product_name,
        member_care_package_id,
        member_voucher_id,
        original_unit_price,
        custom_unit_price,
        discount_percentage,
        quantity,
        amount,
        item_type,
        remarks
      ) VALUES ($1, $2, $3, $4, $5, $6, $7, $8, $9, $10, $11, $12)
      RETURNING id
    `;

    const itemParams: (string | number | null)[] = [
      saleTransactionId,
      null, // service_name
      null, // product_name
      mcpId,
      null, // member_voucher_id
      item.pricing?.originalPrice || 0,
      item.pricing?.customPrice || 0,
      item.pricing?.discount || 0,
      item.pricing?.quantity || 1,
      item.pricing?.totalLinePrice || 0,
      'member care package', 
      item.remarks || ''
    ];

    const itemResult = await client.query(itemQuery, itemParams);
    const saleTransactionItemId: number = itemResult.rows[0].id;

    console.log('Created MCP sale transaction item with ID:', saleTransactionItemId);

    // Update MCP balance with the paid amount (only non-pending payments)
    if (totalPaidAmount > 0) {
      const newBalance = currentBalance + totalPaidAmount;

      const updateBalanceQuery = `
        UPDATE member_care_packages 
        SET balance = $1, updated_at = $2
        WHERE id = $3
        RETURNING balance
      `;

      const updateBalanceResult = await client.query(updateBalanceQuery, [newBalance, customUpdatedAt, mcpId]);
      const updatedBalance = updateBalanceResult.rows[0].balance;

      console.log('✅ Updated MCP balance:', {
        mcpId: mcpId,
        previousBalance: currentBalance,
        paidAmount: totalPaidAmount,
        newBalance: updatedBalance
      });
    }

    for (const payment of payments) {
      if (payment.amount > 0) {
        const paymentQuery: string = `
          INSERT INTO payment_to_sale_transactions (
            sale_transaction_id,
            payment_method_id,
            amount,
            remarks,
            created_by,
            created_at,
            updated_at
          ) VALUES ($1, $2, $3, $4, $5, $6, $7)
          RETURNING id
        `;

        const paymentParams: (number | string | Date)[] = [
          saleTransactionId,
          payment.methodId,
          payment.amount,
          payment.remark || '',
<<<<<<< HEAD
          handled_by,
          customCreatedAt, 
          customUpdatedAt 
=======
          created_by,
          customCreatedAt,
          customUpdatedAt
>>>>>>> 3e2846e4
        ];

        const paymentResult = await client.query(paymentQuery, paymentParams);
        console.log('Created payment with ID:', paymentResult.rows[0].id);
      }
    }

    await client.query('COMMIT');
    console.log('MCP Transaction committed successfully');

    // Return the created transaction data
    return {
      id: saleTransactionId,
      receipt_no: finalReceiptNo,
      customer_type: customer_type?.toUpperCase() || 'MEMBER',
      member_id: member_id ? member_id.toString() : null,
      total_transaction_amount: totalTransactionAmount,
      total_paid_amount: totalPaidAmount,
      outstanding_total_payment_amount: outstandingAmount,
      transaction_status: transactionStatus,
      remarks: remarks || '',
      created_by,
      handled_by,
<<<<<<< HEAD
      package_name: mcpRecord.package_name, 
=======
      package_id: mcpId,
      package_name: mcpRecord.package_name,
>>>>>>> 3e2846e4
      items_count: 1,
      payments_count: payments.filter((p: PaymentMethodRequest) => p.amount > 0).length
    };

  } catch (error) {
await client.query('ROLLBACK');
    console.error('Error creating MCP sale transaction:', error);

    // Only attempt to delete the MCP if we have a valid ID
    if (mcpId) {
      try {
        await mcpModel.deleteMemberCarePackage(mcpId as string);
        console.log(`Successfully deleted MCP with ID ${mcpId} after transaction failure`);
      } catch (deleteError) {
        console.error(`Failed to delete MCP with ID ${mcpId} after transaction failure:`, deleteError);
      }
    }

    throw error;
  } finally {
    client.release();
  }
};

const createMvTransaction = async (
  transactionData: SingleItemTransactionRequestData
): Promise<SingleItemTransactionCreationResult> => {
  const client = await pool().connect();

  try {
    await client.query('BEGIN');

    const {
      customer_type,
      member_id,
      receipt_number,
      remarks,
      created_by,
      handled_by,
      item,
      payments,
      created_at,
      updated_at
    } = transactionData;

    // Validate required fields
    if (!created_by) {
      throw new Error('created_by is required');
    }

    if (!handled_by) {
      throw new Error('handled_by is required');
    }

    if (!item || item.type !== 'member-voucher') {
      throw new Error('item is required and must be of type "member-voucher"');
    }

    if (!payments || !Array.isArray(payments) || payments.length === 0) {
      throw new Error('payments array is required and cannot be empty');
    }

    let customCreatedAt = null;
    let customUpdatedAt = null;

    if (created_at) {
      try {
        customCreatedAt = new Date(created_at);
        if (isNaN(customCreatedAt.getTime())) {
          console.warn('Invalid created_at format, using current time:', created_at);
          customCreatedAt = new Date();
        }
      } catch (error) {
        console.warn('Error parsing created_at, using current time:', error);
        customCreatedAt = new Date();
      }
    } else {
      customCreatedAt = new Date();
    }

    if (updated_at) {
      try {
        customUpdatedAt = new Date(updated_at);
        if (isNaN(customUpdatedAt.getTime())) {
          console.warn('Invalid updated_at format, using created_at time:', updated_at);
          customUpdatedAt = customCreatedAt;
        }
      } catch (error) {
        console.warn('Error parsing updated_at, using created_at time:', error);
        customUpdatedAt = customCreatedAt;
      }
    } else {
      customUpdatedAt = customCreatedAt;
    }


    const mvId = item.data?.member_voucher_id || item.data?.id;

    if (!mvId) {
      throw new Error('member_voucher_id is required in item data');
    }

    const mvValidationQuery = `
      SELECT id, member_voucher_name 
      FROM member_vouchers 
      WHERE id = $1
    `;

    const mvValidationResult = await client.query(mvValidationQuery, [mvId]);

    if (mvValidationResult.rows.length === 0) {
      throw new Error(`Member Voucher with ID ${mvId} not found`);
    }

    const mvRecord = mvValidationResult.rows[0];
    console.log('✅ Validated MV exists:', {
      mvId: mvId,
      voucherName: mvRecord.member_voucher_name
    });

    const totalTransactionAmount: number = item.pricing?.totalLinePrice || 0;

    const PENDING_PAYMENT_METHOD_ID = 7;

    const pendingPayments = payments.filter((payment: PaymentMethodRequest) =>
      payment.methodId === PENDING_PAYMENT_METHOD_ID
    );

    const nonPendingPayments = payments.filter((payment: PaymentMethodRequest) =>
      payment.methodId !== PENDING_PAYMENT_METHOD_ID
    );

    const totalPaidAmount: number = nonPendingPayments.reduce((total: number, payment: PaymentMethodRequest) => {
      return total + (payment.amount || 0);
    }, 0);

    const outstandingAmount: number = pendingPayments.reduce((total: number, payment: PaymentMethodRequest) => {
      return total + (payment.amount || 0);
    }, 0);

    const transactionStatus: 'FULL' | 'PARTIAL' = outstandingAmount <= 0 ? 'FULL' : 'PARTIAL';
    const processPayment: boolean = outstandingAmount > 0;

    const calculatedTotal = totalPaidAmount + outstandingAmount;
    if (Math.abs(calculatedTotal - totalTransactionAmount) > 0.01) {
      console.warn('Payment total mismatch:', {
        totalTransactionAmount,
        totalPaidAmount,
        outstandingAmount,
        calculatedTotal
      });
    }

    let finalReceiptNo: string = receipt_number || '';
    if (!finalReceiptNo) {
      const receiptResult = await client.query(
        'SELECT COALESCE(MAX(CAST(SUBSTRING(receipt_no FROM 3) AS INTEGER)), 0) + 1 as next_number FROM sale_transactions WHERE receipt_no LIKE $1',
        [`ST%`]
      );
      finalReceiptNo = `ST${receiptResult.rows[0].next_number.toString().padStart(6, '0')}`;
    }
    const transactionQuery: string = `
      INSERT INTO sale_transactions (
        customer_type,
        member_id,
        total_paid_amount,
        outstanding_total_payment_amount,
        sale_transaction_status,
        receipt_no,
        remarks,
        process_payment,
        handled_by,
        created_by,
        created_at,
        updated_at
      ) VALUES ($1, $2, $3, $4, $5, $6, $7, $8, $9, $10, $11, $12)
      RETURNING id
    `;

    const transactionParams: (string | number | boolean | null | Date)[] = [
      customer_type?.toUpperCase() || 'MEMBER',
      member_id || null,
      totalPaidAmount,
      outstandingAmount,
      transactionStatus,
      finalReceiptNo,
      remarks || '',
      processPayment,
      handled_by,
      created_by,
      customCreatedAt, // ✅ Use custom created_at instead of NOW()
      customUpdatedAt  // ✅ Use custom updated_at instead of NOW()
    ];

    const transactionResult = await client.query(transactionQuery, transactionParams);
    const saleTransactionId: number = transactionResult.rows[0].id;



    // Insert voucher item with actual MV ID 
    const itemQuery: string = `
      INSERT INTO sale_transaction_items (
        sale_transaction_id,
        service_name,
        product_name,
        member_care_package_id,
        member_voucher_id,
        original_unit_price,
        custom_unit_price,
        discount_percentage,
        quantity,
        amount,
        item_type,
        remarks
      ) VALUES ($1, $2, $3, $4, $5, $6, $7, $8, $9, $10, $11, $12)
      RETURNING id
    `;

    const itemParams: (string | number | null)[] = [
      saleTransactionId,
      null, // service_name
      null, // product_name
      null, // member_care_package_id
      mvId,
      item.pricing?.originalPrice || 0,
      item.pricing?.customPrice || 0,
      item.pricing?.discount || 0,
      item.pricing?.quantity || 1,
      item.pricing?.totalLinePrice || 0,
      'member voucher',
      item.remarks || ''
    ];


    const itemResult = await client.query(itemQuery, itemParams);
    const saleTransactionItemId: number = itemResult.rows[0].id;


    for (const payment of payments) {
      if (payment.amount > 0) {
        const paymentQuery: string = `
          INSERT INTO payment_to_sale_transactions (
            sale_transaction_id,
            payment_method_id,
            amount,
            remarks,
            created_by,
            created_at,
            updated_at
          ) VALUES ($1, $2, $3, $4, $5, $6, $7)
          RETURNING id
        `;

        const paymentParams: (number | string | Date)[] = [
          saleTransactionId,
          payment.methodId,
          payment.amount,
          payment.remark || '',
<<<<<<< HEAD
          handled_by,
          customCreatedAt, 
          customUpdatedAt 
=======
          created_by,
          customCreatedAt,
          customUpdatedAt
>>>>>>> 3e2846e4
        ];


        const paymentResult = await client.query(paymentQuery, paymentParams);
        console.log('Created MV payment with ID:', paymentResult.rows[0].id);
      }
    }

    await client.query('COMMIT');
    console.log('MV Transaction committed successfully');

    // Return the created transaction data
    return {
      id: saleTransactionId,
      receipt_no: finalReceiptNo,
      customer_type: customer_type?.toUpperCase() || 'MEMBER',
      member_id: member_id ? member_id.toString() : null,
      total_transaction_amount: totalTransactionAmount,
      total_paid_amount: totalPaidAmount,
      outstanding_total_payment_amount: outstandingAmount,
      transaction_status: transactionStatus,
      remarks: remarks || '',
      created_by,
      handled_by,
      voucher_id: mvId,
      voucher_name: mvRecord.member_voucher_name,
      items_count: 1,
      payments_count: payments.filter((p: PaymentMethodRequest) => p.amount > 0).length
    };

  } catch (error) {
    await client.query('ROLLBACK');
    console.error('Error creating MV sale transaction:', error);
    throw error;
  } finally {
    client.release();
  }
};

const createMcpTransferTransaction = async (
  transactionData: SingleItemTransactionRequestData
): Promise<SingleItemTransactionCreationResult> => {
  const client = await pool().connect();

  try {
    await client.query('BEGIN');

    // Extract data from request
    const {
      customer_type,
      member_id,
      receipt_number,
      remarks,
      created_by,
      handled_by,
      item,
      payments,
      created_at,
      updated_at
    } = transactionData;

    // Validate required fields
    if (!created_by) {
      throw new Error('created_by is required');
    }

    if (!handled_by) {
      throw new Error('handled_by is required');
    }

    if (!item || (item.type !== 'transfer' && item.type !== 'transferMCP')) {
      throw new Error('item is required and must be of type "transfer" or "transferMCP"');
    }

    if (!payments || !Array.isArray(payments) || payments.length === 0) {
      throw new Error('payments array is required and cannot be empty');
    }

    let customCreatedAt = null;
    let customUpdatedAt = null;

    if (created_at) {
      try {
        customCreatedAt = new Date(created_at);
        if (isNaN(customCreatedAt.getTime())) {
          console.warn('Invalid created_at format, using current time:', created_at);
          customCreatedAt = new Date();
        }
      } catch (error) {
        console.warn('Error parsing created_at, using current time:', error);
        customCreatedAt = new Date();
      }
    } else {
      customCreatedAt = new Date();
    }

    if (updated_at) {
      try {
        customUpdatedAt = new Date(updated_at);
        if (isNaN(customUpdatedAt.getTime())) {
          console.warn('Invalid updated_at format, using created_at time:', updated_at);
          customUpdatedAt = customCreatedAt;
        }
      } catch (error) {
        console.warn('Error parsing updated_at, using created_at time:', error);
        customUpdatedAt = customCreatedAt;
      }
    } else {
      customUpdatedAt = customCreatedAt;
    }

    console.log('✅ MCP Transfer Using custom date/time:', {
      created_at: customCreatedAt.toISOString(),
      updated_at: customUpdatedAt.toISOString()
    });

    // Calculate totals from single transfer item
    const totalTransactionAmount: number = item.pricing?.totalLinePrice || 0;

    // For transfers, we expect full payment
    const totalPaidAmount: number = payments.reduce((total: number, payment: PaymentMethodRequest) => {
      return total + (payment.amount || 0);
    }, 0);

    const outstandingAmount: number = 0;
    const transactionStatus: 'TRANSFER' | 'FULL' = 'TRANSFER';
    const processPayment: boolean = false;

    // Verification: total should match 
    if (Math.abs(totalPaidAmount - totalTransactionAmount) > 0.01) {
      console.warn('MCP Transfer payment total mismatch:', {
        totalTransactionAmount,
        totalPaidAmount,
        expected: 'Amounts should be equal for transfers'
      });
    }

    // Use receipt number from frontend
    let finalReceiptNo: string = receipt_number || '';
    if (!finalReceiptNo) {
      const receiptResult = await client.query(
        'SELECT COALESCE(MAX(CAST(SUBSTRING(receipt_no FROM 3) AS INTEGER)), 0) + 1 as next_number FROM sale_transactions WHERE receipt_no LIKE $1',
        [`ST%`]
      );
      finalReceiptNo = `ST${receiptResult.rows[0].next_number.toString().padStart(6, '0')}`;
    }

    const transactionQuery: string = `
      INSERT INTO sale_transactions (
        customer_type,
        member_id,
        total_paid_amount,
        outstanding_total_payment_amount,
        sale_transaction_status,
        receipt_no,
        remarks,
        process_payment,
        handled_by,
        created_by,
        created_at,
        updated_at
      ) VALUES ($1, $2, $3, $4, $5, $6, $7, $8, $9, $10, $11, $12)
      RETURNING id
    `;

    const transactionParams: (string | number | boolean | null | Date)[] = [
      customer_type?.toUpperCase() || 'MEMBER',
      member_id || null,
      totalPaidAmount,
      outstandingAmount,
      transactionStatus,
      finalReceiptNo,
      remarks || '',
      processPayment,
      handled_by,
      created_by,
      customCreatedAt,
      customUpdatedAt
    ];

    console.log('MCP Transfer Transaction Query:', transactionQuery);
    console.log('MCP Transfer Transaction Params:', transactionParams);

    const transactionResult = await client.query(transactionQuery, transactionParams);
    const saleTransactionId: number = transactionResult.rows[0].id;

    console.log('Created MCP Transfer sale transaction with ID:', saleTransactionId);

    // Insert transfer item
    const itemQuery: string = `
      INSERT INTO sale_transaction_items (
        sale_transaction_id,
        service_name,
        product_name,
        member_care_package_id,
        member_voucher_id,
        original_unit_price,
        custom_unit_price,
        discount_percentage,
        quantity,
        amount,
        item_type,
        remarks
      ) VALUES ($1, $2, $3, $4, $5, $6, $7, $8, $9, $10, $11, $12)
      RETURNING id
    `;

    const transferDetails = item.data || {};
    const sourceMcpId = transferDetails.mcp_id1 || null;
    const destinationMcpId = transferDetails.mcp_id2 || null;
    const transferAmount = transferDetails.amount || item.pricing?.totalLinePrice || 0;

    // Enhanced remarks with transfer metadata
    const transferRemarks = `MCP Transfer: ${transferAmount} from MCP ${sourceMcpId} to MCP ${destinationMcpId}${transferDetails.isNew ? ' (New Package)' : ''}${item.remarks ? ` - ${item.remarks}` : ''}`;

    const itemParams: (string | number | null)[] = [
      saleTransactionId,
      null,
      null,
      destinationMcpId,
      null,
      item.pricing?.originalPrice || 0,
      item.pricing?.customPrice || 0,
      item.pricing?.discount || 0,
      item.pricing?.quantity || 1,
      item.pricing?.totalLinePrice || 0,
<<<<<<< HEAD
      'member care package', 
=======
      'mcp_transfer',
>>>>>>> 3e2846e4
      transferRemarks
    ];

    console.log('MCP Transfer Item Query:', itemQuery);
    console.log('MCP Transfer Item Params:', itemParams);

    const itemResult = await client.query(itemQuery, itemParams);
    const saleTransactionItemId: number = itemResult.rows[0].id;

    console.log('Created MCP Transfer sale transaction item with ID:', saleTransactionItemId);

    for (const payment of payments) {
      if (payment.amount > 0) {
        const paymentQuery: string = `
          INSERT INTO payment_to_sale_transactions (
            sale_transaction_id,
            payment_method_id,
            amount,
            remarks,
            created_by,
            created_at,
            updated_at
          ) VALUES ($1, $2, $3, $4, $5, $6, $7)
          RETURNING id
        `;

        // Handle special "transfer" payment method
        let paymentMethodId: number;
        if (payment.methodId === 'transfer') {
          paymentMethodId = 9;
        } else {
          paymentMethodId = typeof payment.methodId === 'string' ? parseInt(payment.methodId) : payment.methodId;
        }

        const paymentParams: (number | string | Date)[] = [
          saleTransactionId,
          paymentMethodId,
          payment.amount,
          payment.remark || '',
<<<<<<< HEAD
          handled_by,
          customCreatedAt, 
          customUpdatedAt  
=======
          created_by,
          customCreatedAt,
          customUpdatedAt
>>>>>>> 3e2846e4
        ];

        console.log('MCP Transfer Payment Query:', paymentQuery);
        console.log('MCP Transfer Payment Params:', paymentParams);

        const paymentResult = await client.query(paymentQuery, paymentParams);
        console.log('Created MCP Transfer payment with ID:', paymentResult.rows[0].id);
      }
    }

    await client.query('COMMIT');
    console.log('MCP Transfer Transaction committed successfully');

    // Return the created transaction data
    return {
      id: saleTransactionId,
      receipt_no: finalReceiptNo,
      customer_type: customer_type?.toUpperCase() || 'MEMBER',
      member_id: member_id ? member_id.toString() : null,
      total_transaction_amount: totalTransactionAmount,
      total_paid_amount: totalPaidAmount,
      outstanding_total_payment_amount: outstandingAmount,
      transaction_status: transactionStatus,
      remarks: remarks || '',
      created_by,
      handled_by,
      mcp_id1: transferDetails.mcp_id1 || null,
      mcp_id2: transferDetails.mcp_id2 || null,
      transfer_amount: transferAmount,
      transfer_description: transferDetails.description || transferRemarks,
      items_count: 1,
      payments_count: payments.filter((p: PaymentMethodRequest) => p.amount > 0).length
    };

  } catch (error) {
    await client.query('ROLLBACK');
    console.error('Error creating MCP Transfer sale transaction:', error);
    throw error;
  } finally {
    client.release();
  }
};

const createMvTransferTransaction = async (
  transactionData: SingleItemTransactionRequestData
): Promise<SingleItemTransactionCreationResult> => {
  const client = await pool().connect();

  try {
    await client.query('BEGIN');

    // Extract data from request
    const {
      customer_type,
      member_id,
      receipt_number,
      remarks,
      created_by,
      handled_by,
      item,
      payments,
      // payment_method
      created_at,
      updated_at
    } = transactionData;

    // Validate required fields
    if (!created_by) {
      throw new Error('created_by is required');
    }

    if (!handled_by) {
      throw new Error('handled_by is required');
    }

    if (!item || item.type !== 'transferMV') {
      throw new Error('item is required and must be of type "transferMV"');
    }

    if (!payments || !Array.isArray(payments) || payments.length === 0) {
      throw new Error('payments array is required and cannot be empty');
    }

    let customCreatedAt = null;
    let customUpdatedAt = null;

    if (created_at) {
      try {
        customCreatedAt = new Date(created_at);
        if (isNaN(customCreatedAt.getTime())) {
          console.warn('Invalid created_at format, using current time:', created_at);
          customCreatedAt = new Date();
        }
      } catch (error) {
        console.warn('Error parsing created_at, using current time:', error);
        customCreatedAt = new Date();
      }
    } else {
      customCreatedAt = new Date();
    }

    if (updated_at) {
      try {
        customUpdatedAt = new Date(updated_at);
        if (isNaN(customUpdatedAt.getTime())) {
          console.warn('Invalid updated_at format, using created_at time:', updated_at);
          customUpdatedAt = customCreatedAt;
        }
      } catch (error) {
        console.warn('Error parsing updated_at, using created_at time:', error);
        customUpdatedAt = customCreatedAt;
      }
    } else {
      customUpdatedAt = customCreatedAt;
    }

    console.log('✅ MV Transfer Using custom date/time:', {
      created_at: customCreatedAt.toISOString(),
      updated_at: customUpdatedAt.toISOString()
    });

    // Calculate totals from single transfer item
    const totalTransactionAmount: number = item.pricing?.totalLinePrice || 0;

    const totalPaidAmount: number = payments.reduce((total: number, payment: PaymentMethodRequest) => {
      return total + (payment.amount || 0);
    }, 0);

    const outstandingAmount: number = 0;
    const transactionStatus: 'FULL' | 'PARTIAL' = 'FULL';
    const processPayment: boolean = false;

    if (Math.abs(totalPaidAmount - totalTransactionAmount) > 0.01) {
      console.warn('MV Transfer payment total mismatch:', {
        totalTransactionAmount,
        totalPaidAmount,
        expected: 'Amounts should be equal for transfers'
      });
    }

    // Use receipt number from frontend
    let finalReceiptNo: string = receipt_number || '';
    if (!finalReceiptNo) {
      const receiptResult = await client.query(
        'SELECT COALESCE(MAX(CAST(SUBSTRING(receipt_no FROM 3) AS INTEGER)), 0) + 1 as next_number FROM sale_transactions WHERE receipt_no LIKE $1',
        [`ST%`]
      );
      finalReceiptNo = `ST${receiptResult.rows[0].next_number.toString().padStart(6, '0')}`;
    }

    const transactionQuery: string = `
      INSERT INTO sale_transactions (
        customer_type,
        member_id,
        total_paid_amount,
        outstanding_total_payment_amount,
        sale_transaction_status,
        receipt_no,
        remarks,
        process_payment,
        handled_by,
        created_by,
        created_at,
        updated_at
      ) VALUES ($1, $2, $3, $4, $5, $6, $7, $8, $9, $10, $11, $12)
      RETURNING id
    `;

    const transactionParams: (string | number | boolean | null | Date)[] = [
      customer_type?.toUpperCase() || 'MEMBER',
      member_id || null,
      totalPaidAmount,
      outstandingAmount,
      transactionStatus,
      finalReceiptNo,
      remarks || '',
      processPayment,
      handled_by,
      created_by,
      customCreatedAt,
      customUpdatedAt
    ];

    console.log('MV Transfer Transaction Query:', transactionQuery);
    console.log('MV Transfer Transaction Params:', transactionParams);

    const transactionResult = await client.query(transactionQuery, transactionParams);
    const saleTransactionId: number = transactionResult.rows[0].id;

    console.log('Created MV Transfer sale transaction with ID:', saleTransactionId);

    // Insert transfer item
    const itemQuery: string = `
      INSERT INTO sale_transaction_items (
        sale_transaction_id,
        service_name,
        product_name,
        member_care_package_id,
        member_voucher_id,
        original_unit_price,
        custom_unit_price,
        discount_percentage,
        quantity,
        amount,
        item_type,
        remarks
      ) VALUES ($1, $2, $3, $4, $5, $6, $7, $8, $9, $10, $11, $12)
      RETURNING id
    `;

    const itemParams: (string | number | null)[] = [
      saleTransactionId,
      null,
      null,
      null,
      item.data?.queueItem?.mv_id1 || null,
      item.pricing?.originalPrice || 0,
      item.pricing?.customPrice || 0,
      item.pricing?.discount || 0,
      item.pricing?.quantity || 1,
      item.pricing?.totalLinePrice || 0,
      'member voucher',
      item.remarks || item.data?.description || ''
    ];

    console.log('MV Transfer Item Query:', itemQuery);
    console.log('MV Transfer Item Params:', itemParams);

    const itemResult = await client.query(itemQuery, itemParams);
    const saleTransactionItemId: number = itemResult.rows[0].id;

    console.log('Created MV Transfer sale transaction item with ID:', saleTransactionItemId);

    for (const payment of payments) {
      if (payment.amount > 0) {
        const paymentQuery: string = `
          INSERT INTO payment_to_sale_transactions (
            sale_transaction_id,
            payment_method_id,
            amount,
            remarks,
            created_by,
            created_at,
            updated_at
          ) VALUES ($1, $2, $3, $4, $5, $6, $7)
          RETURNING id
        `;

        // Handle special "transfer" payment method
        let paymentMethodId: number;
        if (payment.methodId === 'transfer') {
          paymentMethodId = 9;
        } else {
          paymentMethodId = typeof payment.methodId === 'string' ? parseInt(payment.methodId) : payment.methodId;
        }

        const paymentParams: (number | string | Date)[] = [
          saleTransactionId,
          paymentMethodId,
          payment.amount,
          payment.remark || '',
<<<<<<< HEAD
          handled_by,
          customCreatedAt, 
          customUpdatedAt  
=======
          created_by,
          customCreatedAt,
          customUpdatedAt
>>>>>>> 3e2846e4
        ];

        console.log('MV Transfer Payment Query:', paymentQuery);
        console.log('MV Transfer Payment Params:', paymentParams);

        const paymentResult = await client.query(paymentQuery, paymentParams);
        console.log('Created MV Transfer payment with ID:', paymentResult.rows[0].id);
      }
    }

    await client.query('COMMIT');
    console.log('MV Transfer Transaction committed successfully');

    // Return the created transaction data
    return {
      id: saleTransactionId,
      receipt_no: finalReceiptNo,
      customer_type: customer_type?.toUpperCase() || 'MEMBER',
      member_id: member_id ? member_id.toString() : null,
      total_transaction_amount: totalTransactionAmount,
      total_paid_amount: totalPaidAmount,
      outstanding_total_payment_amount: outstandingAmount,
      transaction_status: transactionStatus,
      remarks: remarks || '',
      created_by,
      handled_by,
      transfer_amount: item.data?.amount || totalTransactionAmount,
      transfer_description: item.data?.description || '',
      items_count: 1,
      payments_count: payments.filter((p: PaymentMethodRequest) => p.amount > 0).length
    };

  } catch (error) {
    await client.query('ROLLBACK');
    console.error('Error creating MV Transfer sale transaction:', error);
    throw error;
  } finally {
    client.release();
  }
};

const processPartialPayment = async (
  transactionId: string | number,
  paymentData: ProcessPartialPaymentDataWithHandler
): Promise<PartialPaymentResult> => {
  const client = await pool().connect();

  try {
    await client.query('BEGIN');

    const { payments, general_remarks, transaction_handler_id, created_at } = paymentData;

    console.log('Processing partial payment for transaction:', transactionId);
    console.log('Payment data:', paymentData);

    // Validate input
    if (!payments || payments.length === 0) {
      throw new Error('At least one payment method is required');
    }

    if (!transaction_handler_id) {
      throw new Error('Transaction handler ID is required');
    }

    // Parse and validate creation date for sale_transactions
    let customCreatedAt = null;
    if (created_at) {
      try {
        customCreatedAt = new Date(created_at);
        if (isNaN(customCreatedAt.getTime())) {
          throw new Error('Invalid creation date format');
        }
      } catch (error) {
        throw new Error('Invalid creation date format');
      }
    }

    // Get original transaction details
    const originalTransactionQuery = `
      SELECT 
        st.id,
        st.customer_type,
        st.member_id,
        st.total_paid_amount,
        st.outstanding_total_payment_amount,
        st.sale_transaction_status,
        st.remarks,
        st.receipt_no,
        st.handled_by,
        st.created_by,
        st.process_payment
      FROM sale_transactions st
      WHERE st.id = $1 AND st.process_payment = true
    `;

    const originalResult = await client.query(originalTransactionQuery, [transactionId]);

    if (originalResult.rows.length === 0) {
      throw new Error('Transaction not found or not available for payment processing');
    }

    const originalTransaction = originalResult.rows[0];

    // Calculate payment amounts - EXCLUDE pending payments from total_paid_amount
    const PENDING_PAYMENT_METHOD_ID = 7;

    const actualPayments = payments.filter(payment => payment.payment_method_id !== PENDING_PAYMENT_METHOD_ID);
    const pendingPayments = payments.filter(payment => payment.payment_method_id === PENDING_PAYMENT_METHOD_ID);

    const totalActualPaymentAmount = actualPayments.reduce((sum, payment) => sum + payment.amount, 0);
    const totalPendingAmount = pendingPayments.reduce((sum, payment) => sum + payment.amount, 0);
    const totalNewPaymentAmount = totalActualPaymentAmount + totalPendingAmount;

    // Validate payment amount doesn't exceed outstanding
    if (totalNewPaymentAmount > originalTransaction.outstanding_total_payment_amount) {
      throw new Error(`Payment amount (${totalNewPaymentAmount}) exceeds outstanding amount (${originalTransaction.outstanding_total_payment_amount})`);
    }

    // Get original transaction items to copy
    const originalItemsQuery = `
      SELECT 
        service_name, product_name, member_care_package_id, member_voucher_id,
        original_unit_price, custom_unit_price, discount_percentage, quantity,
        remarks, amount, item_type
      FROM sale_transaction_items 
      WHERE sale_transaction_id = $1
    `;

    const originalItemsResult = await client.query(originalItemsQuery, [transactionId]);
    const originalItems = originalItemsResult.rows;

    // Calculate new transaction values 
    const newTotalPaidAmount = totalActualPaymentAmount;
    const newOutstandingAmount = originalTransaction.outstanding_total_payment_amount - totalActualPaymentAmount;
    const newTransactionStatus = newOutstandingAmount > 0.01 ? 'PARTIAL' : 'FULL';
    const newProcessPayment = newOutstandingAmount > 0.01;

    console.log('New transaction calculations:', {
      originalOutstandingAmount: originalTransaction.outstanding_total_payment_amount,
      newActualPaymentAmount: totalActualPaymentAmount,
      newTotalPaidAmount,
      newOutstandingAmount,
      newTransactionStatus,
      newProcessPayment
    });

    // Create new transaction with required transaction handler and custom date
    const newTransactionQuery = `
      INSERT INTO sale_transactions (
        customer_type, member_id, total_paid_amount, outstanding_total_payment_amount,
        sale_transaction_status, remarks, receipt_no, reference_sales_transaction_id,
        handled_by, created_by, created_at, updated_at, process_payment
      ) VALUES ($1, $2, $3, $4, $5, $6, $7, $8, $9, $10, $11, $12, $13)
      RETURNING id
    `;

    const currentTime = customCreatedAt || new Date();

    const newTransactionParams = [
      originalTransaction.customer_type,
      originalTransaction.member_id,
      newTotalPaidAmount,
      newOutstandingAmount,
      newTransactionStatus,
      general_remarks || `Additional payment for receipt ${originalTransaction.receipt_no}`,
      originalTransaction.receipt_no,
      originalTransaction.id,
      transaction_handler_id,
      originalTransaction.created_by,
      currentTime,
      currentTime,
      newProcessPayment
    ];

    const newTransactionResult = await client.query(newTransactionQuery, newTransactionParams);
    const newTransactionId = newTransactionResult.rows[0].id;

    const packageItems = originalItems.filter((item: any) => item.member_care_package_id);
    const voucherItems = originalItems.filter((item: any) => item.member_voucher_id);

    console.log('Created new transaction with ID:', newTransactionId, 'handled by:', transaction_handler_id, 'created at:', customCreatedAt || 'current time');

    // Copy all items from original transaction
    for (const item of originalItems) {
      const insertItemQuery = `
        INSERT INTO sale_transaction_items (
          sale_transaction_id, service_name, product_name, member_care_package_id, member_voucher_id,
          original_unit_price, custom_unit_price, discount_percentage, quantity,
          remarks, amount, item_type
        ) VALUES ($1, $2, $3, $4, $5, $6, $7, $8, $9, $10, $11, $12)
      `;

          if (packageItems.length > 0) {
    item.item_type = 'member care package';
    }else if( voucherItems.length > 0) {
      item.item_type = 'member voucher';
    }

      const itemParams = [
        newTransactionId, item.service_name, item.product_name,
        item.member_care_package_id, item.member_voucher_id,
        item.original_unit_price, item.custom_unit_price, item.discount_percentage,
        item.quantity, item.remarks, item.amount, item.item_type
      ];

      await client.query(insertItemQuery, itemParams);
    }

    // Create payment records
    for (const payment of payments) {
      const insertPaymentQuery = `
        INSERT INTO payment_to_sale_transactions (
          sale_transaction_id, payment_method_id, amount, remarks, created_by, created_at, updated_at
        ) VALUES ($1, $2, $3, $4, $5, $6, $7)
      `;

      const paymentParams = [
        newTransactionId, payment.payment_method_id, payment.amount,
        payment.remarks || '', payment.payment_handler_id, currentTime, currentTime
      ];

      await client.query(insertPaymentQuery, paymentParams);
    }


    await client.query(
      'UPDATE sale_transactions SET process_payment = false WHERE id = $1',
      [originalTransaction.id]
    );




    if (packageItems.length > 0) {
      for (const packageItem of packageItems) {
        await client.query(
          'UPDATE member_care_packages SET balance = COALESCE(balance, 0) + $1 WHERE id = $2',
          [totalActualPaymentAmount, packageItem.member_care_package_id]
        );
      }
    }


    if (voucherItems.length > 0 && newTransactionStatus === 'FULL') {
      for (const voucherItem of voucherItems) {
        const voucherResult = await client.query(
          'SELECT free_of_charge FROM member_vouchers WHERE id = $1',
          [voucherItem.member_voucher_id]
        );

        if (voucherResult.rows.length > 0) {
          const freeOfCharge = parseFloat(voucherResult.rows[0].free_of_charge) || 0;
          if (freeOfCharge > 0) {
            await client.query(
              'UPDATE member_vouchers SET current_balance = COALESCE(current_balance, 0) + $1 WHERE id = $2',
              [freeOfCharge, voucherItem.member_voucher_id]
            );
          }
        }
      }
    }

    await client.query('COMMIT');

    console.log('Payment processing completed successfully');

    return {
      new_transaction: {
        id: newTransactionId,
        receipt_no: originalTransaction.receipt_no,
        total_paid_amount: newTotalPaidAmount,
        outstanding_amount: newOutstandingAmount,
        transaction_status: newTransactionStatus,
        process_payment: newProcessPayment
      },
      original_transaction: {
        id: originalTransaction.id,
        receipt_no: originalTransaction.receipt_no,
        process_payment: false
      },
      payments_processed: payments.length,
      total_payment_amount: totalNewPaymentAmount
    };

  } catch (error) {
    await client.query('ROLLBACK');
    console.error('Error processing partial payment:', error);
    throw error;
  } finally {
    client.release();
  }
};


export default {
  getSalesTransactionList,
  getSalesTransactionById,
  searchServices,
  searchProducts,
  createServicesProductsTransaction,
  createMcpTransaction,
  createMvTransaction,
  createMcpTransferTransaction,
  createMvTransferTransaction,
  processPartialPayment
};<|MERGE_RESOLUTION|>--- conflicted
+++ resolved
@@ -786,15 +786,9 @@
           payment.methodId,
           payment.amount,
           payment.remark || '',
-<<<<<<< HEAD
           handled_by,
           customCreatedAt, 
           customUpdatedAt 
-=======
-          created_by,
-          customCreatedAt,
-          customUpdatedAt
->>>>>>> 3e2846e4
         ];
 
         const paymentResult = await client.query(paymentQuery, paymentParams);
@@ -835,11 +829,7 @@
   transactionData: SingleItemTransactionRequestData
 ): Promise<SingleItemTransactionCreationResult> => {
   const client = await pool().connect();
-<<<<<<< HEAD
     let mcpId: string | number | null | undefined = null;
-=======
-
->>>>>>> 3e2846e4
   try {
     await client.query('BEGIN');
 
@@ -905,13 +895,8 @@
     }
 
 
-<<<<<<< HEAD
    mcpId = item.data?.member_care_package_id || item.data?.id;
     
-=======
-    const mcpId = item.data?.member_care_package_id || item.data?.id;
-
->>>>>>> 3e2846e4
     if (!mcpId) {
       throw new Error('member_care_package_id is required in item data');
     }
@@ -1084,15 +1069,9 @@
           payment.methodId,
           payment.amount,
           payment.remark || '',
-<<<<<<< HEAD
           handled_by,
           customCreatedAt, 
           customUpdatedAt 
-=======
-          created_by,
-          customCreatedAt,
-          customUpdatedAt
->>>>>>> 3e2846e4
         ];
 
         const paymentResult = await client.query(paymentQuery, paymentParams);
@@ -1116,12 +1095,7 @@
       remarks: remarks || '',
       created_by,
       handled_by,
-<<<<<<< HEAD
       package_name: mcpRecord.package_name, 
-=======
-      package_id: mcpId,
-      package_name: mcpRecord.package_name,
->>>>>>> 3e2846e4
       items_count: 1,
       payments_count: payments.filter((p: PaymentMethodRequest) => p.amount > 0).length
     };
@@ -1380,15 +1354,9 @@
           payment.methodId,
           payment.amount,
           payment.remark || '',
-<<<<<<< HEAD
           handled_by,
           customCreatedAt, 
           customUpdatedAt 
-=======
-          created_by,
-          customCreatedAt,
-          customUpdatedAt
->>>>>>> 3e2846e4
         ];
 
 
@@ -1615,11 +1583,7 @@
       item.pricing?.discount || 0,
       item.pricing?.quantity || 1,
       item.pricing?.totalLinePrice || 0,
-<<<<<<< HEAD
       'member care package', 
-=======
-      'mcp_transfer',
->>>>>>> 3e2846e4
       transferRemarks
     ];
 
@@ -1659,15 +1623,9 @@
           paymentMethodId,
           payment.amount,
           payment.remark || '',
-<<<<<<< HEAD
           handled_by,
           customCreatedAt, 
           customUpdatedAt  
-=======
-          created_by,
-          customCreatedAt,
-          customUpdatedAt
->>>>>>> 3e2846e4
         ];
 
         console.log('MCP Transfer Payment Query:', paymentQuery);
@@ -1929,15 +1887,9 @@
           paymentMethodId,
           payment.amount,
           payment.remark || '',
-<<<<<<< HEAD
           handled_by,
           customCreatedAt, 
           customUpdatedAt  
-=======
-          created_by,
-          customCreatedAt,
-          customUpdatedAt
->>>>>>> 3e2846e4
         ];
 
         console.log('MV Transfer Payment Query:', paymentQuery);
