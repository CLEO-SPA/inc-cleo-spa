import { pool } from '../config/database.js';
import {
  Member,
  Payment,
  Employee,
  PaymentDetail,
  TransactionItem,              // ✅ Already enhanced with voucher/package fields
  SalesTransaction,
  SalesTransactionDetail,
  PaginatedResult,
  Service,
  Product,
  TransactionRequestData,
  TransactionRequestData,
  TransactionCreationResult,
  TransactionRequestItem,
  PaymentMethodRequest,
  SingleItemTransactionCreationResult,
  SingleItemTransactionRequestData,
  SingleTransactionRequestItem,
  ItemPricing,
  ProcessPartialPaymentData,
  ProcessPartialPaymentDataWithHandler,
  PartialPaymentResult,
  MemberVoucherTransactionLog,
  MemberCarePackageTransactionLog,

  VoucherGroup,
  CarePackageGroup,
  SalesTransactionResponse,
  MemberVoucher,
  APIResponse
} from '../types/SaleTransactionTypes.js';
import mcpModel from './mcpModel.js';

const getSalesTransactionList = async (
  filter?: string,
  searchQuery?: string,
  memberSearchQuery?: string,
  sortField: string = 'transaction_id',
  sortDirection: string = 'desc',
  page: number = 1,
  limit: number = 10
): Promise<PaginatedResult<SalesTransaction>> => {
  try {
    let whereConditions: string[] = [];
    let queryParams: any[] = [];
    let paramIndex = 1;

    // Handle sales transaction type filter
    if (filter) {
      switch (filter.toLowerCase()) {
        case 'full':
          whereConditions.push(`st.sale_transaction_status = $${paramIndex}`);
          queryParams.push('FULL');
          paramIndex++;
          break;
        case 'partial':
          whereConditions.push(`st.sale_transaction_status = $${paramIndex}`);
          queryParams.push('PARTIAL');
          paramIndex++;
          break;
        case 'package':
          whereConditions.push(`EXISTS (
            SELECT 1 FROM sale_transaction_items sti 
            WHERE sti.sale_transaction_id = st.id 
            AND sti.member_care_package_id IS NOT NULL
          )`);
          break;
        case 'service':
          whereConditions.push(`EXISTS (
            SELECT 1 FROM sale_transaction_items sti 
            WHERE sti.sale_transaction_id = st.id 
            AND sti.member_care_package_id IS NULL 
            AND sti.member_voucher_id IS NULL
            AND sti.service_name IS NOT NULL
          )`);
          break;
        case 'product':
          whereConditions.push(`EXISTS (
            SELECT 1 FROM sale_transaction_items sti 
            WHERE sti.sale_transaction_id = st.id 
            AND sti.member_care_package_id IS NULL 
            AND sti.member_voucher_id IS NULL
            AND sti.product_name IS NOT NULL
          )`);
          break;
        case 'voucher':
          whereConditions.push(`EXISTS (
            SELECT 1 FROM sale_transaction_items sti 
            WHERE sti.sale_transaction_id = st.id 
            AND sti.member_voucher_id IS NOT NULL
          )`);
          break;
      }
    }

    // Handle search queries
    if (searchQuery) {
      whereConditions.push(`st.receipt_no ILIKE $${paramIndex}`);
      queryParams.push(`%${searchQuery}%`);
      paramIndex++;
    }

    if (memberSearchQuery) {
      whereConditions.push(`m.name ILIKE $${paramIndex}`);
      queryParams.push(`%${memberSearchQuery}%`);
      paramIndex++;
    }

    // Handle sorting
    let orderBy = 'st.id DESC';
    switch (sortField) {
      case 'transaction_id':
        orderBy = `st.id ${sortDirection.toUpperCase()}`;
        break;
      case 'receipt_no':
        orderBy = `st.receipt_no ${sortDirection.toUpperCase()}`;
        break;
      case 'member_name':
        orderBy = `m.name ${sortDirection.toUpperCase()}`;
        break;
      case 'total_amount':
        orderBy = `(st.total_paid_amount + st.outstanding_total_payment_amount) ${sortDirection.toUpperCase()}`;
        break;
      case 'date':
        orderBy = `st.created_at ${sortDirection.toUpperCase()}`;
        break;
      case 'outstanding':
        orderBy = `st.outstanding_total_payment_amount ${sortDirection.toUpperCase()}`;
        break;
    }

    const whereClause = whereConditions.length > 0 ? `WHERE ${whereConditions.join(' AND ')}` : '';

    // Debug logging
    console.log('Filter:', filter);
    console.log('Where conditions:', whereConditions);
    console.log('Query params:', queryParams);
    console.log('Param index:', paramIndex);

    // Get total count
    const countQuery = `
      SELECT COUNT(DISTINCT st.id) as total
      FROM sale_transactions st
      LEFT JOIN members m ON st.member_id = m.id
      ${whereClause}
    `;

    console.log('Count query:', countQuery);

    const countResult = await pool().query(countQuery, queryParams);
    const totalItems = parseInt(countResult.rows[0].total);

    // Calculate pagination
    const offset = (page - 1) * limit;
    const totalPages = Math.ceil(totalItems / limit);

    // Main query for sales transactions
    const mainQuery = `
      SELECT 
        st.id,
        st.customer_type,
        st.member_id,
        st.total_paid_amount,
        st.outstanding_total_payment_amount,
        st.sale_transaction_status,
        st.receipt_no,
        st.created_at,
        st.remarks,
        st.process_payment,
        m.id as member_table_id,
        m.name as member_name,
        m.email as member_email,
        m.contact as member_contact,
        -- Check for different item types
        (SELECT COUNT(*) > 0 FROM sale_transaction_items sti 
         WHERE sti.sale_transaction_id = st.id 
         AND sti.service_name IS NOT NULL 
         AND sti.member_care_package_id IS NULL) as has_services,
        (SELECT COUNT(*) > 0 FROM sale_transaction_items sti 
         WHERE sti.sale_transaction_id = st.id 
         AND sti.product_name IS NOT NULL 
         AND sti.member_care_package_id IS NULL) as has_products,
        (SELECT COUNT(*) > 0 FROM sale_transaction_items sti 
         WHERE sti.sale_transaction_id = st.id 
         AND sti.member_care_package_id IS NOT NULL) as has_care_packages
      FROM sale_transactions st
      LEFT JOIN members m ON st.member_id = m.id
      ${whereClause}
      ORDER BY ${orderBy}
      LIMIT $${paramIndex} OFFSET $${paramIndex + 1}
    `;

    const mainQueryParams = [...queryParams, limit, offset];
    const salesTransactions = await pool().query(mainQuery, mainQueryParams);

    const transactionIds = salesTransactions.rows.map((row: any) => row.id);
    let paymentData: any[] = [];

    if (transactionIds.length > 0) {
      const paymentQuery = `
        SELECT 
          ptst.sale_transaction_id,
          ptst.amount,
          pm.payment_method_name
        FROM payment_to_sale_transactions ptst
        JOIN payment_methods pm ON ptst.payment_method_id = pm.id
        WHERE ptst.sale_transaction_id = ANY($1)
      `;

      const paymentResult = await pool().query(paymentQuery, [transactionIds]);
      paymentData = paymentResult.rows;
    }

    // Transform the data
    const transformedTransactions: SalesTransaction[] = salesTransactions.rows.map((transaction: any) => {
      const payments = paymentData
        .filter((payment: any) => payment.sale_transaction_id === transaction.id)
        .map((payment: any) => ({
          amount: parseFloat(payment.amount || 0),
          payment_method: payment.payment_method_name,
        }));

      const totalAmount = parseFloat(transaction.total_paid_amount || 0) +
        parseFloat(transaction.outstanding_total_payment_amount || 0);

      return {
        transaction_id: transaction.id.toString(),
        receipt_no: transaction.receipt_no,
        customer_type: transaction.customer_type,
        total_transaction_amount: totalAmount,
        total_paid_amount: parseFloat(transaction.total_paid_amount || 0),
        outstanding_total_payment_amount: parseFloat(transaction.outstanding_total_payment_amount || 0),
        transaction_status: transaction.sale_transaction_status,
        transaction_created_at: transaction.created_at,
        has_services: transaction.has_services,
        has_products: transaction.has_products,
        has_care_packages: transaction.has_care_packages,
        process_payment: transaction.process_payment,
        member: transaction.member_table_id
          ? {
            id: transaction.member_table_id.toString(),
            name: transaction.member_name,
            email: transaction.member_email,
            contact: transaction.member_contact,
          }
          : null,
        payments,
      };
    });

    return {
      items: transformedTransactions,
      total: totalItems,
      totalPages,
      currentPage: page,
    };
  } catch (error) {
    console.error('Error in getSalesTransactionList:', error);
    throw new Error('Failed to fetch sales transaction list');
  }
};

const getSalesTransactionById = async (id: string): Promise<SalesTransactionDetail | null> => {
  try {
    // Main transaction query
    const transactionQuery = `
      SELECT 
        st.id,
        st.customer_type,
        st.member_id,
        st.total_paid_amount,
        st.outstanding_total_payment_amount,
        st.sale_transaction_status,
        st.receipt_no,
        st.created_at,
        st.updated_at,
        st.remarks,
        st.process_payment,
        st.handled_by,
        st.created_by,
        st.reference_sales_transaction_id,
        -- Member information
        m.id as member_table_id,
        m.name as member_name,
        m.email as member_email,
        m.contact as member_contact,
        -- Handler information
        he.employee_code as handler_code,
        he.employee_name as handler_name,
        -- Creator information
        ce.employee_code as creator_code,
        ce.employee_name as creator_name
      FROM sale_transactions st
      LEFT JOIN members m ON st.member_id = m.id
      LEFT JOIN employees he ON st.handled_by = he.id
      LEFT JOIN employees ce ON st.created_by = ce.id
      WHERE st.id = $1
    `;

    const transactionResult = await pool().query(transactionQuery, [id]);

    if (transactionResult.rows.length === 0) {
      return null;
    }

    const transaction = transactionResult.rows[0];

    // Enhanced transaction items query with voucher and care package names
    const itemsQuery = `
      SELECT 
        sti.id,
        sti.service_name,
        sti.product_name,
        sti.member_care_package_id,
        sti.member_voucher_id,
        sti.original_unit_price,
        sti.custom_unit_price,
        sti.discount_percentage,
        sti.quantity,
        sti.remarks,
        sti.amount,
        sti.item_type,
        -- Member voucher information
        mv.member_voucher_name,
        mv.current_balance as voucher_balance,
        mv.status as voucher_status,
        -- Member care package information
        mcp.package_name as care_package_name,
        mcp.balance as care_package_balance,
        mcp.status as care_package_status
      FROM sale_transaction_items sti
      LEFT JOIN member_vouchers mv ON sti.member_voucher_id = mv.id
      LEFT JOIN member_care_packages mcp ON sti.member_care_package_id = mcp.id
      WHERE sti.sale_transaction_id = $1
      ORDER BY sti.id
    `;

    const itemsResult = await pool().query(itemsQuery, [id]);

    // Get payment information
    const paymentsQuery = `
      SELECT 
        ptst.id as payment_id,
        ptst.amount,
        ptst.created_at as payment_created_at,
        ptst.updated_at as payment_updated_at,
        ptst.remarks as payment_remarks,
        pm.payment_method_name,
        -- Payment creator info
        pce.employee_code as payment_creator_code,
        pce.employee_name as payment_creator_name,
        -- Payment updater info
        pue.employee_code as payment_updater_code,
        pue.employee_name as payment_updater_name
      FROM payment_to_sale_transactions ptst
      JOIN payment_methods pm ON ptst.payment_method_id = pm.id
      LEFT JOIN employees pce ON ptst.created_by = pce.id
      LEFT JOIN employees pue ON ptst.updated_by = pue.id
      WHERE ptst.sale_transaction_id = $1
      ORDER BY ptst.created_at
    `;

    const paymentsResult = await pool().query(paymentsQuery, [id]);

    // Transform the transaction data
    const totalAmount = parseFloat(transaction.total_paid_amount || 0) +
      parseFloat(transaction.outstanding_total_payment_amount || 0);

    const transformedTransaction: SalesTransactionDetail = {
      transaction_id: transaction.id.toString(),
      receipt_no: transaction.receipt_no,
      customer_type: transaction.customer_type,
      total_transaction_amount: totalAmount,
      total_paid_amount: parseFloat(transaction.total_paid_amount || 0),
      outstanding_total_payment_amount: parseFloat(transaction.outstanding_total_payment_amount || 0),
      transaction_status: transaction.sale_transaction_status,
      transaction_created_at: transaction.created_at,
      transaction_updated_at: transaction.updated_at,
      transaction_remark: transaction.remarks,
      has_services: false, // These would need to be calculated if needed
      has_products: false,
      has_care_packages: false,
      process_payment: transaction.process_payment,
      reference_sales_transaction_id: transaction.reference_sales_transaction_id,

      // Member information
      member: transaction.member_table_id
        ? {
          id: transaction.member_table_id.toString(),
          name: transaction.member_name,
          email: transaction.member_email,
          contact: transaction.member_contact,
        }
        : null,

      // Handler information
      handler: transaction.handled_by
        ? {
          code: transaction.handler_code,
          name: transaction.handler_name,
        }
        : null,

      // Creator information
      creator: transaction.created_by
        ? {
          code: transaction.creator_code,
          name: transaction.creator_name,
        }
        : null,

      // Payment information
      payments: paymentsResult.rows.map((payment: any) => ({
        id: payment.payment_id.toString(),
        amount: parseFloat(payment.amount || 0),
        payment_method: payment.payment_method_name,
        created_at: payment.payment_created_at,
        updated_at: payment.payment_updated_at,
        remarks: payment.payment_remarks,
        created_by: {
          code: payment.payment_creator_code,
          name: payment.payment_creator_name,
        },
        updated_by: {
          code: payment.payment_updater_code,
          name: payment.payment_updater_name,
        },
      })),

      // Enhanced items information with voucher and care package details
      items: itemsResult.rows.map((item: any) => ({
        id: item.id.toString(),
        service_name: item.service_name || null,
        product_name: item.product_name || null,
        member_care_package_id: item.member_care_package_id?.toString() || null,
        member_voucher_id: item.member_voucher_id?.toString() || null,
        original_unit_price: parseFloat(item.original_unit_price || 0),
        custom_unit_price: parseFloat(item.custom_unit_price || 0),
        discount_percentage: parseFloat(item.discount_percentage || 0),
        quantity: item.quantity,
        remarks: item.remarks || '',
        amount: parseFloat(item.amount || 0),
        item_type: item.item_type,
        // Enhanced voucher information
        member_voucher_name: item.member_voucher_name || undefined,
        voucher_balance: item.voucher_balance ? parseFloat(item.voucher_balance) : undefined,
        voucher_status: item.voucher_status || undefined,
        // Enhanced care package information
        care_package_name: item.care_package_name || undefined,
        care_package_balance: item.care_package_balance ? parseFloat(item.care_package_balance) : undefined,
        care_package_status: item.care_package_status || undefined,
      })),
    };

    return transformedTransaction;
  } catch (error) {
    console.error('Error in getSalesTransactionById:', error);
    throw new Error('Failed to fetch sales transaction');
  }
};


<<<<<<< HEAD
=======


>>>>>>> 4871aa2c
const searchServices = async (
  searchQuery: string
): Promise<Service[]> => {
  try {
    let query = `
      SELECT 
        s.id,
        s.service_name,
        s.service_description,
        s.service_remarks,
        s.service_duration,
        s.service_price,
        s.service_is_enabled,
        s.created_at,
        s.updated_at,
        s.service_category_id,
        s.service_sequence_no,
        s.created_by,
        s.updated_by,
        sc.service_category_name,
        sc.service_category_sequence_no
      FROM 
        services s
      LEFT JOIN 
        service_categories sc ON s.service_category_id = sc.id
      WHERE 
        s.service_is_enabled = true
    `;

    let params: any[] = [];

    if (searchQuery && searchQuery.trim() !== '') {
      query += ` AND (
        s.service_name ILIKE $1 
        OR sc.service_category_name ILIKE $1
      )`;
      params.push(`%${searchQuery.trim()}%`);
    }

    query += `
      ORDER BY 
        sc.service_category_sequence_no ASC,
        s.service_sequence_no ASC
    `;

    query += ` LIMIT 10`;

    const result = await pool().query(query, params);

    return result.rows.map((service: any) => ({
      id: `S${service.id}`,
      service_id: service.id.toString(),
      name: service.service_name || 'Unnamed Service',
      service_name: service.service_name || 'Unnamed Service',
      description: service.service_description || '',
      remarks: service.service_remarks || '',
      duration: service.service_duration || 0,
      category: service.service_category_name || 'Uncategorized',
      service_category_name: service.service_category_name || 'Uncategorized',
      service_category_id: service.service_category_id ? service.service_category_id.toString() : null,
      price: parseFloat(service.service_price || 0),
      service_default_price: parseFloat(service.service_price || 0),
      is_enabled: service.service_is_enabled || false,
      sequence_no: service.service_sequence_no || 0,
    }));
  } catch (error: any) {
    console.error('Detailed error in searchServices:', error);
    throw new Error(`Error searching services: ${error.message}`);
  }
};

const searchProducts = async (searchQuery: string): Promise<Product[]> => {
  try {
    let query = `
      SELECT 
        p.id,
        p.product_name,
        p.product_description,
        p.product_remarks,
        p.product_unit_sale_price,     
        p.product_unit_cost_price,     
        p.product_is_enabled,
        p.created_at,
        p.updated_at,
        p.product_category_id,
        p.product_sequence_no,
        pc.product_category_name,
        pc.product_category_sequence_no
      FROM 
        products p
      LEFT JOIN 
        product_categories pc ON p.product_category_id = pc.id
      WHERE 
        p.product_is_enabled = true
    `;

    let params: any[] = [];
    if (searchQuery && searchQuery.trim() !== '') {
      query += ` AND (
        p.product_name ILIKE $1 
        OR pc.product_category_name ILIKE $1
      )`;
      params.push(`%${searchQuery.trim()}%`);
    }
    query += `
      ORDER BY 
        pc.product_category_sequence_no ASC,
        p.product_sequence_no ASC
    `;

    query += ` LIMIT 10`;

    const result = await pool().query(query, params);

    return result.rows.map((product: any) => ({
      id: `P${product.id}`,
      product_id: product.id.toString(),
      name: product.product_name || 'Unnamed Product',
      product_name: product.product_name || 'Unnamed Product',
      description: product.product_description || '',
      remarks: product.product_remarks || '',
      category: product.product_category_name || 'Uncategorized',
      product_category_name: product.product_category_name || 'Uncategorized',
      product_category_id: product.product_category_id ? product.product_category_id.toString() : null,
      price: parseFloat(product.product_unit_sale_price || 0) /* Updated column name */,
      cost_price: parseFloat(product.product_unit_cost_price || 0) /* Updated column name */,
      is_enabled: product.product_is_enabled || false,
      sequence_no: product.product_sequence_no || 0,
    }));
  } catch (error: any) {
    console.error('Detailed error in searchProducts:', error);
    throw new Error(`Error searching products: ${error.message}`);
  }
};

const createServicesProductsTransaction = async (
  transactionData: TransactionRequestData
): Promise<TransactionCreationResult> => {
  const client = await pool().connect();

  try {
    await client.query('BEGIN');

    // Extract data from request
    const {
      customer_type,
      member_id,
      receipt_number,
      remarks,
      created_by,
      handled_by,
      items,
      payments,
      created_at,
      updated_at,
    } = transactionData;

    // Validate required fields
    if (!created_by) {
      throw new Error('created_by is required');
    }

    if (!handled_by) {
      throw new Error('handled_by is required');
    }

    if (!items || !Array.isArray(items) || items.length === 0) {
      throw new Error('items array is required and cannot be empty');
    }

    if (!payments || !Array.isArray(payments) || payments.length === 0) {
      throw new Error('payments array is required and cannot be empty');
    }

    let customCreatedAt = null;
    let customUpdatedAt = null;

    if (created_at) {
      try {
        customCreatedAt = new Date(created_at);
        if (isNaN(customCreatedAt.getTime())) {
          throw new Error('Invalid created_at date format');
        }
      } catch (error) {
        console.warn('Invalid created_at format, using current time:', created_at);
        customCreatedAt = new Date();
      }
    } else {
      customCreatedAt = new Date();
    }

    if (updated_at) {
      try {
        customUpdatedAt = new Date(updated_at);
        if (isNaN(customUpdatedAt.getTime())) {
          throw new Error('Invalid updated_at date format');
        }
      } catch (error) {
        console.warn('Invalid updated_at format, using created_at time:', updated_at);
        customUpdatedAt = customCreatedAt;
      }
    } else {
      customUpdatedAt = customCreatedAt;
    }

    // Calculate totals from items
    const totalTransactionAmount: number = items.reduce((total: number, item: TransactionRequestItem) => {
      return total + (item.pricing?.totalLinePrice || 0);
    }, 0);

    // ✅ FIXED: Use same payment logic as MCP transaction
    const PENDING_PAYMENT_METHOD_ID = 7;

    const pendingPayments = payments.filter((payment: PaymentMethodRequest) =>
      payment.methodId === PENDING_PAYMENT_METHOD_ID
    );

    const nonPendingPayments = payments.filter((payment: PaymentMethodRequest) =>
      payment.methodId !== PENDING_PAYMENT_METHOD_ID
    );

    // Calculate total paid amount from NON-PENDING payments only
    const totalPaidAmount: number = nonPendingPayments.reduce((total: number, payment: PaymentMethodRequest) => {
      return total + (payment.amount || 0);
    }, 0);

    // Outstanding amount comes from PENDING payments only
    const outstandingAmount: number = pendingPayments.reduce((total: number, payment: PaymentMethodRequest) => {
      return total + (payment.amount || 0);
    }, 0);

    // Determine transaction status
    const transactionStatus: 'FULL' | 'PARTIAL' = outstandingAmount <= 0 ? 'FULL' : 'PARTIAL';
    const processPayment: boolean = outstandingAmount > 0;

    // Verification: total should match
    const calculatedTotal = totalPaidAmount + outstandingAmount;
    if (Math.abs(calculatedTotal - totalTransactionAmount) > 0.01) {
      console.warn('Payment total mismatch:', {
        totalTransactionAmount,
        totalPaidAmount,
        outstandingAmount,
        calculatedTotal
      });
    }

    // Generate receipt number if not provided
    let finalReceiptNo: string = receipt_number || '';
    if (!finalReceiptNo) {
      const receiptResult = await client.query(
        'SELECT COALESCE(MAX(CAST(SUBSTRING(receipt_no FROM 3) AS INTEGER)), 0) + 1 as next_number FROM sale_transactions WHERE receipt_no LIKE $1',
        [`ST%`]
      );
      finalReceiptNo = `ST${receiptResult.rows[0].next_number.toString().padStart(6, '0')}`;
    }

    const transactionQuery: string = `
      INSERT INTO sale_transactions (
        customer_type,
        member_id,
        total_paid_amount,
        outstanding_total_payment_amount,
        sale_transaction_status,
        receipt_no,
        remarks,
        process_payment,
        handled_by,
        created_by,
        created_at,
        updated_at
      ) VALUES ($1, $2, $3, $4, $5, $6, $7, $8, $9, $10, $11, $12)
      RETURNING id
    `;

    const transactionParams: (string | number | boolean | null | Date)[] = [
      customer_type?.toUpperCase() || 'MEMBER',
      member_id || null,
      totalPaidAmount,
      outstandingAmount,
      transactionStatus,
      finalReceiptNo,
      remarks || '',
      processPayment, // ✅ Now uses processPayment instead of hardcoded false
      handled_by,
      created_by,
      customCreatedAt,
      customUpdatedAt
    ];

    console.log('Services/Products Transaction Query:', transactionQuery);
    console.log('Services/Products Transaction Params:', transactionParams);

    const transactionResult = await client.query(transactionQuery, transactionParams);
    const saleTransactionId: number = transactionResult.rows[0].id;

    console.log('Created sale transaction with ID:', saleTransactionId);

    // Insert sale transaction items
    for (const item of items) {
      const itemQuery: string = `
        INSERT INTO sale_transaction_items (
          sale_transaction_id,
          service_name,
          product_name,
          member_care_package_id,
          member_voucher_id,
          original_unit_price,
          custom_unit_price,
          discount_percentage,
          quantity,
          amount,
          item_type,
          remarks
        ) VALUES ($1, $2, $3, $4, $5, $6, $7, $8, $9, $10, $11, $12)
        RETURNING id
      `;

      const pricing: ItemPricing = item.pricing || {
        originalPrice: 0,
        customPrice: 0,
        discount: 0,
        quantity: 1,
        totalLinePrice: 0,
      };

      let itemType: string;
      let serviceName: string | null;
      let productName: string | null;

      if (item.type === 'service') {
        itemType = 'service';
        serviceName = item.data?.name || null;
        productName = null;
      } else if (item.type === 'product') {
        itemType = 'product';
        serviceName = null;
        productName = item.data?.name || null;
      } else {
        throw new Error(`Invalid item type '${item.type}' for services/products transaction.`);
      }

      const itemParams: (string | number | null)[] = [
        saleTransactionId,
        serviceName,
        productName,
        null, // member_care_package_id - always null for services/products
        null, // member_voucher_id - always null for services/products
        pricing.originalPrice || 0,
        pricing.customPrice || 0,
        pricing.discount || 0,
        pricing.quantity || 1,
        pricing.totalLinePrice || 0,
        itemType,
        item.remarks || '',
      ];

      const itemResult = await client.query(itemQuery, itemParams);
      const saleTransactionItemId: number = itemResult.rows[0].id;

      console.log('Created sale transaction item with ID:', saleTransactionItemId);
    }

    // ✅ Insert payments using same logic as MCP
    for (const payment of payments) {
      if (payment.amount > 0) {
        const paymentQuery: string = `
          INSERT INTO payment_to_sale_transactions (
            sale_transaction_id,
            payment_method_id,
            amount,
            remarks,
            created_by,
            created_at,
            updated_at
          ) VALUES ($1, $2, $3, $4, $5, $6, $7)
          RETURNING id
        `;

        const paymentParams: (number | string | Date)[] = [
          saleTransactionId,
          payment.methodId,
          payment.amount,
          payment.remark || '',
          created_by, // ✅ Use created_by instead of handled_by for consistency
          customCreatedAt,
          customUpdatedAt
        ];

        const paymentResult = await client.query(paymentQuery, paymentParams);
        console.log('Created payment with ID:', paymentResult.rows[0].id);
      }
    }

    await client.query('COMMIT');
    console.log('Services/Products Transaction committed successfully');

    // Return the created transaction data
    return {
      id: saleTransactionId,
      receipt_no: finalReceiptNo,
      customer_type: customer_type?.toUpperCase() || 'MEMBER',
      member_id: member_id ? member_id.toString() : null,
      total_transaction_amount: totalTransactionAmount,
      total_paid_amount: totalPaidAmount,
      outstanding_total_payment_amount: outstandingAmount,
      transaction_status: transactionStatus,
      remarks: remarks || '',
      created_by,
      handled_by,
      items_count: items.length,
      payments_count: payments.filter((p: PaymentMethodRequest) => p.amount > 0).length,
    };
  } catch (error) {
    await client.query('ROLLBACK');
    console.error('Error creating sale transaction:', error);
    throw error;
  } finally {
    client.release();
  }
};

const createMcpTransaction = async (
  transactionData: SingleItemTransactionRequestData
): Promise<SingleItemTransactionCreationResult> => {
  const client = await pool().connect();
  // Define mcpId outside the try block so it's available in the catch block
  let mcpId: string | number | null | undefined = null;

  try {
    await client.query('BEGIN');

    // Extract data from request
<<<<<<< HEAD
    const { customer_type, member_id, receipt_number, remarks, created_by, handled_by, item, payments } =
      transactionData;
=======
    const {
      customer_type,
      member_id,
      receipt_number,
      remarks,
      created_by,
      handled_by,
      item,
      payments,
      created_at,
      updated_at
    } = transactionData;
>>>>>>> 4871aa2c

    // Validate required fields
    if (!created_by) {
      throw new Error('created_by is required');
    }

    if (!handled_by) {
      throw new Error('handled_by is required');
    }

    if (!item || item.type !== 'package') {
      throw new Error('item is required and must be of type "package"');
    }

    if (!payments || !Array.isArray(payments) || payments.length === 0) {
      throw new Error('payments array is required and cannot be empty');
    }

    // Extract the actual MCP ID from the item data
    mcpId = item.data?.member_care_package_id || item.data?.id;

    if (!mcpId) {
      throw new Error('member_care_package_id is required in item data');
    }

    // Validate that the MCP ID exists in the database and get current balance
    const mcpValidationQuery = `
      SELECT id, package_name, balance 
      FROM member_care_packages 
      WHERE id = $1
    `;

    const mcpValidationResult = await client.query(mcpValidationQuery, [mcpId]);

    if (mcpValidationResult.rows.length === 0) {
      throw new Error(`Member Care Package with ID ${mcpId} not found`);
    }

    const mcpRecord = mcpValidationResult.rows[0];
    const currentBalance = parseFloat(mcpRecord.balance) || 0;

    // Calculate totals from single package item
    const totalTransactionAmount: number = item.pricing?.totalLinePrice || 0;

    const PENDING_PAYMENT_METHOD_ID = 7;
    const GST_PAYMENT_METHOD_ID = 10; // GST payment method ID

<<<<<<< HEAD
=======
    // Separate payments by type
>>>>>>> 4871aa2c
    const pendingPayments = payments.filter((payment: PaymentMethodRequest) =>
      payment.methodId === PENDING_PAYMENT_METHOD_ID
    );

<<<<<<< HEAD
    const nonPendingPayments = payments.filter((payment: PaymentMethodRequest) =>
      payment.methodId !== PENDING_PAYMENT_METHOD_ID
=======
    const gstPayments = payments.filter((payment: PaymentMethodRequest) =>
      payment.methodId === GST_PAYMENT_METHOD_ID
>>>>>>> 4871aa2c
    );

    const actualPayments = payments.filter((payment: PaymentMethodRequest) =>
      payment.methodId !== PENDING_PAYMENT_METHOD_ID &&
      payment.methodId !== GST_PAYMENT_METHOD_ID
    );

    // Calculate amounts
    const totalActualPaymentAmount: number = actualPayments.reduce((total: number, payment: PaymentMethodRequest) => {
      return total + (payment.amount || 0);
    }, 0);

    const totalGSTAmount: number = gstPayments.reduce((total: number, payment: PaymentMethodRequest) => {
      return total + (payment.amount || 0);
    }, 0);

    // IGNORE pending amount from frontend - calculate our own
    const frontendPendingAmount: number = pendingPayments.reduce((total: number, payment: PaymentMethodRequest) => {
      return total + (payment.amount || 0);
    }, 0);

    // Calculate correct outstanding amount (backend authority)
    const outstandingAmount: number = Math.max(0, totalTransactionAmount - totalActualPaymentAmount);

    // Total paid amount = actual payments + GST (EXCLUDES pending)
    const totalPaidAmount: number = totalActualPaymentAmount + totalGSTAmount;

    const transactionStatus: 'FULL' | 'PARTIAL' = outstandingAmount <= 0 ? 'FULL' : 'PARTIAL';
    const processPayment: boolean = outstandingAmount > 0;

    console.log('✅ Payment calculations:', {
      totalTransactionAmount,
      totalActualPaymentAmount,
      totalGSTAmount,
      frontendPendingAmount: `${frontendPendingAmount} (from frontend - IGNORED)`,
      outstandingAmount: `${outstandingAmount} (backend calculated - USED)`,
      totalPaidAmount: `${totalPaidAmount} (actual + GST, excludes pending)`,
      transactionStatus,
      note: 'Backend ignores frontend pending amount and calculates its own'
    });

    // Use receipt number from frontend
    let finalReceiptNo: string = receipt_number || '';
    if (!finalReceiptNo) {
      const receiptResult = await client.query(
        'SELECT COALESCE(MAX(CAST(SUBSTRING(receipt_no FROM 3) AS INTEGER)), 0) + 1 as next_number FROM sale_transactions WHERE receipt_no LIKE $1',
        [`ST%`]
      );
      finalReceiptNo = `ST${receiptResult.rows[0].next_number.toString().padStart(6, '0')}`;
    }

    const transactionQuery: string = `
      INSERT INTO sale_transactions (
        customer_type,
        member_id,
        total_paid_amount,
        outstanding_total_payment_amount,
        sale_transaction_status,
        receipt_no,
        remarks,
        process_payment,
        handled_by,
        created_by,
        created_at,
        updated_at
      ) VALUES ($1, $2, $3, $4, $5, $6, $7, $8, $9, $10, $11, $12)
      RETURNING id
    `;

    const transactionParams: (string | number | boolean | null | Date)[] = [
      customer_type?.toUpperCase() || 'MEMBER',
      member_id || null,
      totalPaidAmount, // Actual + GST (excludes pending)
      outstandingAmount, // Transaction amount - actual payments (excludes GST)
      transactionStatus,
      finalReceiptNo,
      remarks || '',
      processPayment,
      handled_by,
      created_by,
<<<<<<< HEAD
=======
      customCreatedAt,
      customUpdatedAt
>>>>>>> 4871aa2c
    ];

    const transactionResult = await client.query(transactionQuery, transactionParams);
    const saleTransactionId: number = transactionResult.rows[0].id;

    console.log('Created MCP sale transaction with ID:', saleTransactionId);

    // Insert package item with actual MCP ID
    const itemQuery: string = `
      INSERT INTO sale_transaction_items (
        sale_transaction_id,
        service_name,
        product_name,
        member_care_package_id,
        member_voucher_id,
        original_unit_price,
        custom_unit_price,
        discount_percentage,
        quantity,
        amount,
        item_type,
        remarks
      ) VALUES ($1, $2, $3, $4, $5, $6, $7, $8, $9, $10, $11, $12)
      RETURNING id
    `;

    const itemParams: (string | number | null)[] = [
      saleTransactionId,
      null, // service_name
      null, // product_name
      mcpId,
      null, // member_voucher_id
      item.pricing?.originalPrice || 0,
      item.pricing?.customPrice || 0,
      item.pricing?.discount || 0,
      item.pricing?.quantity || 1,
      item.pricing?.totalLinePrice || 0,
<<<<<<< HEAD
      'package',
      item.remarks || '',
=======
      'member care package',
      item.remarks || ''
>>>>>>> 4871aa2c
    ];

    const itemResult = await client.query(itemQuery, itemParams);
    const saleTransactionItemId: number = itemResult.rows[0].id;

    console.log('Created MCP sale transaction item with ID:', saleTransactionItemId);

<<<<<<< HEAD
    // Insert ALL payment records (both pending and non-pending)
=======
    // Update MCP balance with the paid amount EXCLUDING GST
    if (totalActualPaymentAmount > 0) {
      const newBalance = currentBalance + totalActualPaymentAmount;

      const updateBalanceQuery = `
        UPDATE member_care_packages 
        SET balance = $1, updated_at = $2
        WHERE id = $3
        RETURNING balance
      `;

      const updateBalanceResult = await client.query(updateBalanceQuery, [newBalance, customUpdatedAt, mcpId]);
      const updatedBalance = updateBalanceResult.rows[0].balance;

      console.log('✅ Updated MCP balance (excluding GST):', {
        mcpId: mcpId,
        previousBalance: currentBalance,
        actualPaymentAmount: totalActualPaymentAmount,
        gstAmount: totalGSTAmount,
        totalPaidAmount: totalPaidAmount,
        newBalance: updatedBalance,
        note: 'GST excluded from balance calculation'
      });
    }

    // Insert all payments (actual + GST) and create correct pending payment
>>>>>>> 4871aa2c
    for (const payment of payments) {
      // Skip frontend pending payments - we'll create our own
      if (payment.methodId === PENDING_PAYMENT_METHOD_ID) {
        console.log('Skipping frontend pending payment:', {
          amount: payment.amount,
          note: 'Backend will create correct pending payment'
        });
        continue;
      }

      if (payment.amount > 0) {
        const paymentQuery: string = `
          INSERT INTO payment_to_sale_transactions (
            sale_transaction_id,
            payment_method_id,
            amount,
            remarks,
            created_by,
            created_at,
            updated_at
          ) VALUES ($1, $2, $3, $4, $5, $6, $7)
          RETURNING id
        `;

        const paymentParams: (number | string | Date)[] = [
          saleTransactionId,
          payment.methodId,
          payment.amount,
          payment.remark || '',
<<<<<<< HEAD
          created_by,
=======
          handled_by,
          customCreatedAt,
          customUpdatedAt
>>>>>>> 4871aa2c
        ];

        const paymentResult = await client.query(paymentQuery, paymentParams);
        console.log('Created payment with ID:', paymentResult.rows[0].id, {
          methodId: payment.methodId,
          amount: payment.amount,
          isGST: payment.methodId === GST_PAYMENT_METHOD_ID
        });
      }
    }

    // Create correct pending payment if needed (using backend calculated amount)
    if (outstandingAmount > 0) {
      const pendingPaymentQuery: string = `
        INSERT INTO payment_to_sale_transactions (
          sale_transaction_id,
          payment_method_id,
          amount,
          remarks,
          created_by,
          created_at,
          updated_at
        ) VALUES ($1, $2, $3, $4, $5, $6, $7)
        RETURNING id
      `;

      const pendingPaymentParams: (number | string | Date)[] = [
        saleTransactionId,
        PENDING_PAYMENT_METHOD_ID,
        outstandingAmount,
        'Backend calculated pending payment',
        handled_by,
        customCreatedAt,
        customUpdatedAt
      ];

      const pendingResult = await client.query(pendingPaymentQuery, pendingPaymentParams);
      console.log('Created correct pending payment with ID:', pendingResult.rows[0].id, {
        methodId: PENDING_PAYMENT_METHOD_ID,
        amount: outstandingAmount,
        note: 'Backend calculated - ignores frontend pending'
      });
    }

    await client.query('COMMIT');
    console.log('MCP Transaction committed successfully');

    // Return the created transaction data
    return {
      id: saleTransactionId,
      receipt_no: finalReceiptNo,
      customer_type: customer_type?.toUpperCase() || 'MEMBER',
      member_id: member_id ? member_id.toString() : null,
      total_transaction_amount: totalTransactionAmount,
      total_paid_amount: totalPaidAmount, // Actual + GST (excludes pending)
      outstanding_total_payment_amount: outstandingAmount, // Transaction - actual (excludes GST)
      transaction_status: transactionStatus,
      remarks: remarks || '',
      created_by,
      handled_by,
      package_id: mcpId as number, // Use actual MCP ID
      package_name: mcpRecord.care_package_name, // Use actual package name from database
      items_count: 1,
      payments_count: payments.filter((p: PaymentMethodRequest) => p.amount > 0).length
    };

  } catch (error) {
    await client.query('ROLLBACK');
    console.error('Error creating MCP sale transaction:', error);

    // Only attempt to delete the MCP if we have a valid ID
    if (mcpId) {
      try {
        await mcpModel.deleteMemberCarePackage(mcpId as string);
        console.log(`Successfully deleted MCP with ID ${mcpId} after transaction failure`);
      } catch (deleteError) {
        console.error(`Failed to delete MCP with ID ${mcpId} after transaction failure:`, deleteError);
      }
    }

    throw error;
  } finally {
    client.release();
  }
};

//no longer used
const createMvTransaction = async (
  transactionData: SingleItemTransactionRequestData
): Promise<SingleItemTransactionCreationResult> => {
  const client = await pool().connect();

  try {
    await client.query('BEGIN');

    const {
      customer_type,
      member_id,
      receipt_number,
      remarks,
      created_by,
      handled_by,
      item,
      payments,
      created_at,
      updated_at,
    } = transactionData;

    // Validate required fields
    if (!created_by) {
      throw new Error('created_by is required');
    }

    if (!handled_by) {
      throw new Error('handled_by is required');
    }

    if (!item || item.type !== 'member-voucher') {
      throw new Error('item is required and must be of type "member-voucher"');
    }

    if (!payments || !Array.isArray(payments) || payments.length === 0) {
      throw new Error('payments array is required and cannot be empty');
    }

    let customCreatedAt = null;
    let customUpdatedAt = null;

    if (created_at) {
      try {
        customCreatedAt = new Date(created_at);
        if (isNaN(customCreatedAt.getTime())) {
          console.warn('Invalid created_at format, using current time:', created_at);
          customCreatedAt = new Date();
        }
      } catch (error) {
        console.warn('Error parsing created_at, using current time:', error);
        customCreatedAt = new Date();
      }
    } else {
      customCreatedAt = new Date();
    }

    if (updated_at) {
      try {
        customUpdatedAt = new Date(updated_at);
        if (isNaN(customUpdatedAt.getTime())) {
          console.warn('Invalid updated_at format, using created_at time:', updated_at);
          customUpdatedAt = customCreatedAt;
        }
      } catch (error) {
        console.warn('Error parsing updated_at, using created_at time:', error);
        customUpdatedAt = customCreatedAt;
      }
    } else {
      customUpdatedAt = customCreatedAt;
    }

    const mvId = item.data?.member_voucher_id || item.data?.id;

    if (!mvId) {
      throw new Error('member_voucher_id is required in item data');
    }

    const mvValidationQuery = `
      SELECT id, member_voucher_name 
      FROM member_vouchers 
      WHERE id = $1
    `;

    const mvValidationResult = await client.query(mvValidationQuery, [mvId]);

    if (mvValidationResult.rows.length === 0) {
      throw new Error(`Member Voucher with ID ${mvId} not found`);
    }

    const mvRecord = mvValidationResult.rows[0];
    console.log('✅ Validated MV exists:', {
      mvId: mvId,
      voucherName: mvRecord.member_voucher_name,
    });

    const totalTransactionAmount: number = item.pricing?.totalLinePrice || 0;

    const PENDING_PAYMENT_METHOD_ID = 7;
    const GST_PAYMENT_METHOD_ID = 10;

<<<<<<< HEAD
=======
    // Separate payments by type (same as MCP)
>>>>>>> 4871aa2c
    const pendingPayments = payments.filter((payment: PaymentMethodRequest) =>
      payment.methodId === PENDING_PAYMENT_METHOD_ID
    );

<<<<<<< HEAD
    const nonPendingPayments = payments.filter((payment: PaymentMethodRequest) =>
      payment.methodId !== PENDING_PAYMENT_METHOD_ID
=======
    const gstPayments = payments.filter((payment: PaymentMethodRequest) =>
      payment.methodId === GST_PAYMENT_METHOD_ID
>>>>>>> 4871aa2c
    );

    const actualPayments = payments.filter((payment: PaymentMethodRequest) =>
      payment.methodId !== PENDING_PAYMENT_METHOD_ID &&
      payment.methodId !== GST_PAYMENT_METHOD_ID
    );

    // Calculate amounts (same logic as MCP)
    const totalActualPaymentAmount: number = actualPayments.reduce((total: number, payment: PaymentMethodRequest) => {
      return total + (payment.amount || 0);
    }, 0);

    const totalGSTAmount: number = gstPayments.reduce((total: number, payment: PaymentMethodRequest) => {
      return total + (payment.amount || 0);
    }, 0);

    // IGNORE pending amount from frontend - calculate our own (same as MCP)
    const frontendPendingAmount: number = pendingPayments.reduce((total: number, payment: PaymentMethodRequest) => {
      return total + (payment.amount || 0);
    }, 0);

    // Calculate correct outstanding amount (backend authority) - same as MCP
    const outstandingAmount: number = Math.max(0, totalTransactionAmount - totalActualPaymentAmount);

    // Total paid amount = actual payments + GST (EXCLUDES pending) - same as MCP
    const totalPaidAmount: number = totalActualPaymentAmount + totalGSTAmount;

    const transactionStatus: 'FULL' | 'PARTIAL' = outstandingAmount <= 0 ? 'FULL' : 'PARTIAL';
    const processPayment: boolean = outstandingAmount > 0;

    console.log('✅ MV Payment calculations:', {
      totalTransactionAmount,
      totalActualPaymentAmount,
      totalGSTAmount,
      frontendPendingAmount: `${frontendPendingAmount} (from frontend - IGNORED)`,
      outstandingAmount: `${outstandingAmount} (backend calculated - USED)`,
      totalPaidAmount: `${totalPaidAmount} (actual + GST, excludes pending)`,
      transactionStatus,
      note: 'Backend ignores frontend pending amount and calculates its own'
    });

    let finalReceiptNo: string = receipt_number || '';
    if (!finalReceiptNo) {
      const receiptResult = await client.query(
        'SELECT COALESCE(MAX(CAST(SUBSTRING(receipt_no FROM 3) AS INTEGER)), 0) + 1 as next_number FROM sale_transactions WHERE receipt_no LIKE $1',
        [`ST%`]
      );
      finalReceiptNo = `ST${receiptResult.rows[0].next_number.toString().padStart(6, '0')}`;
    }

    const transactionQuery: string = `
      INSERT INTO sale_transactions (
        customer_type,
        member_id,
        total_paid_amount,
        outstanding_total_payment_amount,
        sale_transaction_status,
        receipt_no,
        remarks,
        process_payment,
        handled_by,
        created_by,
        created_at,
        updated_at
      ) VALUES ($1, $2, $3, $4, $5, $6, $7, $8, $9, $10, $11, $12)
      RETURNING id
    `;

    const transactionParams: (string | number | boolean | null | Date)[] = [
      customer_type?.toUpperCase() || 'MEMBER',
      member_id || null,
      totalPaidAmount, // Actual + GST (excludes pending)
      outstandingAmount, // Transaction amount - actual payments (excludes GST)
      transactionStatus,
      finalReceiptNo,
      remarks || '',
      processPayment,
      handled_by,
      created_by,
      customCreatedAt,
      customUpdatedAt,
    ];

    const transactionResult = await client.query(transactionQuery, transactionParams);
    const saleTransactionId: number = transactionResult.rows[0].id;



    // Insert voucher item with actual MV ID
    const itemQuery: string = `
      INSERT INTO sale_transaction_items (
        sale_transaction_id,
        service_name,
        product_name,
        member_care_package_id,
        member_voucher_id,
        original_unit_price,
        custom_unit_price,
        discount_percentage,
        quantity,
        amount,
        item_type,
        remarks
      ) VALUES ($1, $2, $3, $4, $5, $6, $7, $8, $9, $10, $11, $12)
      RETURNING id
    `;

    const itemParams: (string | number | null)[] = [
      saleTransactionId,
      null, // service_name
      null, // product_name
      null, // member_care_package_id
      mvId,
      item.pricing?.originalPrice || 0,
      item.pricing?.customPrice || 0,
      item.pricing?.discount || 0,
      item.pricing?.quantity || 1,
      item.pricing?.totalLinePrice || 0,
      'member voucher',
      item.remarks || '',
    ];

    const itemResult = await client.query(itemQuery, itemParams);
    const saleTransactionItemId: number = itemResult.rows[0].id;

    // Insert all payments (actual + GST) and create correct pending payment
    for (const payment of payments) {
      // Skip frontend pending payments - we'll create our own (same as MCP)
      if (payment.methodId === PENDING_PAYMENT_METHOD_ID) {
        console.log('Skipping frontend pending payment:', {
          amount: payment.amount,
          note: 'Backend will create correct pending payment'
        });
        continue;
      }

      if (payment.amount > 0) {
        const paymentQuery: string = `
          INSERT INTO payment_to_sale_transactions (
            sale_transaction_id,
            payment_method_id,
            amount,
            remarks,
            created_by,
            created_at,
            updated_at
          ) VALUES ($1, $2, $3, $4, $5, $6, $7)
          RETURNING id
        `;

        const paymentParams: (number | string | Date)[] = [
          saleTransactionId,
          payment.methodId,
          payment.amount,
          payment.remark || '',
          handled_by,
          customCreatedAt,
          customUpdatedAt
        ];

        const paymentResult = await client.query(paymentQuery, paymentParams);
        console.log('Created MV payment with ID:', paymentResult.rows[0].id, {
          methodId: payment.methodId,
          amount: payment.amount,
          isGST: payment.methodId === GST_PAYMENT_METHOD_ID
        });
      }
    }

    // Create correct pending payment if needed (using backend calculated amount) - same as MCP
    if (outstandingAmount > 0) {
      const pendingPaymentQuery: string = `
        INSERT INTO payment_to_sale_transactions (
          sale_transaction_id,
          payment_method_id,
          amount,
          remarks,
          created_by,
          created_at,
          updated_at
        ) VALUES ($1, $2, $3, $4, $5, $6, $7)
        RETURNING id
      `;

      const pendingPaymentParams: (number | string | Date)[] = [
        saleTransactionId,
        PENDING_PAYMENT_METHOD_ID,
        outstandingAmount,
        'Backend calculated pending payment',
        handled_by,
        customCreatedAt,
        customUpdatedAt
      ];

      const pendingResult = await client.query(pendingPaymentQuery, pendingPaymentParams);
      console.log('Created correct pending payment with ID:', pendingResult.rows[0].id, {
        methodId: PENDING_PAYMENT_METHOD_ID,
        amount: outstandingAmount,
        note: 'Backend calculated - ignores frontend pending'
      });
    }

    await client.query('COMMIT');
    console.log('MV Transaction committed successfully');

    // Return the created transaction data
    return {
      id: saleTransactionId,
      receipt_no: finalReceiptNo,
      customer_type: customer_type?.toUpperCase() || 'MEMBER',
      member_id: member_id ? member_id.toString() : null,
      total_transaction_amount: totalTransactionAmount,
      total_paid_amount: totalPaidAmount, // Actual + GST (excludes pending)
      outstanding_total_payment_amount: outstandingAmount, // Transaction - actual (excludes GST)
      transaction_status: transactionStatus,
      remarks: remarks || '',
      created_by,
      handled_by,
      voucher_id: mvId,
      voucher_name: mvRecord.member_voucher_name,
      items_count: 1,
      payments_count: payments.filter((p: PaymentMethodRequest) => p.amount > 0).length,
    };
  } catch (error) {
    await client.query('ROLLBACK');
    console.error('Error creating MV sale transaction:', error);
    throw error;
  } finally {
    client.release();
  }
};

const createMcpTransferTransaction = async (
  transactionData: SingleItemTransactionRequestData
): Promise<SingleItemTransactionCreationResult> => {
  const client = await pool().connect();

  try {
    await client.query('BEGIN');

    // Extract data from request
    const {
      customer_type,
      member_id,
      receipt_number,
      remarks,
      created_by,
      handled_by,
      item,
      payments,
      created_at,
      updated_at,
    } = transactionData;

    // Validate required fields
    if (!created_by) {
      throw new Error('created_by is required');
    }

    if (!handled_by) {
      throw new Error('handled_by is required');
    }

    if (!item || (item.type !== 'transfer' && item.type !== 'transferMCP')) {
      throw new Error('item is required and must be of type "transfer" or "transferMCP"');
    }

    if (!payments || !Array.isArray(payments) || payments.length === 0) {
      throw new Error('payments array is required and cannot be empty');
    }

    let customCreatedAt = null;
    let customUpdatedAt = null;

    if (created_at) {
      try {
        customCreatedAt = new Date(created_at);
        if (isNaN(customCreatedAt.getTime())) {
          console.warn('Invalid created_at format, using current time:', created_at);
          customCreatedAt = new Date();
        }
      } catch (error) {
        console.warn('Error parsing created_at, using current time:', error);
        customCreatedAt = new Date();
      }
    } else {
      customCreatedAt = new Date();
    }

    if (updated_at) {
      try {
        customUpdatedAt = new Date(updated_at);
        if (isNaN(customUpdatedAt.getTime())) {
          console.warn('Invalid updated_at format, using created_at time:', updated_at);
          customUpdatedAt = customCreatedAt;
        }
      } catch (error) {
        console.warn('Error parsing updated_at, using created_at time:', error);
        customUpdatedAt = customCreatedAt;
      }
    } else {
      customUpdatedAt = customCreatedAt;
    }

    console.log('✅ MCP Transfer Using custom date/time:', {
      created_at: customCreatedAt.toISOString(),
      updated_at: customUpdatedAt.toISOString(),
    });

    // Calculate totals from single transfer item
    const totalTransactionAmount: number = item.pricing?.totalLinePrice || 0;

    const GST_PAYMENT_METHOD_ID = 10;

    // Separate payments by type (transfers typically don't have pending payments)
    const gstPayments = payments.filter((payment: PaymentMethodRequest) =>
      payment.methodId === GST_PAYMENT_METHOD_ID
    );

    const actualPayments = payments.filter((payment: PaymentMethodRequest) =>
      payment.methodId !== GST_PAYMENT_METHOD_ID
    );

    // Calculate amounts
    const totalActualPaymentAmount: number = actualPayments.reduce((total: number, payment: PaymentMethodRequest) => {
      return total + (payment.amount || 0);
    }, 0);

    const totalGSTAmount: number = gstPayments.reduce((total: number, payment: PaymentMethodRequest) => {
      return total + (payment.amount || 0);
    }, 0);

    // For transfers, we expect full payment with no outstanding (transfers are typically fully processed)
    const totalPaidAmount: number = totalActualPaymentAmount + totalGSTAmount;
    const outstandingAmount: number = 0; // Transfers don't have outstanding amounts
    const transactionStatus: 'TRANSFER' | 'FULL' = 'TRANSFER';
    const processPayment: boolean = false;

    // Verification: actual payment should match transaction amount (excluding GST)
    if (Math.abs(totalActualPaymentAmount - totalTransactionAmount) > 0.01) {
      console.warn('MCP Transfer payment total mismatch (excluding GST):', {
        totalTransactionAmount,
        totalActualPaymentAmount,
        totalGSTAmount,
        expected: 'Actual payment should equal transaction amount (GST is additional)',
      });
    }

    // Use receipt number from frontend
    let finalReceiptNo: string = receipt_number || '';
    if (!finalReceiptNo) {
      const receiptResult = await client.query(
        'SELECT COALESCE(MAX(CAST(SUBSTRING(receipt_no FROM 3) AS INTEGER)), 0) + 1 as next_number FROM sale_transactions WHERE receipt_no LIKE $1',
        [`ST%`]
      );
      finalReceiptNo = `ST${receiptResult.rows[0].next_number.toString().padStart(6, '0')}`;
    }

    const transactionQuery: string = `
      INSERT INTO sale_transactions (
        customer_type,
        member_id,
        total_paid_amount,
        outstanding_total_payment_amount,
        sale_transaction_status,
        receipt_no,
        remarks,
        process_payment,
        handled_by,
        created_by,
        created_at,
        updated_at
      ) VALUES ($1, $2, $3, $4, $5, $6, $7, $8, $9, $10, $11, $12)
      RETURNING id
    `;

    const transactionParams: (string | number | boolean | null | Date)[] = [
      customer_type?.toUpperCase() || 'MEMBER',
      member_id || null,
      totalPaidAmount, // Includes GST for transaction record
      outstandingAmount, // 0 for transfers
      transactionStatus,
      finalReceiptNo,
      remarks || '',
      processPayment,
      handled_by,
      created_by,
      customCreatedAt,
      customUpdatedAt
    ];

    console.log('MCP Transfer Transaction Query:', transactionQuery);
    console.log('MCP Transfer Transaction Params:', transactionParams);

    const transactionResult = await client.query(transactionQuery, transactionParams);
    const saleTransactionId: number = transactionResult.rows[0].id;

    console.log('Created MCP Transfer sale transaction with ID:', saleTransactionId);

    // Insert transfer item
    const itemQuery: string = `
      INSERT INTO sale_transaction_items (
        sale_transaction_id,
        service_name,
        product_name,
        member_care_package_id,
        member_voucher_id,
        original_unit_price,
        custom_unit_price,
        discount_percentage,
        quantity,
        amount,
        item_type,
        remarks
      ) VALUES ($1, $2, $3, $4, $5, $6, $7, $8, $9, $10, $11, $12)
      RETURNING id
    `;

    transferDetails = item.data || {};
    const sourceMcpId = transferDetails.mcp_id1 || null;
    const destinationMcpId = transferDetails.mcp_id2 || null;
    const transferAmount = transferDetails.amount || item.pricing?.totalLinePrice || 0;

    // Enhanced remarks with transfer metadata
    const transferRemarks = `MCP Transfer: ${transferAmount} from MCP ${sourceMcpId} to MCP ${destinationMcpId}${transferDetails.isNew ? ' (New Package)' : ''
      }${item.remarks ? ` - ${item.remarks}` : ''}`;

    const itemParams: (string | number | null)[] = [
      saleTransactionId,
      null,
      null,
      destinationMcpId,
      null,
      item.pricing?.originalPrice || 0,
      item.pricing?.customPrice || 0,
      item.pricing?.discount || 0,
      item.pricing?.quantity || 1,
      item.pricing?.totalLinePrice || 0,
      'member care package',
      transferRemarks,
    ];

    console.log('MCP Transfer Item Query:', itemQuery);
    console.log('MCP Transfer Item Params:', itemParams);

    const itemResult = await client.query(itemQuery, itemParams);
    const saleTransactionItemId: number = itemResult.rows[0].id;

    console.log('Created MCP Transfer sale transaction item with ID:', saleTransactionItemId);

    // Insert all payments (including GST) into payment_to_sale_transactions
    for (const payment of payments) {
      if (payment.amount > 0) {
        const paymentQuery: string = `
          INSERT INTO payment_to_sale_transactions (
            sale_transaction_id,
            payment_method_id,
            amount,
            remarks,
            created_by,
            created_at,
            updated_at
          ) VALUES ($1, $2, $3, $4, $5, $6, $7)
          RETURNING id
        `;

        // Handle special "transfer" payment method
        let paymentMethodId: number;
        if (payment.methodId === 'transfer') {
          paymentMethodId = 9;
        } else {
          paymentMethodId = typeof payment.methodId === 'string' ? parseInt(payment.methodId) : payment.methodId;
        }

        const paymentParams: (number | string | Date)[] = [
          saleTransactionId,
          paymentMethodId,
          payment.amount,
          payment.remark || '',
          created_by,
          customCreatedAt,
          customUpdatedAt
        ];

        console.log('MCP Transfer Payment Query:', paymentQuery);
        console.log('MCP Transfer Payment Params:', paymentParams);

        const paymentResult = await client.query(paymentQuery, paymentParams);
        console.log('Created MCP Transfer payment with ID:', paymentResult.rows[0].id, {
          methodId: paymentMethodId,
          amount: payment.amount,
          isGST: paymentMethodId === GST_PAYMENT_METHOD_ID
        });
      }
    }

    await client.query('COMMIT');
    console.log('MCP Transfer Transaction committed successfully');

    // Return the created transaction data
    return {
      id: saleTransactionId,
      receipt_no: finalReceiptNo,
      customer_type: customer_type?.toUpperCase() || 'MEMBER',
      member_id: member_id ? member_id.toString() : null,
      total_transaction_amount: totalTransactionAmount,
      total_paid_amount: totalPaidAmount, // Includes GST for response
      outstanding_total_payment_amount: outstandingAmount, // 0 for transfers
      transaction_status: transactionStatus,
      remarks: remarks || '',
      created_by,
      handled_by,
      mcp_id1: transferDetails.mcp_id1 || null,
      mcp_id2: transferDetails.mcp_id2 || null,
      transfer_amount: transferAmount,
      transfer_description: transferDetails.description || transferRemarks,
      items_count: 1,
      payments_count: payments.filter((p: PaymentMethodRequest) => p.amount > 0).length,
    };
  } catch (error) {
    await client.query('ROLLBACK');
    console.error('Error creating MCP Transfer sale transaction:', error);

    if (transferDetails) {
      try {
        await mcpModel.revertMemberCarePackageTransfer(
          transferDetails.mcp_id1,
          transferDetails.mcp_id2,
          transferDetails.isNew,
          transferDetails.amount!
        );
        console.log(`Successfully reverted MCP transfer`);
      } catch (transferErr) {
        console.error(`Failed to reverted MCP transfer after transaction failure:`, transferErr);
      }
    }

    throw error;
  } finally {
    client.release();
  }
};

const createMvTransferTransaction = async (
  transactionData: SingleItemTransactionRequestData
): Promise<SingleItemTransactionCreationResult> => {
  const client = await pool().connect();

  try {
    await client.query('BEGIN');

    // Extract data from request
    const {
      customer_type,
      member_id,
      receipt_number,
      remarks,
      created_by,
      handled_by,
      item,
      payments,
      // payment_method
      created_at,
      updated_at,
    } = transactionData;

    // Validate required fields
    if (!created_by) {
      throw new Error('created_by is required');
    }

    if (!handled_by) {
      throw new Error('handled_by is required');
    }

    if (!item || item.type !== 'transferMV') {
      throw new Error('item is required and must be of type "transferMV"');
    }

    if (!payments || !Array.isArray(payments) || payments.length === 0) {
      throw new Error('payments array is required and cannot be empty');
    }

    let customCreatedAt = null;
    let customUpdatedAt = null;

    if (created_at) {
      try {
        customCreatedAt = new Date(created_at);
        if (isNaN(customCreatedAt.getTime())) {
          console.warn('Invalid created_at format, using current time:', created_at);
          customCreatedAt = new Date();
        }
      } catch (error) {
        console.warn('Error parsing created_at, using current time:', error);
        customCreatedAt = new Date();
      }
    } else {
      customCreatedAt = new Date();
    }

    if (updated_at) {
      try {
        customUpdatedAt = new Date(updated_at);
        if (isNaN(customUpdatedAt.getTime())) {
          console.warn('Invalid updated_at format, using created_at time:', updated_at);
          customUpdatedAt = customCreatedAt;
        }
      } catch (error) {
        console.warn('Error parsing updated_at, using created_at time:', error);
        customUpdatedAt = customCreatedAt;
      }
    } else {
      customUpdatedAt = customCreatedAt;
    }

    console.log('✅ MV Transfer Using custom date/time:', {
      created_at: customCreatedAt.toISOString(),
      updated_at: customUpdatedAt.toISOString(),
    });

    // Calculate totals from single transfer item
    const totalTransactionAmount: number = item.pricing?.totalLinePrice || 0;

    const GST_PAYMENT_METHOD_ID = 10;

    // Separate payments by type
    const gstPayments = payments.filter((payment: PaymentMethodRequest) =>
      payment.methodId === GST_PAYMENT_METHOD_ID
    );

    const actualPayments = payments.filter((payment: PaymentMethodRequest) =>
      payment.methodId !== GST_PAYMENT_METHOD_ID
    );

    // Calculate amounts
    const totalActualPaymentAmount: number = actualPayments.reduce((total: number, payment: PaymentMethodRequest) => {
      return total + (payment.amount || 0);
    }, 0);

    const totalGSTAmount: number = gstPayments.reduce((total: number, payment: PaymentMethodRequest) => {
      return total + (payment.amount || 0);
    }, 0);

    // For MV transfers, calculate based on partial payments
    const totalPaidAmount: number = totalActualPaymentAmount + totalGSTAmount;
    const outstandingAmount: number = Math.max(0, totalTransactionAmount - totalActualPaymentAmount); // Exclude GST from outstanding
    const transactionStatus: 'FULL' | 'PARTIAL' = outstandingAmount <= 0.01 ? 'FULL' : 'PARTIAL';
    const processPayment: boolean = outstandingAmount > 0.01;

    // Verification: check if payments make sense (excluding GST from main calculation)
    if (Math.abs((totalActualPaymentAmount + outstandingAmount) - totalTransactionAmount) > 0.01) {
      console.warn('MV Transfer payment total mismatch (excluding GST):', {
        totalTransactionAmount,
        totalActualPaymentAmount,
        totalGSTAmount,
        outstandingAmount,
        expected: 'Actual payment + outstanding should equal transaction amount (GST is additional)',
      });
    }

    // Use receipt number from frontend
    let finalReceiptNo: string = receipt_number || '';
    if (!finalReceiptNo) {
      const receiptResult = await client.query(
        'SELECT COALESCE(MAX(CAST(SUBSTRING(receipt_no FROM 3) AS INTEGER)), 0) + 1 as next_number FROM sale_transactions WHERE receipt_no LIKE $1',
        [`ST%`]
      );
      finalReceiptNo = `ST${receiptResult.rows[0].next_number.toString().padStart(6, '0')}`;
    }

    const transactionQuery: string = `
      INSERT INTO sale_transactions (
        customer_type,
        member_id,
        total_paid_amount,
        outstanding_total_payment_amount,
        sale_transaction_status,
        receipt_no,
        remarks,
        process_payment,
        handled_by,
        created_by,
        created_at,
        updated_at
      ) VALUES ($1, $2, $3, $4, $5, $6, $7, $8, $9, $10, $11, $12)
      RETURNING id
    `;

    const transactionParams: (string | number | boolean | null | Date)[] = [
      customer_type?.toUpperCase() || 'MEMBER',
      member_id || null,
      totalPaidAmount, // Includes GST for transaction record
      outstandingAmount, // Excludes GST - only unpaid transaction amount
      transactionStatus,
      finalReceiptNo,
      remarks || '',
      processPayment,
      handled_by,
      created_by,
      customCreatedAt,
      customUpdatedAt
    ];

    console.log('MV Transfer Transaction Query:', transactionQuery);
    console.log('MV Transfer Transaction Params:', transactionParams);

    const transactionResult = await client.query(transactionQuery, transactionParams);
    const saleTransactionId: number = transactionResult.rows[0].id;

    console.log('Created MV Transfer sale transaction with ID:', saleTransactionId);

    // Insert transfer item
    const itemQuery: string = `
      INSERT INTO sale_transaction_items (
        sale_transaction_id,
        service_name,
        product_name,
        member_care_package_id,
        member_voucher_id,
        original_unit_price,
        custom_unit_price,
        discount_percentage,
        quantity,
        amount,
        item_type,
        remarks
      ) VALUES ($1, $2, $3, $4, $5, $6, $7, $8, $9, $10, $11, $12)
      RETURNING id
    `;

    const itemParams: (string | number | null)[] = [
      saleTransactionId,
      null,
      null,
      null,
      transactionData.newVoucherId || null,
      item.pricing?.originalPrice || 0,
      item.pricing?.customPrice || 0,
      item.pricing?.discount || 0,
      item.pricing?.quantity || 1,
      item.pricing?.totalLinePrice || 0,
      'member voucher',
      item.remarks || item.data?.description || '',
    ];

    console.log('MV Transfer Item Query:', itemQuery);
    console.log('MV Transfer Item Params:', itemParams);

    const itemResult = await client.query(itemQuery, itemParams);
    const saleTransactionItemId: number = itemResult.rows[0].id;

    console.log('Created MV Transfer sale transaction item with ID:', saleTransactionItemId);

    // Insert all payments (including GST) into payment_to_sale_transactions
    for (const payment of payments) {
      if (payment.amount > 0) {
        const paymentQuery: string = `
          INSERT INTO payment_to_sale_transactions (
            sale_transaction_id,
            payment_method_id,
            amount,
            remarks,
            created_by,
            created_at,
            updated_at
          ) VALUES ($1, $2, $3, $4, $5, $6, $7)
          RETURNING id
        `;

        // Handle special "transfer" payment method
        let paymentMethodId: number;
        if (payment.methodId === 'transfer') {
          paymentMethodId = 9;
        } else {
          paymentMethodId = typeof payment.methodId === 'string' ? parseInt(payment.methodId) : payment.methodId;
        }

        const paymentParams: (number | string | Date)[] = [
          saleTransactionId,
          paymentMethodId,
          payment.amount,
          payment.remark || '',
          created_by,
          customCreatedAt,
          customUpdatedAt
        ];

        console.log('MV Transfer Payment Query:', paymentQuery);
        console.log('MV Transfer Payment Params:', paymentParams);

        const paymentResult = await client.query(paymentQuery, paymentParams);
        console.log('Created MV Transfer payment with ID:', paymentResult.rows[0].id, {
          methodId: paymentMethodId,
          amount: payment.amount,
          isGST: paymentMethodId === GST_PAYMENT_METHOD_ID
        });
      }
    }

    await client.query('COMMIT');
    console.log('MV Transfer Transaction committed successfully');

    // Return the created transaction data
    return {
      id: saleTransactionId,
      receipt_no: finalReceiptNo,
      customer_type: customer_type?.toUpperCase() || 'MEMBER',
      member_id: member_id ? member_id.toString() : null,
      total_transaction_amount: totalTransactionAmount,
      total_paid_amount: totalPaidAmount, // Includes GST for response
      outstanding_total_payment_amount: outstandingAmount, // Excludes GST
      transaction_status: transactionStatus,
      remarks: remarks || '',
      created_by,
      handled_by,
      transfer_amount: item.data?.amount || totalTransactionAmount,
      transfer_description: item.data?.description || '',
      items_count: 1,
      payments_count: payments.filter((p: PaymentMethodRequest) => p.amount > 0).length,
    };
  } catch (error) {
    await client.query('ROLLBACK');
    console.error('Error creating MV Transfer sale transaction:', error);
    throw error;
  } finally {
    client.release();
  }
};

const processPartialPayment = async (
  transactionId: string | number,
  paymentData: ProcessPartialPaymentDataWithHandler
): Promise<PartialPaymentResult> => {
  const client = await pool().connect();

  try {
    await client.query('BEGIN');

    const {
      payments,
      general_remarks,
      transaction_handler_id,
      payment_handler_id,
      receipt_number,
      created_at
    } = paymentData;

    if (!payments || payments.length === 0) {
      throw new Error('At least one payment method is required');
    }

    if (!transaction_handler_id) {
      throw new Error('Transaction handler ID is required');
    }

    if (!payment_handler_id) {
      throw new Error('Payment handler ID is required');
    }

    let customCreatedAt = null;
    if (created_at) {
      try {
        customCreatedAt = new Date(created_at);
        if (isNaN(customCreatedAt.getTime())) {
          throw new Error('Invalid creation date format');
        }
      } catch (error) {
        throw new Error('Invalid creation date format');
      }
    }

    const originalTransactionQuery = `
      SELECT 
        st.id,
        st.customer_type,
        st.member_id,
        st.total_paid_amount,
        st.outstanding_total_payment_amount,
        st.sale_transaction_status,
        st.remarks,
        st.receipt_no,
        st.handled_by,
        st.created_by,
        st.process_payment
      FROM sale_transactions st
      WHERE st.id = $1 AND st.process_payment = true
    `;

    const originalResult = await client.query(originalTransactionQuery, [transactionId]);

    if (originalResult.rows.length === 0) {
      throw new Error('Transaction not found or not available for payment processing');
    }

    const originalTransaction = originalResult.rows[0];

    const PENDING_PAYMENT_METHOD_ID = 7;
    const GST_PAYMENT_METHOD_ID = 10;

<<<<<<< HEAD
    const actualPayments = payments.filter(payment => payment.payment_method_id !== PENDING_PAYMENT_METHOD_ID);
    const pendingPayments = payments.filter(payment => payment.payment_method_id === PENDING_PAYMENT_METHOD_ID);
=======
    const pendingPayments = payments.filter(payment => payment.payment_method_id === PENDING_PAYMENT_METHOD_ID);
    const gstPayments = payments.filter(payment => payment.payment_method_id === GST_PAYMENT_METHOD_ID);
    const actualPayments = payments.filter(payment => 
      payment.payment_method_id !== PENDING_PAYMENT_METHOD_ID &&
      payment.payment_method_id !== GST_PAYMENT_METHOD_ID
    );
>>>>>>> 4871aa2c

    const totalActualPaymentAmount = actualPayments.reduce((sum, payment) => sum + payment.amount, 0);
    const totalGSTAmount = gstPayments.reduce((sum, payment) => sum + payment.amount, 0);
    const frontendPendingAmount = pendingPayments.reduce((sum, payment) => sum + payment.amount, 0);
    const outstandingReduction = totalActualPaymentAmount;
    const totalNewPaidAmount = totalActualPaymentAmount + totalGSTAmount;

    if (outstandingReduction > originalTransaction.outstanding_total_payment_amount) {
      throw new Error(
        `Payment amount (${outstandingReduction}) exceeds outstanding amount (${originalTransaction.outstanding_total_payment_amount})`
      );
    }

    const originalItemsQuery = `
      SELECT 
        service_name, product_name, member_care_package_id, member_voucher_id,
        original_unit_price, custom_unit_price, discount_percentage, quantity,
        remarks, amount, item_type
      FROM sale_transaction_items 
      WHERE sale_transaction_id = $1
    `;

    const originalItemsResult = await client.query(originalItemsQuery, [transactionId]);
    const originalItems = originalItemsResult.rows;

<<<<<<< HEAD
    // Calculate new transaction values 
    const newTotalPaidAmount = totalActualPaymentAmount;
    const newOutstandingAmount = originalTransaction.outstanding_total_payment_amount - totalActualPaymentAmount;
=======
    const newTotalPaidAmount = totalNewPaidAmount;
    const newOutstandingAmount = originalTransaction.outstanding_total_payment_amount - outstandingReduction;
>>>>>>> 4871aa2c
    const newTransactionStatus = newOutstandingAmount > 0.01 ? 'PARTIAL' : 'FULL';
    const newProcessPayment = newOutstandingAmount > 0.01;

    const finalReceiptNumber = receipt_number || originalTransaction.receipt_no;

    const newTransactionQuery = `
      INSERT INTO sale_transactions (
        customer_type, member_id, total_paid_amount, outstanding_total_payment_amount,
        sale_transaction_status, remarks, receipt_no, reference_sales_transaction_id,
        handled_by, created_by, created_at, updated_at, process_payment
      ) VALUES ($1, $2, $3, $4, $5, $6, $7, $8, $9, $10, $11, $12, $13)
      RETURNING id
    `;

    const currentTime = customCreatedAt || new Date();

    const newTransactionParams = [
      originalTransaction.customer_type,
      originalTransaction.member_id,
      newTotalPaidAmount,
      newOutstandingAmount,
      newTransactionStatus,
      general_remarks || `Additional payment for receipt ${originalTransaction.receipt_no}`,
      finalReceiptNumber,
      originalTransaction.id,
      transaction_handler_id,
      payment_handler_id,
      currentTime,
      currentTime,
      newProcessPayment
    ];

    const newTransactionResult = await client.query(newTransactionQuery, newTransactionParams);
    const newTransactionId = newTransactionResult.rows[0].id;

    const packageItems = originalItems.filter((item: any) => item.member_care_package_id);
    const voucherItems = originalItems.filter((item: any) => item.member_voucher_id);

    for (const item of originalItems) {
      const insertItemQuery = `
        INSERT INTO sale_transaction_items (
          sale_transaction_id, service_name, product_name, member_care_package_id, member_voucher_id,
          original_unit_price, custom_unit_price, discount_percentage, quantity,
          remarks, amount, item_type
        ) VALUES ($1, $2, $3, $4, $5, $6, $7, $8, $9, $10, $11, $12)
      `;

      if (packageItems.length > 0) {
        item.item_type = 'member care package';
      } else if (voucherItems.length > 0) {
        item.item_type = 'member voucher';
      }

      const itemParams = [
        newTransactionId, item.service_name, item.product_name,
        item.member_care_package_id, item.member_voucher_id,
        item.original_unit_price, item.custom_unit_price, item.discount_percentage,
        item.quantity, item.remarks, item.amount, item.item_type
      ];

      await client.query(insertItemQuery, itemParams);
    }

    for (const payment of payments) {
      if (payment.payment_method_id === PENDING_PAYMENT_METHOD_ID) {
        continue;
      }

      const insertPaymentQuery = `
        INSERT INTO payment_to_sale_transactions (
          sale_transaction_id, payment_method_id, amount, remarks, 
          created_by, updated_by, created_at, updated_at
        ) VALUES ($1, $2, $3, $4, $5, $6, $7, $8)
      `;

      const paymentParams = [
        newTransactionId,
        payment.payment_method_id,
        payment.amount,
        payment.remarks || '',
        payment.payment_handler_id,
        payment.payment_handler_id,
        currentTime,
        currentTime,
      ];

      await client.query(insertPaymentQuery, paymentParams);
    }

    if (newOutstandingAmount > 0) {
      const pendingPaymentQuery = `
        INSERT INTO payment_to_sale_transactions (
          sale_transaction_id, payment_method_id, amount, remarks, 
          created_by, updated_by, created_at, updated_at
        ) VALUES ($1, $2, $3, $4, $5, $6, $7, $8)
      `;

      const pendingPaymentParams = [
        newTransactionId,
        PENDING_PAYMENT_METHOD_ID,
        newOutstandingAmount,
        'Backend calculated pending payment',
        payment_handler_id,
        payment_handler_id,
        currentTime,
        currentTime,
      ];

      await client.query(pendingPaymentQuery, pendingPaymentParams);
    }

    await client.query('UPDATE sale_transactions SET process_payment = false WHERE id = $1', [originalTransaction.id]);

    if (packageItems.length > 0) {
      for (const packageItem of packageItems) {
        await client.query('UPDATE member_care_packages SET balance = COALESCE(balance, 0) + $1 WHERE id = $2', [
          totalActualPaymentAmount,
          packageItem.member_care_package_id,
        ]);
      }
    }

    if (voucherItems.length > 0) {
      for (const voucherItem of voucherItems) {
<<<<<<< HEAD
        const voucherResult = await client.query(
          'SELECT free_of_charge FROM member_vouchers WHERE id = $1',
=======
        await client.query(
          'UPDATE member_vouchers SET current_balance = COALESCE(current_balance, 0) + $1 WHERE id = $2',
          [totalActualPaymentAmount, voucherItem.member_voucher_id]
        );

        const voucherResult = await client.query(
          'SELECT current_balance FROM member_vouchers WHERE id = $1',
          [voucherItem.member_voucher_id]
        );

        const updatedBalance = parseFloat(voucherResult.rows[0]?.current_balance || 0);

        const insertVoucherLogQuery = `
          INSERT INTO member_voucher_transaction_logs (
            member_voucher_id,
            service_description,
            service_date,
            current_balance,
            amount_change,
            serviced_by,
            type,
            created_by,
            last_updated_by,
            created_at,
            updated_at
          ) VALUES ($1, $2, $3, $4, $5, $6, $7, $8, $9, $10, $11)
        `;

        const voucherLogParams = [
          voucherItem.member_voucher_id,
          `Partial payment of $${totalActualPaymentAmount} for receipt ${finalReceiptNumber}`,
          currentTime,
          updatedBalance,
          totalActualPaymentAmount,
          transaction_handler_id,
          'PURCHASE',
          payment_handler_id,
          payment_handler_id,
          currentTime,
          currentTime
        ];

        await client.query(insertVoucherLogQuery, voucherLogParams);
      }
    }

    if (voucherItems.length > 0 && newTransactionStatus === 'FULL') {
      for (const voucherItem of voucherItems) {
        const voucherResult = await client.query(
          'SELECT free_of_charge, current_balance FROM member_vouchers WHERE id = $1',
>>>>>>> 4871aa2c
          [voucherItem.member_voucher_id]
        );

        if (voucherResult.rows.length > 0) {
          const voucher = voucherResult.rows[0];
          const freeOfCharge = parseFloat(voucher.free_of_charge) || 0;
          const currentBalance = parseFloat(voucher.current_balance) || 0;

          if (freeOfCharge > 0) {
            // Update the voucher balance
            await client.query(
              'UPDATE member_vouchers SET current_balance = COALESCE(current_balance, 0) + $1 WHERE id = $2',
              [freeOfCharge, voucherItem.member_voucher_id]
            );

<<<<<<< HEAD
            // Insert transaction log for the fully paid voucher
=======
>>>>>>> 4871aa2c
            const insertVoucherLogQuery = `
              INSERT INTO member_voucher_transaction_logs (
                member_voucher_id,
                service_description,
                service_date,
                current_balance,
                amount_change,
                serviced_by,
                type,
                created_by,
                last_updated_by,
                created_at,
                updated_at
              ) VALUES ($1, $2, $3, $4, $5, $6, $7, $8, $9, $10, $11)
            `;

            const newBalance = currentBalance + freeOfCharge;
            const voucherLogParams = [
              voucherItem.member_voucher_id,
<<<<<<< HEAD
              `Payment completed for receipt ${originalTransaction.receipt_no}`,
=======
              `Payment completed for receipt ${finalReceiptNumber} - FOC addition`,
>>>>>>> 4871aa2c
              currentTime,
              newBalance,
              freeOfCharge,
              transaction_handler_id,
              'ADD FOC',
<<<<<<< HEAD
              transaction_handler_id,
              transaction_handler_id,
=======
              payment_handler_id,
              payment_handler_id,
>>>>>>> 4871aa2c
              currentTime,
              currentTime
            ];

            await client.query(insertVoucherLogQuery, voucherLogParams);
<<<<<<< HEAD

            console.log(`Inserted voucher transaction log for voucher ID ${voucherItem.member_voucher_id}, balance change: +${freeOfCharge}`);
=======
>>>>>>> 4871aa2c
          }
        }
      }
    }

    await client.query('COMMIT');

    return {
      new_transaction: {
        id: newTransactionId,
        receipt_no: finalReceiptNumber,
        total_paid_amount: newTotalPaidAmount,
        outstanding_amount: newOutstandingAmount,
        transaction_status: newTransactionStatus,
        process_payment: newProcessPayment,
      },
      original_transaction: {
        id: originalTransaction.id,
        receipt_no: originalTransaction.receipt_no,
        process_payment: false,
      },
      payments_processed: payments.filter(p => p.payment_method_id !== PENDING_PAYMENT_METHOD_ID).length,
      total_payment_amount: totalNewPaidAmount,
    };
  } catch (error) {
    await client.query('ROLLBACK');
    console.error('Error processing partial payment:', error);
    throw error;
  } finally {
    client.release();
  }
};

export default {
  getSalesTransactionList,
  getSalesTransactionById,
  searchServices,
  searchProducts,
  createServicesProductsTransaction,
  createMcpTransaction,
  createMvTransaction,
  createMcpTransferTransaction,
  createMvTransferTransaction,
  processPartialPayment,
};<|MERGE_RESOLUTION|>--- conflicted
+++ resolved
@@ -461,15 +461,7 @@
   }
 };
 
-
-<<<<<<< HEAD
-=======
-
-
->>>>>>> 4871aa2c
-const searchServices = async (
-  searchQuery: string
-): Promise<Service[]> => {
+const searchServices = async (searchQuery: string): Promise<Service[]> => {
   try {
     let query = `
       SELECT 
@@ -899,10 +891,6 @@
     await client.query('BEGIN');
 
     // Extract data from request
-<<<<<<< HEAD
-    const { customer_type, member_id, receipt_number, remarks, created_by, handled_by, item, payments } =
-      transactionData;
-=======
     const {
       customer_type,
       member_id,
@@ -912,10 +900,10 @@
       handled_by,
       item,
       payments,
+
       created_at,
-      updated_at
+      updated_at,
     } = transactionData;
->>>>>>> 4871aa2c
 
     // Validate required fields
     if (!created_by) {
@@ -961,28 +949,13 @@
     const totalTransactionAmount: number = item.pricing?.totalLinePrice || 0;
 
     const PENDING_PAYMENT_METHOD_ID = 7;
-    const GST_PAYMENT_METHOD_ID = 10; // GST payment method ID
-
-<<<<<<< HEAD
-=======
-    // Separate payments by type
->>>>>>> 4871aa2c
-    const pendingPayments = payments.filter((payment: PaymentMethodRequest) =>
-      payment.methodId === PENDING_PAYMENT_METHOD_ID
+
+    const pendingPayments = payments.filter(
+      (payment: PaymentMethodRequest) => payment.methodId === PENDING_PAYMENT_METHOD_ID
     );
 
-<<<<<<< HEAD
-    const nonPendingPayments = payments.filter((payment: PaymentMethodRequest) =>
-      payment.methodId !== PENDING_PAYMENT_METHOD_ID
-=======
-    const gstPayments = payments.filter((payment: PaymentMethodRequest) =>
-      payment.methodId === GST_PAYMENT_METHOD_ID
->>>>>>> 4871aa2c
-    );
-
-    const actualPayments = payments.filter((payment: PaymentMethodRequest) =>
-      payment.methodId !== PENDING_PAYMENT_METHOD_ID &&
-      payment.methodId !== GST_PAYMENT_METHOD_ID
+    const nonPendingPayments = payments.filter(
+      (payment: PaymentMethodRequest) => payment.methodId !== PENDING_PAYMENT_METHOD_ID
     );
 
     // Calculate amounts
@@ -1058,11 +1031,8 @@
       processPayment,
       handled_by,
       created_by,
-<<<<<<< HEAD
-=======
       customCreatedAt,
-      customUpdatedAt
->>>>>>> 4871aa2c
+      customUpdatedAt,
     ];
 
     const transactionResult = await client.query(transactionQuery, transactionParams);
@@ -1100,13 +1070,8 @@
       item.pricing?.discount || 0,
       item.pricing?.quantity || 1,
       item.pricing?.totalLinePrice || 0,
-<<<<<<< HEAD
-      'package',
+      'member care package',
       item.remarks || '',
-=======
-      'member care package',
-      item.remarks || ''
->>>>>>> 4871aa2c
     ];
 
     const itemResult = await client.query(itemQuery, itemParams);
@@ -1114,12 +1079,9 @@
 
     console.log('Created MCP sale transaction item with ID:', saleTransactionItemId);
 
-<<<<<<< HEAD
-    // Insert ALL payment records (both pending and non-pending)
-=======
-    // Update MCP balance with the paid amount EXCLUDING GST
-    if (totalActualPaymentAmount > 0) {
-      const newBalance = currentBalance + totalActualPaymentAmount;
+    // Update MCP balance with the paid amount (only non-pending payments)
+    if (totalPaidAmount > 0) {
+      const newBalance = currentBalance + totalPaidAmount;
 
       const updateBalanceQuery = `
         UPDATE member_care_packages 
@@ -1131,19 +1093,14 @@
       const updateBalanceResult = await client.query(updateBalanceQuery, [newBalance, customUpdatedAt, mcpId]);
       const updatedBalance = updateBalanceResult.rows[0].balance;
 
-      console.log('✅ Updated MCP balance (excluding GST):', {
+      console.log('✅ Updated MCP balance:', {
         mcpId: mcpId,
         previousBalance: currentBalance,
-        actualPaymentAmount: totalActualPaymentAmount,
-        gstAmount: totalGSTAmount,
-        totalPaidAmount: totalPaidAmount,
+        paidAmount: totalPaidAmount,
         newBalance: updatedBalance,
-        note: 'GST excluded from balance calculation'
       });
     }
 
-    // Insert all payments (actual + GST) and create correct pending payment
->>>>>>> 4871aa2c
     for (const payment of payments) {
       // Skip frontend pending payments - we'll create our own
       if (payment.methodId === PENDING_PAYMENT_METHOD_ID) {
@@ -1173,13 +1130,9 @@
           payment.methodId,
           payment.amount,
           payment.remark || '',
-<<<<<<< HEAD
           created_by,
-=======
-          handled_by,
           customCreatedAt,
-          customUpdatedAt
->>>>>>> 4871aa2c
+          customUpdatedAt,
         ];
 
         const paymentResult = await client.query(paymentQuery, paymentParams);
@@ -1365,28 +1318,13 @@
     const totalTransactionAmount: number = item.pricing?.totalLinePrice || 0;
 
     const PENDING_PAYMENT_METHOD_ID = 7;
-    const GST_PAYMENT_METHOD_ID = 10;
-
-<<<<<<< HEAD
-=======
-    // Separate payments by type (same as MCP)
->>>>>>> 4871aa2c
-    const pendingPayments = payments.filter((payment: PaymentMethodRequest) =>
-      payment.methodId === PENDING_PAYMENT_METHOD_ID
+
+    const pendingPayments = payments.filter(
+      (payment: PaymentMethodRequest) => payment.methodId === PENDING_PAYMENT_METHOD_ID
     );
 
-<<<<<<< HEAD
-    const nonPendingPayments = payments.filter((payment: PaymentMethodRequest) =>
-      payment.methodId !== PENDING_PAYMENT_METHOD_ID
-=======
-    const gstPayments = payments.filter((payment: PaymentMethodRequest) =>
-      payment.methodId === GST_PAYMENT_METHOD_ID
->>>>>>> 4871aa2c
-    );
-
-    const actualPayments = payments.filter((payment: PaymentMethodRequest) =>
-      payment.methodId !== PENDING_PAYMENT_METHOD_ID &&
-      payment.methodId !== GST_PAYMENT_METHOD_ID
+    const nonPendingPayments = payments.filter(
+      (payment: PaymentMethodRequest) => payment.methodId !== PENDING_PAYMENT_METHOD_ID
     );
 
     // Calculate amounts (same logic as MCP)
@@ -2280,19 +2218,9 @@
     const originalTransaction = originalResult.rows[0];
 
     const PENDING_PAYMENT_METHOD_ID = 7;
-    const GST_PAYMENT_METHOD_ID = 10;
-
-<<<<<<< HEAD
-    const actualPayments = payments.filter(payment => payment.payment_method_id !== PENDING_PAYMENT_METHOD_ID);
-    const pendingPayments = payments.filter(payment => payment.payment_method_id === PENDING_PAYMENT_METHOD_ID);
-=======
-    const pendingPayments = payments.filter(payment => payment.payment_method_id === PENDING_PAYMENT_METHOD_ID);
-    const gstPayments = payments.filter(payment => payment.payment_method_id === GST_PAYMENT_METHOD_ID);
-    const actualPayments = payments.filter(payment => 
-      payment.payment_method_id !== PENDING_PAYMENT_METHOD_ID &&
-      payment.payment_method_id !== GST_PAYMENT_METHOD_ID
-    );
->>>>>>> 4871aa2c
+
+    const actualPayments = payments.filter((payment) => payment.payment_method_id !== PENDING_PAYMENT_METHOD_ID);
+    const pendingPayments = payments.filter((payment) => payment.payment_method_id === PENDING_PAYMENT_METHOD_ID);
 
     const totalActualPaymentAmount = actualPayments.reduce((sum, payment) => sum + payment.amount, 0);
     const totalGSTAmount = gstPayments.reduce((sum, payment) => sum + payment.amount, 0);
@@ -2318,14 +2246,9 @@
     const originalItemsResult = await client.query(originalItemsQuery, [transactionId]);
     const originalItems = originalItemsResult.rows;
 
-<<<<<<< HEAD
-    // Calculate new transaction values 
+    // Calculate new transaction values
     const newTotalPaidAmount = totalActualPaymentAmount;
     const newOutstandingAmount = originalTransaction.outstanding_total_payment_amount - totalActualPaymentAmount;
-=======
-    const newTotalPaidAmount = totalNewPaidAmount;
-    const newOutstandingAmount = originalTransaction.outstanding_total_payment_amount - outstandingReduction;
->>>>>>> 4871aa2c
     const newTransactionStatus = newOutstandingAmount > 0.01 ? 'PARTIAL' : 'FULL';
     const newProcessPayment = newOutstandingAmount > 0.01;
 
@@ -2450,63 +2373,9 @@
 
     if (voucherItems.length > 0) {
       for (const voucherItem of voucherItems) {
-<<<<<<< HEAD
-        const voucherResult = await client.query(
-          'SELECT free_of_charge FROM member_vouchers WHERE id = $1',
-=======
-        await client.query(
-          'UPDATE member_vouchers SET current_balance = COALESCE(current_balance, 0) + $1 WHERE id = $2',
-          [totalActualPaymentAmount, voucherItem.member_voucher_id]
-        );
-
-        const voucherResult = await client.query(
-          'SELECT current_balance FROM member_vouchers WHERE id = $1',
-          [voucherItem.member_voucher_id]
-        );
-
-        const updatedBalance = parseFloat(voucherResult.rows[0]?.current_balance || 0);
-
-        const insertVoucherLogQuery = `
-          INSERT INTO member_voucher_transaction_logs (
-            member_voucher_id,
-            service_description,
-            service_date,
-            current_balance,
-            amount_change,
-            serviced_by,
-            type,
-            created_by,
-            last_updated_by,
-            created_at,
-            updated_at
-          ) VALUES ($1, $2, $3, $4, $5, $6, $7, $8, $9, $10, $11)
-        `;
-
-        const voucherLogParams = [
+        const voucherResult = await client.query('SELECT free_of_charge FROM member_vouchers WHERE id = $1', [
           voucherItem.member_voucher_id,
-          `Partial payment of $${totalActualPaymentAmount} for receipt ${finalReceiptNumber}`,
-          currentTime,
-          updatedBalance,
-          totalActualPaymentAmount,
-          transaction_handler_id,
-          'PURCHASE',
-          payment_handler_id,
-          payment_handler_id,
-          currentTime,
-          currentTime
-        ];
-
-        await client.query(insertVoucherLogQuery, voucherLogParams);
-      }
-    }
-
-    if (voucherItems.length > 0 && newTransactionStatus === 'FULL') {
-      for (const voucherItem of voucherItems) {
-        const voucherResult = await client.query(
-          'SELECT free_of_charge, current_balance FROM member_vouchers WHERE id = $1',
->>>>>>> 4871aa2c
-          [voucherItem.member_voucher_id]
-        );
+        ]);
 
         if (voucherResult.rows.length > 0) {
           const voucher = voucherResult.rows[0];
@@ -2519,57 +2388,6 @@
               'UPDATE member_vouchers SET current_balance = COALESCE(current_balance, 0) + $1 WHERE id = $2',
               [freeOfCharge, voucherItem.member_voucher_id]
             );
-
-<<<<<<< HEAD
-            // Insert transaction log for the fully paid voucher
-=======
->>>>>>> 4871aa2c
-            const insertVoucherLogQuery = `
-              INSERT INTO member_voucher_transaction_logs (
-                member_voucher_id,
-                service_description,
-                service_date,
-                current_balance,
-                amount_change,
-                serviced_by,
-                type,
-                created_by,
-                last_updated_by,
-                created_at,
-                updated_at
-              ) VALUES ($1, $2, $3, $4, $5, $6, $7, $8, $9, $10, $11)
-            `;
-
-            const newBalance = currentBalance + freeOfCharge;
-            const voucherLogParams = [
-              voucherItem.member_voucher_id,
-<<<<<<< HEAD
-              `Payment completed for receipt ${originalTransaction.receipt_no}`,
-=======
-              `Payment completed for receipt ${finalReceiptNumber} - FOC addition`,
->>>>>>> 4871aa2c
-              currentTime,
-              newBalance,
-              freeOfCharge,
-              transaction_handler_id,
-              'ADD FOC',
-<<<<<<< HEAD
-              transaction_handler_id,
-              transaction_handler_id,
-=======
-              payment_handler_id,
-              payment_handler_id,
->>>>>>> 4871aa2c
-              currentTime,
-              currentTime
-            ];
-
-            await client.query(insertVoucherLogQuery, voucherLogParams);
-<<<<<<< HEAD
-
-            console.log(`Inserted voucher transaction log for voucher ID ${voucherItem.member_voucher_id}, balance change: +${freeOfCharge}`);
-=======
->>>>>>> 4871aa2c
           }
         }
       }
