--- conflicted
+++ resolved
@@ -370,10 +370,7 @@
   }
 };
 
-<<<<<<< HEAD
-=======
-
->>>>>>> 762c2a83
+
 const getMemberById = async (id: number, sessionStartDate_utc?: string, sessionEndDate_utc?: string) => {
   try {
     const query = `
