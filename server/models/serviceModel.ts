--- conflicted
+++ resolved
@@ -44,15 +44,9 @@
 const getServicesPaginationFilter = async (
   page: number,
   limit: number,
-<<<<<<< HEAD
   search?: string | null,
   category?: number | null,
   status?: boolean | null
-=======
-  search: string | null,
-  category: number | null,
-  status: boolean | null
->>>>>>> 5f81dee3
 ) => {
   try {
     const query = `
@@ -64,10 +58,7 @@
       $5::BOOLEAN
       );`;
     const params = [page, limit, search, category, status];
-<<<<<<< HEAD
-=======
-    // console.log(query, params);
->>>>>>> 5f81dee3
+
     const result = await prodPool().query(query, params);
     return result.rows;
   } catch (error) {
@@ -81,11 +72,7 @@
   try {
     let query = `SELECT COUNT(*) AS total_count FROM services`;
     const conditions: string[] = [];
-<<<<<<< HEAD
     const params: (string | number | boolean)[] = [];
-=======
-    const params: any[] = [];
->>>>>>> 5f81dee3
 
     if (search != null) {
       params.push(search);
@@ -139,53 +126,17 @@
 const getServiceById = async (id: number) => {
   try {
     const query = `
-<<<<<<< HEAD
         SELECT *
         FROM public.services s
         WHERE s.id = $1; 
     `;
     const result = await pool().query(query, [id]); // Added id parameter to query
     return result.rows[0];
-=======
-        SELECT 
-            s.id,
-            s.service_name,
-            s.service_description,
-            s.service_remarks,
-            s.service_duration,
-            s.service_price,
-            s.service_is_enabled,
-            s.created_at,
-            s.updated_at,
-            s.service_category_id,
-            s.service_sequence_no,
-            s.created_by,
-            s.updated_by,
-            
-            -- Category information
-            sc.service_category_name,
-            
-            -- Creator information
-            em_c.employee_name as created_by,
-            
-            -- Updater information
-            em_u.employee_name as updated_by
-            
-        FROM public.services s
-        LEFT JOIN service_categories AS sc ON s.service_category_id = sc.id
-        INNER JOIN employees AS em_c ON s.created_by = em_c.id
-        INNER JOIN employees AS em_u ON s.updated_by = em_u.id
-        WHERE s.id = $1; 
-    `;
-    const result = await pool().query(query, [id]); // Added id parameter to query
-    return result.rows;
->>>>>>> 5f81dee3
   } catch (error) {
     console.error('Error fetching service by id:', error);
     throw new Error('Error fetching service by id');
   }
 };
-<<<<<<< HEAD
 
 // get service by name
 const getServiceByName = async (service_name: string) => {
@@ -204,8 +155,6 @@
     throw new Error('Error fetching service by name');
   }
 };
-=======
->>>>>>> 5f81dee3
 
 const getEnabledServiceById = async (id: number) => {
   // Added missing id parameter
@@ -252,7 +201,6 @@
   }
 };
 
-<<<<<<< HEAD
 const getServiceSequenceNo = async (service_category_id: number) => {
   try {
     // get sequence number by counting services that are enabled and in same category
@@ -622,20 +570,6 @@
     client.release();
   }
 };
-=======
-const getServiceCategories = async () => {
-  try{
-    const query = `
-    SELECT * FROM service_categories
-    ORDER BY service_category_sequence_no;`;
-    const result = await pool().query(query);
-    return result.rows;
-  }catch(error){
-    console.error('Error fetching service categories:', error);
-    throw new Error('Error fetching service categories');
-  }
-}
->>>>>>> 5f81dee3
 
 export default {
   getAllServices,
@@ -643,7 +577,6 @@
   getTotalCount,
   getAllServicesForDropdown,
   getServiceById,
-<<<<<<< HEAD
   getServiceByName,
   getEnabledServiceById,
   getServiceSequenceNo,
@@ -659,8 +592,4 @@
   createServiceCategory,
   updateServiceCategory,
   reorderServiceCategory,
-=======
-  getEnabledServiceById,
-  getServiceCategories
->>>>>>> 5f81dee3
 };