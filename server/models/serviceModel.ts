--- conflicted
+++ resolved
@@ -156,18 +156,12 @@
         WHERE s.id = $1; 
     `;
     const result = await pool().query(query, [id]); // Added id parameter to query
-<<<<<<< HEAD
-    return result.rows;
-=======
     return result.rows[0];
->>>>>>> 537c2451
   } catch (error) {
     console.error('Error fetching service by id:', error);
     throw new Error('Error fetching service by id');
   }
 };
-<<<<<<< HEAD
-=======
 
 // get service by name
 const getServiceByName = async (service_name: string) => {
@@ -186,7 +180,6 @@
     throw new Error('Error fetching service by name');
   }
 };
->>>>>>> 537c2451
 
 const getEnabledServiceById = async (id: number) => {
   // Added missing id parameter
@@ -324,14 +317,10 @@
   getTotalCount,
   getAllServicesForDropdown,
   getServiceById,
-<<<<<<< HEAD
-  getEnabledServiceById,
-=======
   getServiceByName,
   getEnabledServiceById,
   getServiceCategories,
   getServiceCategoryById,
   getServiceSequenceNo,
   createService,
->>>>>>> 537c2451
 };