import { pool, getProdPool as prodPool } from '../config/database.js';

const checkEmployeeCodeExists = async (employee_code: number) => {
  try {
    const query = `SELECT * FROM employees WHERE employee_code = $1`;
    const values = [employee_code];
    const result = await pool().query(query, values);

    return result.rows.length > 0;
  } catch (error) {
    console.error('Error checking employee code existence', error);
    throw new Error('Error checking employee code existence');
  }
};

const getAllEmployees = async (offset: number, limit: number, startDate_utc: string, endDate_utc: string) => {
  try {
    const query = `
      SELECT * FROM employees
      WHERE created_at BETWEEN
        COALESCE($3, '0001-01-01'::timestamp with time zone)
        AND $4
      ORDER BY id ASC
      LIMIT $1 OFFSET $2
    `;
    const values = [limit, offset, startDate_utc, endDate_utc];
    const result = await pool().query(query, values);

    const totalQuery = `
      SELECT COUNT(*) FROM employees
      WHERE created_at BETWEEN
        COALESCE($1, '0001-01-01'::timestamp with time zone)
        AND $2
    `;
    const totalValues = [startDate_utc, endDate_utc];
    const totalResult = await pool().query(totalQuery, totalValues);
    const totalPages = Math.ceil(totalResult.rows[0].count / limit);

    return {
      employees: result.rows,
      totalPages,
    };
  } catch (error) {
    console.error('Error fetching employees:', error);
    throw new Error('Error fetching employees');
  }
};

const createSuperUser = async (email: string, password_hash: string) => {
  try {
    const query = `CALL create_temp_su($1, $2)`;
    const values = [email, password_hash];
    await pool().query(query, values);
    return { success: true, message: 'Super user created successfully' };
  } catch (error) {
    console.error('Error creating super user:', error);
    throw new Error('Error creating super user');
  }
};

/**
 * !! USE THIS FUNCTION ONLY FOR AUTHENTICATION !!
 * This func uses productive DB to fetch login data
 * @param {"email || phone_no"} identity
 * @returns
 */
const getAuthUser = async (identity: string | number) => {
  try {
    const query = `
      SELECT 
        ua.id, 
        ua.email,
        ua.phone,
        ua.password,
        r.role_name,
        e.employee_name,
        m.name AS member_name
      FROM user_auth ua
      INNER JOIN user_to_role utr ON ua.id = utr.user_auth_id
      INNER JOIN roles r ON utr.role_id = r.id
      LEFT JOIN employees e ON ua.id = e.user_auth_id
      LEFT JOIN members m ON ua.id = m.user_auth_id
      WHERE ua.phone = $1 OR ua.email = $1
      `;
    const values = [identity];
    const result = await prodPool().query(query, values);

    if (result.rows.length === 0) {
      return null;
    }

    result.rows.forEach((row) => {
      row.role_name = row.role_name.toLowerCase().replace(' ', '_');
    });

    return result.rows[0];
  } catch (error) {
    console.error('Error fetching employee data', error);
    throw new Error('Error fetching employee data');
  }
};

const getUserData = async (identity: string | number) => {
  try {
    const query = `
      SELECT 
        ua.id, 
        ua.email,
        ua.phone,
        ua.password,
        r.role_name,
        e.employee_name,
        m.name AS member_name
      FROM user_auth ua
      INNER JOIN user_to_role utr ON ua.id = utr.user_auth_id
      INNER JOIN roles r ON utr.role_id = r.id
      LEFT JOIN employees e ON ua.id = e.user_auth_id
      LEFT JOIN members m ON ua.id = m.user_auth_id
      WHERE ua.phone = $1 OR ua.email = $1
      `;
    const values = [identity];
    const result = await pool().query(query, values);

    if (result.rows.length === 0) {
      return null;
    }

    result.rows.forEach((row) => {
      row.role_name = row.role_name.toLowerCase().replace(' ', '_');
    });

    return result.rows[0];
  } catch (error) {
    console.error('Error fetching employee data', error);
    throw new Error('Error fetching employee data');
  }
};

// const createEmployee = async ({
//   employee_code,
//   department_id,
//   employee_contact,
//   employee_email,
//   employeeIsActive, // TODO: recheck with team
//   employee_name,
//   position_id,
//   commission_percentage,
//   password_hash,
//   created_at,
//   updated_at,
// }) => {
//   const client = await pool().connect();

//   try {
//     // Start a transaction
//     await client.query('BEGIN');

//     const insertAuthQuery = `
//       INSERT INTO user_auth (email ,password, created_at, updated_at)
//       VALUES ($1, $2, $3, $4)
//       RETURNING *;
//     `;
//     const authValues = [employee_email, password_hash, created_at, updated_at];
//     const authResult = await client.query(insertAuthQuery, authValues);
//     const newAuth = authResult.rows[0];

//     const insertEmployeeQuery = `
//       INSERT INTO employees (employee_code, department_id, employee_contact, employee_email, employee_is_active, employee_name, position_id, commission_percentage, created_at, updated_at, user_auth_id)
//       VALUES ($1, $2, $3, $4, $5, $6, $7, $8, $9, $10, $11)
//       RETURNING *;
//     `;
//     const values = [
//       employee_code,
//       parseInt(department_id, 10),
//       employee_contact,
//       employee_email,
//       employeeIsActive || true,
//       employee_name,
//       parseInt(position_id, 10) || null,
//       parseFloat(commission_percentage) || 0.0,
//       created_at,
//       updated_at,
//       newAuth.id,
//     ];

//     const result = await client.query(insertEmployeeQuery, values);
//     const newEmployee = result.rows[0];

//     await client.query('COMMIT');
//     return {
//       employee: newEmployee,
//       auth: newAuth,
//     };
//   } catch (error) {
//     console.error('Error creating employee:', error);
//     await client.query('ROLLBACK');
//     throw new Error('Error creating employee');
//   } finally {
//     client.release(); // Release the client back to the pool
//   }
// };

const updateEmployeePassword = async (email: string, password_hash: string) => {
  const client = await pool().connect();

  try {
    await client.query('BEGIN');
    const query = `
      UPDATE user_auth
      SET password = $1
      WHERE email = $2
      RETURNING *;
    `;
    const values = [password_hash, email];
    const result = await client.query(query, values);
    const updatedAuth = result.rows[0];

    await client.query('COMMIT');
    return updatedAuth;
  } catch (error) {
    console.error('Error updating employee password:', error);
    await client.query('ROLLBACK');
    throw new Error('Error updating employee password');
  } finally {
    client.release();
  }
};

const getUserCount = async () => {
  try {
    const query = `SELECT COUNT(*) FROM user_auth`;
    const result = await pool().query(query);
    const count = parseInt(result.rows[0].count, 10);
    return count;
  } catch (error) {
    console.error('Error getting user count:', error);
    throw new Error('Error getting user count');
  }
};

<<<<<<< HEAD
=======

>>>>>>> 7c304f76
export const getEmployeeIdByUserAuthId = async (id: string) => {
  const employee_sql = 'SELECT id FROM employees WHERE user_auth_id = $1';
  const params = [id];

  return await pool().query<{ id: string }>(employee_sql, params);
};

const getAllEmployeesForDropdown = async () => {
  try {
    const query = `
      SELECT id, employee_name FROM employees
      ORDER BY employee_name ASC
    `;
    const result = await pool().query(query);
    return result.rows;
  } catch (error) {
    console.error('Error fetching employee list:', error);
    throw new Error('Error fetching employee list');
  }
};
<<<<<<< HEAD

=======
>>>>>>> 7c304f76
export default {
  // createEmployee,
  checkEmployeeCodeExists,
  getAuthUser,
  updateEmployeePassword,
  getAllEmployees,
  createSuperUser,
  getUserCount,
  getUserData,
  getEmployeeIdByUserAuthId,
  getAllEmployeesForDropdown,
};<|MERGE_RESOLUTION|>--- conflicted
+++ resolved
@@ -238,10 +238,7 @@
   }
 };
 
-<<<<<<< HEAD
-=======
-
->>>>>>> 7c304f76
+
 export const getEmployeeIdByUserAuthId = async (id: string) => {
   const employee_sql = 'SELECT id FROM employees WHERE user_auth_id = $1';
   const params = [id];
@@ -262,10 +259,6 @@
     throw new Error('Error fetching employee list');
   }
 };
-<<<<<<< HEAD
-
-=======
->>>>>>> 7c304f76
 export default {
   // createEmployee,
   checkEmployeeCodeExists,
