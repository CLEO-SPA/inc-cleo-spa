import { pool, getProdPool as prodPool } from '../config/database.js';

export interface Employee {
  id: number;
  employee_code: number;
  employee_name: string;
  position_id: number | null;
}

export interface EmployeePosition {
  id: number;
  position_name: string;
}

export interface DetailedEmployee {
  id: number;
  employee_name: string;
  employee_code: number;
  employee_is_active: boolean;
  position_id: number | null;
  position_name: string | null;
  created_at: Date;
  updated_at: Date;
}

const checkEmployeeCodeExists = async (employee_code: number) => {
  try {
    const query = `SELECT * FROM employees WHERE employee_code = $1`;
    const values = [employee_code];
    const result = await pool().query(query, values);

    return result.rows.length > 0;
  } catch (error) {
    throw new Error('Error checking employee code existence');
  }
};

const getAllEmployees = async (offset: number, limit: number, startDate_utc: string, endDate_utc: string) => {
  try {
    const query = `
      SELECT * FROM employees
      WHERE created_at BETWEEN
        COALESCE($3, '0001-01-01'::timestamp with time zone)
        AND $4
      ORDER BY id ASC
      LIMIT $1 OFFSET $2
    `;
    const values = [limit, offset, startDate_utc, endDate_utc];
    const result = await pool().query(query, values);

    const totalQuery = `
      SELECT COUNT(*) FROM employees
      WHERE created_at BETWEEN
        COALESCE($1, '0001-01-01'::timestamp with time zone)
        AND $2
    `;
    const totalValues = [startDate_utc, endDate_utc];
    const totalResult = await pool().query(totalQuery, totalValues);
    const totalPages = Math.ceil(totalResult.rows[0].count / limit);

    return {
      employees: result.rows,
      totalPages,
    };
  } catch (error) {
    console.error('Error fetching employees:', error);
    throw new Error('Error fetching employees');
  }
};

const createSuperUser = async (email: string, password_hash: string) => {
  try {
    const query = `CALL create_temp_su($1, $2)`;
    const values = [email, password_hash];
    await pool().query(query, values);
    return { success: true, message: 'Super user created successfully' };
  } catch (error) {
    console.error('Error creating super user:', error);
    throw new Error('Error creating super user');
  }
};

/**
 * !! USE THIS FUNCTION ONLY FOR AUTHENTICATION !!
 * This func uses productive DB to fetch login data
 * @param {"email || phone_no"} identity
 * @returns
 */
const getAuthUser = async (identity: string | number) => {
  try {
    const query = `
      SELECT 
        ua.id, 
        ua.email,
        ua.phone,
        ua.password,
        r.role_name,
        e.employee_name,
        m.name AS member_name
      FROM user_auth ua
      INNER JOIN user_to_role utr ON ua.id = utr.user_id
      INNER JOIN roles r ON utr.role_id = r.id
      LEFT JOIN employees e ON ua.id = e.user_auth_id
      LEFT JOIN members m ON ua.id = m.user_auth_id
      WHERE ua.phone = $1 OR ua.email = $1
      `;
    const values = [identity];
    const result = await prodPool().query(query, values);

    if (result.rows.length === 0) {
      return null;
    }

    result.rows.forEach((row) => {
      row.role_name = row.role_name.toLowerCase().replace(' ', '_');
    });

    return result.rows[0];
  } catch (error) {
    throw new Error('Error fetching employee data');
  }
};

const getUserData = async (identity: string | number) => {
  try {
    const query = `
      SELECT 
        ua.id, 
        ua.email,
        ua.phone,
        ua.password,
        r.role_name,
        e.employee_name,
        m.name AS member_name
      FROM user_auth ua
      INNER JOIN user_to_role utr ON ua.id = utr.user_id
      INNER JOIN roles r ON utr.role_id = r.id
      LEFT JOIN employees e ON ua.id = e.user_auth_id
      LEFT JOIN members m ON ua.id = m.user_auth_id
      WHERE ua.phone = $1 OR ua.email = $1
      `;
    const values = [identity];
    const result = await pool().query(query, values);

    if (result.rows.length === 0) {
      return null;
    }

    result.rows.forEach((row) => {
      row.role_name = row.role_name.toLowerCase().replace(' ', '_');
    });

    return result.rows[0];
  } catch (error) {
    throw new Error('Error fetching employee data');
  }
};

// const createEmployee = async ({
//   employee_code,
//   department_id,
//   employee_contact,
//   employee_email,
//   employeeIsActive, // TODO: recheck with team
//   employee_name,
//   position_id,
//   commission_percentage,
//   password_hash,
//   created_at,
//   updated_at,
// }) => {
//   const client = await pool().connect();

//   try {
//     // Start a transaction
//     await client.query('BEGIN');

//     const insertAuthQuery = `
//       INSERT INTO user_auth (email ,password, created_at, updated_at)
//       VALUES ($1, $2, $3, $4)
//       RETURNING *;
//     `;
//     const authValues = [employee_email, password_hash, created_at, updated_at];
//     const authResult = await client.query(insertAuthQuery, authValues);
//     const newAuth = authResult.rows[0];

//     const insertEmployeeQuery = `
//       INSERT INTO employees (employee_code, department_id, employee_contact, employee_email, employee_is_active, employee_name, position_id, commission_percentage, created_at, updated_at, user_auth_id)
//       VALUES ($1, $2, $3, $4, $5, $6, $7, $8, $9, $10, $11)
//       RETURNING *;
//     `;
//     const values = [
//       employee_code,
//       parseInt(department_id, 10),
//       employee_contact,
//       employee_email,
//       employeeIsActive || true,
//       employee_name,
//       parseInt(position_id, 10) || null,
//       parseFloat(commission_percentage) || 0.0,
//       created_at,
//       updated_at,
//       newAuth.id,
//     ];

//     const result = await client.query(insertEmployeeQuery, values);
//     const newEmployee = result.rows[0];

//     await client.query('COMMIT');
//     return {
//       employee: newEmployee,
//       auth: newAuth,
//     };
//   } catch (error) {
//     console.error('Error creating employee:', error);
//     await client.query('ROLLBACK');
//     throw new Error('Error creating employee');
//   } finally {
//     client.release(); // Release the client back to the pool
//   }
// };

const updateEmployeePassword = async (email: string, password_hash: string) => {
  const client = await pool().connect();

  try {
    await client.query('BEGIN');
    const query = `
      UPDATE user_auth
      SET password = $1
      WHERE email = $2
      RETURNING *;
    `;
    const values = [password_hash, email];
    const result = await client.query(query, values);
    const updatedAuth = result.rows[0];

    await client.query('COMMIT');
    return updatedAuth;
  } catch (error) {
    console.error('Error updating employee password:', error);
    await client.query('ROLLBACK');
    throw new Error('Error updating employee password');
  } finally {
    client.release();
  }
};

const getUserCount = async () => {
  try {
    const query = `SELECT COUNT(*) FROM user_auth`;
    const result = await pool().query(query);
    const count = parseInt(result.rows[0].count, 10);
    return count;
  } catch (error) {
    console.error('Error getting user count:', error);
    throw new Error('Error getting user count');
  }
};

<<<<<<< HEAD

/**
 * Get all active employees with basic details
 * This function is used for search functionality in the timetable management system.
 */
const getBasicEmployeeDetails = async (): Promise<Employee[]> => {
  const query = `
    SELECT 
      id, 
      employee_name, 
      position_id 
    FROM employees e 
    WHERE employee_is_active = true 
    ORDER BY employee_name ASC`;
  try {
    const result = await pool().query(query);
    return result.rows.map((row: any) => ({
      id: row.id,
      employee_name: row.employee_name,
      position_id: row.position_id,
    }));
  } catch (error) {
    console.error('Database error in getBasicEmployeeDetails: ', error);
    throw new Error('Failed to fetch basic employee details from database');
  }
}

/**
 * Get all active positions
 * This function is used for position dropdown in the timetable management system.
 */
const getAllActivePositions = async (): Promise<EmployeePosition[]> => {
  const query = `
    SELECT 
      id, 
      position_name 
    FROM positions p 
    WHERE p.postion_is_active = true 
    ORDER BY position_name ASC`;
  try {
    const result = await pool().query(query);
    return result.rows.map((row: any) => ({
      id: row.id,
      position_name: row.position_name,
    }));
  } catch (error) {
    console.error('Database error in getAllActivePositions: ', error);
    throw new Error('Failed to fetch active positions from database');
  }
}

/**
 * Get detailed employee information
 * This function is used to fetch detailed information about employees.
 */
const getEmployeeById = async (employeeId: number): Promise<DetailedEmployee | null> => {
  const query = `
    SELECT
      e.id,
      e.employee_name,
      e.employee_code,
      e.employee_is_active,
      e.position_id,
      p.position_name,
      e.created_at,
      e.updated_at
    FROM employees e
    LEFT JOIN positions p ON e.position_id = p.id
    WHERE e.id = $1 AND e.employee_is_active = true
  `
  try {
    const result = await pool().query(query, [employeeId]);
    return result.rows.length > 0 ? result.rows[0] : null;
  } catch (error) {
    console.error('Database error in getEmployeeById: ', error);
    throw new Error('Failed to fetch employee details from database');
  }
}

/**
 * Check if an employee exists and is active by ID
 * This function is used to verify if an employee exists in the database.
 */
const employeeExists = async (employeeId: number): Promise<boolean> => {
  const query = `
    SELECT 1 FROM employees 
    FROM employees 
    WHERE id = $1 AND employee_is_active = true
  `;
  try {
    const result = await pool().query(query, [employeeId]);
    return result.rows.length > 0;
  } catch (error) {
    console.error('Database error in employeeExists: ', error);
    throw new Error('Failed to check employee existence in database');
  }
}
=======
const getAllEmployeesForDropdown = async () => {
  try {
    const query = `
      SELECT id, employee_name FROM employees
      ORDER BY employee_name ASC
    `;
    const result = await pool().query(query);
    return result.rows;
  } catch (error) {
    console.error('Error fetching employee list:', error);
    throw new Error('Error fetching employee list');
  }
};
>>>>>>> decee043

export default {
  // createEmployee,
  checkEmployeeCodeExists,
  getAuthUser,
  updateEmployeePassword,
  getAllEmployees,
  createSuperUser,
  getUserCount,
  getUserData,
  getAllEmployeesForDropdown
};<|MERGE_RESOLUTION|>--- conflicted
+++ resolved
@@ -258,8 +258,6 @@
   }
 };
 
-<<<<<<< HEAD
-
 /**
  * Get all active employees with basic details
  * This function is used for search functionality in the timetable management system.
@@ -356,7 +354,6 @@
     throw new Error('Failed to check employee existence in database');
   }
 }
-=======
 const getAllEmployeesForDropdown = async () => {
   try {
     const query = `
@@ -370,7 +367,6 @@
     throw new Error('Error fetching employee list');
   }
 };
->>>>>>> decee043
 
 export default {
   // createEmployee,
