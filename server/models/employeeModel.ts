--- conflicted
+++ resolved
@@ -250,12 +250,7 @@
   const query = `
     SELECT 
       id, 
-<<<<<<< HEAD
-      employee_name, 
-      position_id 
-=======
       employee_name 
->>>>>>> ade82aa4
     FROM employees e 
     WHERE employee_is_active = true 
     ORDER BY employee_name ASC`;
