import { pool, getProdPool as prodPool } from '../config/database.js';
import { Employee } from '../types/model.types.js';

const checkEmployeeCodeExists = async (employee_code: number) => {
  try {
    const query = `SELECT * FROM employees WHERE employee_code = $1`;
    const values = [employee_code];
    const result = await pool().query(query, values);

    return result.rows.length > 0;
  } catch (error) {
    console.error('Error checking employee code existence', error);
    throw new Error('Error checking employee code existence');
  }
};

const getAllEmployees = async (offset: number, limit: number, startDate_utc: string, endDate_utc: string) => {
  try {
    const query = `
      SELECT * FROM employees
      WHERE created_at BETWEEN
        COALESCE($3, '0001-01-01'::timestamp with time zone)
        AND $4
      ORDER BY id ASC
      LIMIT $1 OFFSET $2
    `;
    const values = [limit, offset, startDate_utc, endDate_utc];
    const result = await pool().query(query, values);

    const totalQuery = `
      SELECT COUNT(*) FROM employees
      WHERE created_at BETWEEN
        COALESCE($1, '0001-01-01'::timestamp with time zone)
        AND $2
    `;
    const totalValues = [startDate_utc, endDate_utc];
    const totalResult = await pool().query(totalQuery, totalValues);
    const totalPages = Math.ceil(totalResult.rows[0].count / limit);

    return {
      employees: result.rows,
      totalPages,
    };
  } catch (error) {
    console.error('Error fetching employees:', error);
    throw new Error('Error fetching employees');
  }
};

const createSuperUser = async (email: string, password_hash: string) => {
  try {
    const query = `CALL create_temp_su($1, $2)`;
    const values = [email, password_hash];
    await pool().query(query, values);
    return { success: true, message: 'Super user created successfully' };
  } catch (error) {
    console.error('Error creating super user:', error);
    throw new Error('Error creating super user');
  }
};

/**
 * !! USE THIS FUNCTION ONLY FOR AUTHENTICATION !!
 * This func uses productive DB to fetch login data
 * @param {"email || phone_no"} identity
 * @returns
 */
const getAuthUser = async (identity: string | number) => {
  try {
    const query = `
      SELECT 
        ua.id, 
        ua.email,
        ua.phone,
        ua.password,
        r.role_name,
        e.employee_name,
        m.name AS member_name
      FROM user_auth ua
      INNER JOIN user_to_role utr ON ua.id = utr.user_auth_id
      INNER JOIN roles r ON utr.role_id = r.id
      LEFT JOIN employees e ON ua.id = e.user_auth_id
      LEFT JOIN members m ON ua.id = m.user_auth_id
      WHERE ua.phone = $1 OR ua.email = $1
      `;
    const values = [identity];
    const result = await prodPool().query(query, values);

    if (result.rows.length === 0) {
      return null;
    }

    result.rows.forEach((row) => {
      row.role_name = row.role_name.toLowerCase().replace(' ', '_');
    });

    return result.rows[0];
  } catch (error) {
    console.error('Error fetching employee data', error);
    throw new Error('Error fetching employee data');
  }
};

const getUserData = async (identity: string | number) => {
  try {
    const query = `
      SELECT 
        ua.id, 
        ua.email,
        ua.phone,
        ua.password,
        r.role_name,
        e.employee_name,
        m.name AS member_name
      FROM user_auth ua
      INNER JOIN user_to_role utr ON ua.id = utr.user_auth_id
      INNER JOIN roles r ON utr.role_id = r.id
      LEFT JOIN employees e ON ua.id = e.user_auth_id
      LEFT JOIN members m ON ua.id = m.user_auth_id
      WHERE ua.phone = $1 OR ua.email = $1
      `;
    const values = [identity];
    const result = await pool().query(query, values);

    if (result.rows.length === 0) {
      return null;
    }

    result.rows.forEach((row) => {
      row.role_name = row.role_name.toLowerCase().replace(' ', '_');
    });

    return result.rows[0];
  } catch (error) {
    console.error('Error fetching employee data', error);
    throw new Error('Error fetching employee data');
  }
};

// const createEmployee = async ({
//   employee_code,
//   department_id,
//   employee_contact,
//   employee_email,
//   employeeIsActive, // TODO: recheck with team
//   employee_name,
//   position_id,
//   commission_percentage,
//   password_hash,
//   created_at,
//   updated_at,
// }) => {
//   const client = await pool().connect();

//   try {
//     // Start a transaction
//     await client.query('BEGIN');

//     const insertAuthQuery = `
//       INSERT INTO user_auth (email ,password, created_at, updated_at)
//       VALUES ($1, $2, $3, $4)
//       RETURNING *;
//     `;
//     const authValues = [employee_email, password_hash, created_at, updated_at];
//     const authResult = await client.query(insertAuthQuery, authValues);
//     const newAuth = authResult.rows[0];

//     const insertEmployeeQuery = `
//       INSERT INTO employees (employee_code, department_id, employee_contact, employee_email, employee_is_active, employee_name, position_id, commission_percentage, created_at, updated_at, user_auth_id)
//       VALUES ($1, $2, $3, $4, $5, $6, $7, $8, $9, $10, $11)
//       RETURNING *;
//     `;
//     const values = [
//       employee_code,
//       parseInt(department_id, 10),
//       employee_contact,
//       employee_email,
//       employeeIsActive || true,
//       employee_name,
//       parseInt(position_id, 10) || null,
//       parseFloat(commission_percentage) || 0.0,
//       created_at,
//       updated_at,
//       newAuth.id,
//     ];

//     const result = await client.query(insertEmployeeQuery, values);
//     const newEmployee = result.rows[0];

//     await client.query('COMMIT');
//     return {
//       employee: newEmployee,
//       auth: newAuth,
//     };
//   } catch (error) {
//     console.error('Error creating employee:', error);
//     await client.query('ROLLBACK');
//     throw new Error('Error creating employee');
//   } finally {
//     client.release(); // Release the client back to the pool
//   }
// };

const updateEmployeePassword = async (email: string, password_hash: string) => {
  const client = await pool().connect();

  try {
    await client.query('BEGIN');
    const query = `
      UPDATE user_auth
      SET password = $1
      WHERE email = $2
      RETURNING *;
    `;
    const values = [password_hash, email];
    const result = await client.query(query, values);
    const updatedAuth = result.rows[0];

    await client.query('COMMIT');
    return updatedAuth;
  } catch (error) {
    console.error('Error updating employee password:', error);
    await client.query('ROLLBACK');
    throw new Error('Error updating employee password');
  } finally {
    client.release();
  }
};

const getUserCount = async () => {
  try {
    const query = `SELECT COUNT(*) FROM user_auth`;
    const result = await pool().query(query);
    const count = parseInt(result.rows[0].count, 10);
    return count;
  } catch (error) {
    console.error('Error getting user count:', error);
    throw new Error('Error getting user count');
  }
};

<<<<<<< HEAD

=======
>>>>>>> dda79708
export const getEmployeeIdByUserAuthId = async (id: string) => {
  const employee_sql = 'SELECT id FROM employees WHERE user_auth_id = $1';
  const params = [id];

  return await pool().query<{ id: string }>(employee_sql, params);
};

<<<<<<< HEAD
=======
const getBasicEmployeeDetails = async (): Promise<Employee[]> => {
  const query = `
    SELECT 
      id, 
      employee_name 
    FROM employees e 
    WHERE employee_is_active = true 
    ORDER BY employee_name ASC`;
  try {
    const result = await pool().query(query);
    return result.rows.map((row: any) => ({
      id: row.id,
      employee_name: row.employee_name,
      position_id: row.position_id,
    }));
  } catch (error) {
    console.error('Database error in getBasicEmployeeDetails: ', error);
    throw new Error('Failed to fetch basic employee details from database');
  }
};

>>>>>>> dda79708
const getAllEmployeesForDropdown = async () => {
  try {
    const query = `
      SELECT id, employee_name FROM employees
      ORDER BY employee_name ASC
    `;
    const result = await pool().query(query);
    return result.rows;
  } catch (error) {
    console.error('Error fetching employee list:', error);
    throw new Error('Error fetching employee list');
  }
};
export default {
  // createEmployee,
  checkEmployeeCodeExists,
  getAuthUser,
  updateEmployeePassword,
  getAllEmployees,
  createSuperUser,
  getUserCount,
  getUserData,
  getEmployeeIdByUserAuthId,
<<<<<<< HEAD
  getAllEmployeesForDropdown,
=======
  getBasicEmployeeDetails,
  getAllEmployeesForDropdown
>>>>>>> dda79708
};<|MERGE_RESOLUTION|>--- conflicted
+++ resolved
@@ -239,10 +239,6 @@
   }
 };
 
-<<<<<<< HEAD
-
-=======
->>>>>>> dda79708
 export const getEmployeeIdByUserAuthId = async (id: string) => {
   const employee_sql = 'SELECT id FROM employees WHERE user_auth_id = $1';
   const params = [id];
@@ -250,8 +246,6 @@
   return await pool().query<{ id: string }>(employee_sql, params);
 };
 
-<<<<<<< HEAD
-=======
 const getBasicEmployeeDetails = async (): Promise<Employee[]> => {
   const query = `
     SELECT 
@@ -273,7 +267,6 @@
   }
 };
 
->>>>>>> dda79708
 const getAllEmployeesForDropdown = async () => {
   try {
     const query = `
@@ -287,6 +280,8 @@
     throw new Error('Error fetching employee list');
   }
 };
+
+
 export default {
   // createEmployee,
   checkEmployeeCodeExists,
@@ -297,10 +292,6 @@
   getUserCount,
   getUserData,
   getEmployeeIdByUserAuthId,
-<<<<<<< HEAD
-  getAllEmployeesForDropdown,
-=======
   getBasicEmployeeDetails,
   getAllEmployeesForDropdown
->>>>>>> dda79708
 };