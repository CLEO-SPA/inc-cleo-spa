import { pool, getProdPool as prodPool } from '../config/database.js';
import { Employee } from '../types/model.types.js';

const checkEmployeeCodeExists = async (employee_code: number) => {
  try {
    const query = `SELECT * FROM employees WHERE employee_code = $1`;
    const values = [employee_code];
    const result = await pool().query(query, values);

    return result.rows.length > 0;
  } catch (error) {
    console.error('Error checking employee code existence', error);
    throw new Error('Error checking employee code existence');
  }
};

const getAllEmployees = async (offset: number, limit: number, startDate_utc: string, endDate_utc: string) => {
  try {
    const query = `
      SELECT * FROM employees
      WHERE created_at BETWEEN
        COALESCE($3, '0001-01-01'::timestamp with time zone)
        AND $4
      ORDER BY id ASC
      LIMIT $1 OFFSET $2
    `;
    const values = [limit, offset, startDate_utc, endDate_utc];
    const result = await pool().query(query, values);

    const totalQuery = `
      SELECT COUNT(*) FROM employees
      WHERE created_at BETWEEN
        COALESCE($1, '0001-01-01'::timestamp with time zone)
        AND $2
    `;
    const totalValues = [startDate_utc, endDate_utc];
    const totalResult = await pool().query(totalQuery, totalValues);
    const totalPages = Math.ceil(totalResult.rows[0].count / limit);

    return {
      employees: result.rows,
      totalPages,
    };
  } catch (error) {
    console.error('Error fetching employees:', error);
    throw new Error('Error fetching employees');
  }
};

const createSuperUser = async (email: string, password_hash: string) => {
  try {
    const query = `CALL create_temp_su($1, $2)`;
    const values = [email, password_hash];
    await pool().query(query, values);
    return { success: true, message: 'Super user created successfully' };
  } catch (error) {
    console.error('Error creating super user:', error);
    throw new Error('Error creating super user');
  }
};

/**
 * !! USE THIS FUNCTION ONLY FOR AUTHENTICATION !!
 * This func uses productive DB to fetch login data
 * @param {"email || phone_no"} identity
 * @returns
 */
const getAuthUser = async (identity: string | number) => {
  try {
    const query = `
      SELECT 
        ua.id, 
        ua.email,
        ua.phone,
        ua.password,
        r.role_name,
        e.employee_name,
        m.name AS member_name
      FROM user_auth ua
      INNER JOIN user_to_role utr ON ua.id = utr.user_auth_id
      INNER JOIN roles r ON utr.role_id = r.id
      LEFT JOIN employees e ON ua.id = e.user_auth_id
      LEFT JOIN members m ON ua.id = m.user_auth_id
      WHERE ua.phone = $1 OR ua.email = $1
      `;
    const values = [identity];
    const result = await prodPool().query(query, values);

    if (result.rows.length === 0) {
      return null;
    }

    result.rows.forEach((row) => {
      row.role_name = row.role_name.toLowerCase().replace(' ', '_');
    });

    return result.rows[0];
  } catch (error) {
    console.error('Error fetching employee data', error);
    throw new Error('Error fetching employee data');
  }
};

const getUserData = async (identity: string | number) => {
  try {
    const query = `
      SELECT 
        ua.id, 
        ua.email,
        ua.phone,
        ua.password,
        r.role_name,
        e.employee_name,
        m.name AS member_name
      FROM user_auth ua
      INNER JOIN user_to_role utr ON ua.id = utr.user_auth_id
      INNER JOIN roles r ON utr.role_id = r.id
      LEFT JOIN employees e ON ua.id = e.user_auth_id
      LEFT JOIN members m ON ua.id = m.user_auth_id
      WHERE ua.phone = $1 OR ua.email = $1
      `;
    const values = [identity];
    const result = await pool().query(query, values);

    if (result.rows.length === 0) {
      return null;
    }

    result.rows.forEach((row) => {
      row.role_name = row.role_name.toLowerCase().replace(' ', '_');
    });

    return result.rows[0];
  } catch (error) {
    console.error('Error fetching employee data', error);
    throw new Error('Error fetching employee data');
  }
};

// const createEmployee = async ({
//   employee_code,
//   department_id,
//   employee_contact,
//   employee_email,
//   employeeIsActive, // TODO: recheck with team
//   employee_name,
//   position_id,
//   commission_percentage,
//   password_hash,
//   created_at,
//   updated_at,
// }) => {
//   const client = await pool().connect();

//   try {
//     // Start a transaction
//     await client.query('BEGIN');

//     const insertAuthQuery = `
//       INSERT INTO user_auth (email ,password, created_at, updated_at)
//       VALUES ($1, $2, $3, $4)
//       RETURNING *;
//     `;
//     const authValues = [employee_email, password_hash, created_at, updated_at];
//     const authResult = await client.query(insertAuthQuery, authValues);
//     const newAuth = authResult.rows[0];

//     const insertEmployeeQuery = `
//       INSERT INTO employees (employee_code, department_id, employee_contact, employee_email, employee_is_active, employee_name, position_id, commission_percentage, created_at, updated_at, user_auth_id)
//       VALUES ($1, $2, $3, $4, $5, $6, $7, $8, $9, $10, $11)
//       RETURNING *;
//     `;
//     const values = [
//       employee_code,
//       parseInt(department_id, 10),
//       employee_contact,
//       employee_email,
//       employeeIsActive || true,
//       employee_name,
//       parseInt(position_id, 10) || null,
//       parseFloat(commission_percentage) || 0.0,
//       created_at,
//       updated_at,
//       newAuth.id,
//     ];

//     const result = await client.query(insertEmployeeQuery, values);
//     const newEmployee = result.rows[0];

//     await client.query('COMMIT');
//     return {
//       employee: newEmployee,
//       auth: newAuth,
//     };
//   } catch (error) {
//     console.error('Error creating employee:', error);
//     await client.query('ROLLBACK');
//     throw new Error('Error creating employee');
//   } finally {
//     client.release(); // Release the client back to the pool
//   }
// };

const updateEmployeePassword = async (email: string, password_hash: string) => {
  const client = await pool().connect();

  try {
    await client.query('BEGIN');
    const query = `
      UPDATE user_auth
      SET password = $1
      WHERE email = $2
      RETURNING *;
    `;
    const values = [password_hash, email];
    const result = await client.query(query, values);
    const updatedAuth = result.rows[0];

    await client.query('COMMIT');
    return updatedAuth;
  } catch (error) {
    console.error('Error updating employee password:', error);
    await client.query('ROLLBACK');
    throw new Error('Error updating employee password');
  } finally {
    client.release();
  }
};

const getUserCount = async () => {
  try {
    const query = `SELECT COUNT(*) FROM user_auth`;
    const result = await pool().query(query);
    const count = parseInt(result.rows[0].count, 10);
    return count;
  } catch (error) {
    console.error('Error getting user count:', error);
    throw new Error('Error getting user count');
  }
};

<<<<<<< HEAD

=======
>>>>>>> ade82aa4
export const getEmployeeIdByUserAuthId = async (id: string) => {
  const employee_sql = 'SELECT id FROM employees WHERE user_auth_id = $1';
  const params = [id];

  return await pool().query<{ id: string }>(employee_sql, params);
};

<<<<<<< HEAD
=======
const getBasicEmployeeDetails = async (): Promise<Employee[]> => {
  const query = `
    SELECT 
      id, 
      employee_name 
    FROM employees e 
    WHERE employee_is_active = true 
    ORDER BY employee_name ASC`;
  try {
    const result = await pool().query(query);
    return result.rows.map((row: any) => ({
      id: row.id,
      employee_name: row.employee_name,
      position_id: row.position_id,
    }));
  } catch (error) {
    console.error('Database error in getBasicEmployeeDetails: ', error);
    throw new Error('Failed to fetch basic employee details from database');
  }
};

>>>>>>> ade82aa4
const getAllEmployeesForDropdown = async () => {
  try {
    const query = `
      SELECT id, employee_name FROM employees
      ORDER BY employee_name ASC
    `;
    const result = await pool().query(query);
    return result.rows;
  } catch (error) {
    console.error('Error fetching employee list:', error);
    throw new Error('Error fetching employee list');
  }
};
<<<<<<< HEAD
=======


>>>>>>> ade82aa4
export default {
  // createEmployee,
  checkEmployeeCodeExists,
  getAuthUser,
  updateEmployeePassword,
  getAllEmployees,
  createSuperUser,
  getUserCount,
  getUserData,
  getEmployeeIdByUserAuthId,
<<<<<<< HEAD
  getAllEmployeesForDropdown,
=======
  getBasicEmployeeDetails,
  getAllEmployeesForDropdown
>>>>>>> ade82aa4
};<|MERGE_RESOLUTION|>--- conflicted
+++ resolved
@@ -239,10 +239,6 @@
   }
 };
 
-<<<<<<< HEAD
-
-=======
->>>>>>> ade82aa4
 export const getEmployeeIdByUserAuthId = async (id: string) => {
   const employee_sql = 'SELECT id FROM employees WHERE user_auth_id = $1';
   const params = [id];
@@ -250,8 +246,6 @@
   return await pool().query<{ id: string }>(employee_sql, params);
 };
 
-<<<<<<< HEAD
-=======
 const getBasicEmployeeDetails = async (): Promise<Employee[]> => {
   const query = `
     SELECT 
@@ -273,7 +267,6 @@
   }
 };
 
->>>>>>> ade82aa4
 const getAllEmployeesForDropdown = async () => {
   try {
     const query = `
@@ -287,11 +280,6 @@
     throw new Error('Error fetching employee list');
   }
 };
-<<<<<<< HEAD
-=======
-
-
->>>>>>> ade82aa4
 export default {
   // createEmployee,
   checkEmployeeCodeExists,
@@ -302,10 +290,6 @@
   getUserCount,
   getUserData,
   getEmployeeIdByUserAuthId,
-<<<<<<< HEAD
+  getBasicEmployeeDetails,
   getAllEmployeesForDropdown,
-=======
-  getBasicEmployeeDetails,
-  getAllEmployeesForDropdown
->>>>>>> ade82aa4
 };