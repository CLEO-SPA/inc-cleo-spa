import { pool, getProdPool as prodPool } from '../config/database.js';
import { Employee } from '../types/model.types.js';

export interface Employee {
  id: number;
  employee_code: number;
  employee_name: string;
  position_ids: number[];
  positions: string[];
}

export interface EmployeePosition {
  id: number;
  position_name: string;
}

export interface DetailedEmployee {
  id: number;
  employee_name: string;
  employee_code: number;
  employee_is_active: boolean;
  position_ids: number[];
  position_names: string[];
  created_at: Date;
  updated_at: Date;
}

const checkEmployeeCodeExists = async (employee_code: number) => {
  try {
    const query = `SELECT * FROM employees WHERE employee_code = $1`;
    const values = [employee_code];
    const result = await pool().query(query, values);

    return result.rows.length > 0;
  } catch (error) {
    console.error('Error checking employee code existence', error);
    throw new Error('Error checking employee code existence');
  }
};

const getAllEmployees = async (offset: number, limit: number, startDate_utc: string, endDate_utc: string) => {
  try {
    const query = `
      SELECT * FROM employees
      WHERE created_at BETWEEN
        COALESCE($3, '0001-01-01'::timestamp with time zone)
        AND $4
      ORDER BY id ASC
      LIMIT $1 OFFSET $2
    `;
    const values = [limit, offset, startDate_utc, endDate_utc];
    const result = await pool().query(query, values);

    const totalQuery = `
      SELECT COUNT(*) FROM employees
      WHERE created_at BETWEEN
        COALESCE($1, '0001-01-01'::timestamp with time zone)
        AND $2
    `;
    const totalValues = [startDate_utc, endDate_utc];
    const totalResult = await pool().query(totalQuery, totalValues);
    const totalPages = Math.ceil(totalResult.rows[0].count / limit);

    return {
      employees: result.rows,
      totalPages,
    };
  } catch (error) {
    console.error('Error fetching employees:', error);
    throw new Error('Error fetching employees');
  }
};

const createSuperUser = async (email: string, password_hash: string) => {
  try {
    const query = `CALL create_temp_su($1, $2)`;
    const values = [email, password_hash];
    await pool().query(query, values);
    return { success: true, message: 'Super user created successfully' };
  } catch (error) {
    console.error('Error creating super user:', error);
    throw new Error('Error creating super user');
  }
};

/**
 * !! USE THIS FUNCTION ONLY FOR AUTHENTICATION !!
 * This func uses productive DB to fetch login data
 * @param {"email || phone_no"} identity
 * @returns
 */
const getAuthUser = async (identity: string | number) => {
  try {
    const query = `
      SELECT 
        ua.id, 
        ua.email,
        ua.phone,
        ua.password,
        r.role_name,
        e.employee_name,
        m.name AS member_name
      FROM user_auth ua
      INNER JOIN user_to_role utr ON ua.id = utr.user_auth_id
      INNER JOIN roles r ON utr.role_id = r.id
      LEFT JOIN employees e ON ua.id = e.user_auth_id
      LEFT JOIN members m ON ua.id = m.user_auth_id
      WHERE ua.phone = $1 OR ua.email = $1
      `;
    const values = [identity];
    const result = await prodPool().query(query, values);

    if (result.rows.length === 0) {
      return null;
    }

    result.rows.forEach((row) => {
      row.role_name = row.role_name.toLowerCase().replace(' ', '_');
    });

    return result.rows[0];
  } catch (error) {
    console.error('Error fetching employee data', error);
    throw new Error('Error fetching employee data');
  }
};

const getUserData = async (identity: string | number) => {
  try {
    const query = `
      SELECT 
        ua.id, 
        ua.email,
        ua.phone,
        ua.password,
        r.role_name,
        e.employee_name,
        m.name AS member_name
      FROM user_auth ua
      INNER JOIN user_to_role utr ON ua.id = utr.user_auth_id
      INNER JOIN roles r ON utr.role_id = r.id
      LEFT JOIN employees e ON ua.id = e.user_auth_id
      LEFT JOIN members m ON ua.id = m.user_auth_id
      WHERE ua.phone = $1 OR ua.email = $1
      `;
    const values = [identity];
    const result = await pool().query(query, values);

    if (result.rows.length === 0) {
      return null;
    }

    result.rows.forEach((row) => {
      row.role_name = row.role_name.toLowerCase().replace(' ', '_');
    });

    return result.rows[0];
  } catch (error) {
    console.error('Error fetching employee data', error);
    throw new Error('Error fetching employee data');
  }
};

// const createEmployee = async ({
//   employee_code,
//   department_id,
//   employee_contact,
//   employee_email,
//   employeeIsActive, // TODO: recheck with team
//   employee_name,
//   position_id,
//   commission_percentage,
//   password_hash,
//   created_at,
//   updated_at,
// }) => {
//   const client = await pool().connect();

//   try {
//     // Start a transaction
//     await client.query('BEGIN');

//     const insertAuthQuery = `
//       INSERT INTO user_auth (email ,password, created_at, updated_at)
//       VALUES ($1, $2, $3, $4)
//       RETURNING *;
//     `;
//     const authValues = [employee_email, password_hash, created_at, updated_at];
//     const authResult = await client.query(insertAuthQuery, authValues);
//     const newAuth = authResult.rows[0];

//     const insertEmployeeQuery = `
//       INSERT INTO employees (employee_code, department_id, employee_contact, employee_email, employee_is_active, employee_name, position_id, commission_percentage, created_at, updated_at, user_auth_id)
//       VALUES ($1, $2, $3, $4, $5, $6, $7, $8, $9, $10, $11)
//       RETURNING *;
//     `;
//     const values = [
//       employee_code,
//       parseInt(department_id, 10),
//       employee_contact,
//       employee_email,
//       employeeIsActive || true,
//       employee_name,
//       parseInt(position_id, 10) || null,
//       parseFloat(commission_percentage) || 0.0,
//       created_at,
//       updated_at,
//       newAuth.id,
//     ];

//     const result = await client.query(insertEmployeeQuery, values);
//     const newEmployee = result.rows[0];

//     await client.query('COMMIT');
//     return {
//       employee: newEmployee,
//       auth: newAuth,
//     };
//   } catch (error) {
//     console.error('Error creating employee:', error);
//     await client.query('ROLLBACK');
//     throw new Error('Error creating employee');
//   } finally {
//     client.release(); // Release the client back to the pool
//   }
// };

const updateEmployeePassword = async (email: string, password_hash: string) => {
  const client = await pool().connect();

  try {
    await client.query('BEGIN');
    const query = `
      UPDATE user_auth
      SET password = $1
      WHERE email = $2
      RETURNING *;
    `;
    const values = [password_hash, email];
    const result = await client.query(query, values);
    const updatedAuth = result.rows[0];

    await client.query('COMMIT');
    return updatedAuth;
  } catch (error) {
    console.error('Error updating employee password:', error);
    await client.query('ROLLBACK');
    throw new Error('Error updating employee password');
  } finally {
    client.release();
  }
};

const getUserCount = async () => {
  try {
    const query = `SELECT COUNT(*) FROM user_auth`;
    const result = await pool().query(query);
    const count = parseInt(result.rows[0].count, 10);
    return count;
  } catch (error) {
    console.error('Error getting user count:', error);
    throw new Error('Error getting user count');
  }
};

<<<<<<< HEAD
/**
 * Get all active employees with basic details
 * This function is used for search functionality in the timetable management system.
 */
// const getBasicEmployeeDetails = async (): Promise<Employee[]> => {
//   const query = `
//     SELECT 
//       id, 
//       employee_name, 
//       position_id 
//     FROM employees e 
//     WHERE employee_is_active = true 
//     ORDER BY employee_name ASC`;
//   try {
//     const result = await pool().query(query);
//     return result.rows.map((row: any) => ({
//       id: row.id,
//       employee_name: row.employee_name,
//       position_id: row.position_id,
//     }));
//   } catch (error) {
//     console.error('Database error in getBasicEmployeeDetails: ', error);
//     throw new Error('Failed to fetch basic employee details from database');
//   }
// }
const getBasicEmployeeDetails = async (): Promise<Employee[]> => {
  const query = `
    SELECT 
      e.id, 
      e.employee_name,
      COALESCE(ARRAY_AGG(etp.position_id) FILTER (WHERE etp.position_id IS NOT NULL), '{}') AS position_ids,
      COALESCE(ARRAY_AGG(p.position_name) FILTER (WHERE p.position_name IS NOT NULL), '{}') AS positions
    FROM employees e 
    LEFT JOIN employee_to_position etp ON e.id = etp.employee_id
    LEFT JOIN positions p ON etp.position_id = p.id
    WHERE e.employee_is_active = true 
    GROUP BY e.id, e.employee_name
    ORDER BY e.employee_name ASC`;
  
=======
export const getEmployeeIdByUserAuthId = async (id: string) => {
  const employee_sql = 'SELECT id FROM employees WHERE user_auth_id = $1';
  const params = [id];

  return await pool().query<{ id: string }>(employee_sql, params);
};

const getBasicEmployeeDetails = async (): Promise<Employee[]> => {
  const query = `
    SELECT 
      id, 
      employee_name 
    FROM employees e 
    WHERE employee_is_active = true 
    ORDER BY employee_name ASC`;
>>>>>>> 762c2a83
  try {
    const result = await pool().query(query);
    return result.rows.map((row: any) => ({
      id: row.id,
      employee_name: row.employee_name,
<<<<<<< HEAD
      employee_code: row.employee_code || 0, 
      position_ids: row.position_ids || [],
      positions: row.positions || [],
=======
      position_id: row.position_id,
>>>>>>> 762c2a83
    }));
  } catch (error) {
    console.error('Database error in getBasicEmployeeDetails: ', error);
    throw new Error('Failed to fetch basic employee details from database');
  }
<<<<<<< HEAD
}

/**
 * Get all active positions
 * This function is used for position dropdown in the timetable management system.
 */
const getAllActivePositions = async (): Promise<EmployeePosition[]> => {
  const query = `
    SELECT 
      id, 
      position_name 
    FROM positions p 
    WHERE p.position_is_active = true 
    ORDER BY position_name ASC`;
  try {
    const result = await pool().query(query);
    return result.rows.map((row: any) => ({
      id: row.id,
      position_name: row.position_name,
    }));
  } catch (error) {
    console.error('Database error in getAllActivePositions: ', error);
    throw new Error('Failed to fetch active positions from database');
  }
}

/**
 * Get detailed employee information
 * This function is used to fetch detailed information about employees.
 */
// const getEmployeeById = async (employeeId: number): Promise<DetailedEmployee | null> => {
//   const query = `
//     SELECT
//       e.id,
//       e.employee_name,
//       e.employee_code,
//       e.employee_is_active,
//       e.position_id,
//       p.position_name,
//       e.created_at,
//       e.updated_at
//     FROM employees e
//     LEFT JOIN positions p ON e.position_id = p.id
//     WHERE e.id = $1 AND e.employee_is_active = true
//   `
//   try {
//     const result = await pool().query(query, [employeeId]);
//     return result.rows.length > 0 ? result.rows[0] : null;
//   } catch (error) {
//     console.error('Database error in getEmployeeById: ', error);
//     throw new Error('Failed to fetch employee details from database');
//   }
// }
const getEmployeeById = async (employeeId: number): Promise<DetailedEmployee | null> => {
  const query = `
    SELECT
      e.id,
      e.employee_name,
      e.employee_code,
      e.employee_is_active,
      COALESCE(ARRAY_AGG(etp.position_id) FILTER (WHERE etp.position_id IS NOT NULL), '{}') AS position_ids,
      COALESCE(ARRAY_AGG(p.position_name) FILTER (WHERE p.position_name IS NOT NULL), '{}') AS position_names,
      e.created_at,
      e.updated_at
    FROM employees e
    LEFT JOIN employee_to_position etp ON e.id = etp.employee_id
    LEFT JOIN positions p ON etp.position_id = p.id
    WHERE e.id = $1 AND e.employee_is_active = true
    GROUP BY e.id, e.employee_name, e.employee_code, e.employee_is_active, e.created_at, e.updated_at
  `;
  
  try {
    const result = await pool().query(query, [employeeId]);
    if (result.rows.length === 0) return null;
    
    const row = result.rows[0];
    return {
      id: row.id,
      employee_name: row.employee_name,
      employee_code: row.employee_code,
      employee_is_active: row.employee_is_active,
      position_ids: row.position_ids || [],
      position_names: row.position_names || [],
      created_at: row.created_at,
      updated_at: row.updated_at
    };
  } catch (error) {
    console.error('Database error in getEmployeeById: ', error);
    throw new Error('Failed to fetch employee details from database');
  }
}

/**
 * Check if an employee exists and is active by ID
 * This function is used to verify if an employee exists in the database.
 */
const employeeExists = async (employeeId: number): Promise<boolean> => {
  const query = `
    SELECT 1 FROM employees 
    FROM employees 
    WHERE id = $1 AND employee_is_active = true
  `;
  try {
    const result = await pool().query(query, [employeeId]);
    return result.rows.length > 0;
  } catch (error) {
    console.error('Database error in employeeExists: ', error);
    throw new Error('Failed to check employee existence in database');
  }
}

/**
 * Get /api/em/dropdown
 * This endpoint retrieves employee lists for dropdown functionality.
 */
=======
};

>>>>>>> 762c2a83
const getAllEmployeesForDropdown = async () => {
  try {
    const query = `
      SELECT id, employee_name FROM employees
      ORDER BY employee_name ASC
    `;
    const result = await pool().query(query);
    return result.rows;
  } catch (error) {
    console.error('Error fetching employee list:', error);
    throw new Error('Error fetching employee list');
  }
};
<<<<<<< HEAD

/**
 * Get /api/em/employeeName/:employeeId
 * This endpoint retrieves employee name by employee id
 */
const getEmployeeNameByEmployeeById = async (employeeId: number): Promise<DetailedEmployee | null> => {
  const query = `
    SELECT
      id,
      employee_name
    FROM employees
    WHERE id = $1
  `;
  try {
    const result = await pool().query(query, [employeeId]);
    return result.rows.length > 0 ? result.rows[0] : null;
  } catch (error) {
    console.error('Database error in getEmployeeById: ', error);
    throw new Error('Failed to fetch employee details from database');
  }
};

=======
>>>>>>> 762c2a83
export default {
  // createEmployee,
  checkEmployeeCodeExists,
  getAuthUser,
  updateEmployeePassword,
  getAllEmployees,
  createSuperUser,
  getUserCount,
  getUserData,
<<<<<<< HEAD
  getAllEmployeesForDropdown,
  getBasicEmployeeDetails,
  getAllActivePositions,
  getEmployeeById,
  employeeExists,
  getEmployeeNameByEmployeeById
=======
  getEmployeeIdByUserAuthId,
  getBasicEmployeeDetails,
  getAllEmployeesForDropdown,
>>>>>>> 762c2a83
};<|MERGE_RESOLUTION|>--- conflicted
+++ resolved
@@ -1,5 +1,4 @@
 import { pool, getProdPool as prodPool } from '../config/database.js';
-import { Employee } from '../types/model.types.js';
 
 export interface Employee {
   id: number;
@@ -263,7 +262,6 @@
   }
 };
 
-<<<<<<< HEAD
 /**
  * Get all active employees with basic details
  * This function is used for search functionality in the timetable management system.
@@ -303,41 +301,19 @@
     GROUP BY e.id, e.employee_name
     ORDER BY e.employee_name ASC`;
   
-=======
-export const getEmployeeIdByUserAuthId = async (id: string) => {
-  const employee_sql = 'SELECT id FROM employees WHERE user_auth_id = $1';
-  const params = [id];
-
-  return await pool().query<{ id: string }>(employee_sql, params);
-};
-
-const getBasicEmployeeDetails = async (): Promise<Employee[]> => {
-  const query = `
-    SELECT 
-      id, 
-      employee_name 
-    FROM employees e 
-    WHERE employee_is_active = true 
-    ORDER BY employee_name ASC`;
->>>>>>> 762c2a83
   try {
     const result = await pool().query(query);
     return result.rows.map((row: any) => ({
       id: row.id,
       employee_name: row.employee_name,
-<<<<<<< HEAD
       employee_code: row.employee_code || 0, 
       position_ids: row.position_ids || [],
       positions: row.positions || [],
-=======
-      position_id: row.position_id,
->>>>>>> 762c2a83
     }));
   } catch (error) {
     console.error('Database error in getBasicEmployeeDetails: ', error);
     throw new Error('Failed to fetch basic employee details from database');
   }
-<<<<<<< HEAD
 }
 
 /**
@@ -450,29 +426,6 @@
 }
 
 /**
- * Get /api/em/dropdown
- * This endpoint retrieves employee lists for dropdown functionality.
- */
-=======
-};
-
->>>>>>> 762c2a83
-const getAllEmployeesForDropdown = async () => {
-  try {
-    const query = `
-      SELECT id, employee_name FROM employees
-      ORDER BY employee_name ASC
-    `;
-    const result = await pool().query(query);
-    return result.rows;
-  } catch (error) {
-    console.error('Error fetching employee list:', error);
-    throw new Error('Error fetching employee list');
-  }
-};
-<<<<<<< HEAD
-
-/**
  * Get /api/em/employeeName/:employeeId
  * This endpoint retrieves employee name by employee id
  */
@@ -493,8 +446,47 @@
   }
 };
 
-=======
->>>>>>> 762c2a83
+export const getEmployeeIdByUserAuthId = async (id: string) => {
+  const employee_sql = 'SELECT id FROM employees WHERE user_auth_id = $1';
+  const params = [id];
+
+  return await pool().query<{ id: string }>(employee_sql, params);
+};
+
+// const getBasicEmployeeDetails = async (): Promise<Employee[]> => {
+//   const query = `
+//     SELECT 
+//       id, 
+//       employee_name 
+//     FROM employees e 
+//     WHERE employee_is_active = true 
+//     ORDER BY employee_name ASC`;
+//   try {
+//     const result = await pool().query(query);
+//     return result.rows.map((row: any) => ({
+//       id: row.id,
+//       employee_name: row.employee_name,
+//       position_id: row.position_id,
+//     }));
+//   } catch (error) {
+//     console.error('Database error in getBasicEmployeeDetails: ', error);
+//     throw new Error('Failed to fetch basic employee details from database');
+//   }
+// };
+
+const getAllEmployeesForDropdown = async () => {
+  try {
+    const query = `
+      SELECT id, employee_name FROM employees
+      ORDER BY employee_name ASC
+    `;
+    const result = await pool().query(query);
+    return result.rows;
+  } catch (error) {
+    console.error('Error fetching employee list:', error);
+    throw new Error('Error fetching employee list');
+  }
+};
 export default {
   // createEmployee,
   checkEmployeeCodeExists,
@@ -504,16 +496,11 @@
   createSuperUser,
   getUserCount,
   getUserData,
-<<<<<<< HEAD
+  getEmployeeIdByUserAuthId,
+  getBasicEmployeeDetails,
   getAllEmployeesForDropdown,
-  getBasicEmployeeDetails,
   getAllActivePositions,
   getEmployeeById,
   employeeExists,
   getEmployeeNameByEmployeeById
-=======
-  getEmployeeIdByUserAuthId,
-  getBasicEmployeeDetails,
-  getAllEmployeesForDropdown,
->>>>>>> 762c2a83
 };