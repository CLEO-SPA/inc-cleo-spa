import { pool, getProdPool as prodPool } from '../config/database.js';
import { Employee } from '../types/model.types.js';

const checkEmployeeCodeExists = async (employee_code: number) => {
  try {
    const query = `SELECT * FROM employees WHERE employee_code = $1`;
    const values = [employee_code];
    const result = await pool().query(query, values);

    return result.rows.length > 0;
  } catch (error) {
    console.error('Error checking employee code existence', error);
    throw new Error('Error checking employee code existence');
  }
};

const getAllEmployees = async (offset: number, limit: number, startDate_utc: string, endDate_utc: string) => {
  try {
    const query = `
      SELECT * FROM employees
      WHERE created_at BETWEEN
        COALESCE($3, '0001-01-01'::timestamp with time zone)
        AND $4
      ORDER BY id ASC
      LIMIT $1 OFFSET $2
    `;
    const values = [limit, offset, startDate_utc, endDate_utc];
    const result = await pool().query(query, values);

    const totalQuery = `
      SELECT COUNT(*) FROM employees
      WHERE created_at BETWEEN
        COALESCE($1, '0001-01-01'::timestamp with time zone)
        AND $2
    `;
    const totalValues = [startDate_utc, endDate_utc];
    const totalResult = await pool().query(totalQuery, totalValues);
    const totalPages = Math.ceil(totalResult.rows[0].count / limit);

    return {
      employees: result.rows,
      totalPages,
    };
  } catch (error) {
    console.error('Error fetching employees:', error);
    throw new Error('Error fetching employees');
  }
};

const createSuperUser = async (email: string, password_hash: string) => {
  try {
    const query = `CALL create_temp_su($1, $2)`;
    const values = [email, password_hash];
    await pool().query(query, values);
    return { success: true, message: 'Super user created successfully' };
  } catch (error) {
    console.error('Error creating super user:', error);
    throw new Error('Error creating super user');
  }
};

/**
 * !! USE THIS FUNCTION ONLY FOR AUTHENTICATION !!
 * This func uses productive DB to fetch login data
 * @param {"email || phone_no"} identity
 * @returns
 */
const getAuthUser = async (identity: string | number) => {
  try {
    const query = `
      SELECT 
        ua.id, 
        ua.email,
        ua.phone,
        ua.password,
        r.role_name,
        e.employee_name,
        m.name AS member_name
      FROM user_auth ua
      INNER JOIN user_to_role utr ON ua.id = utr.user_auth_id
      INNER JOIN roles r ON utr.role_id = r.id
      LEFT JOIN employees e ON ua.id = e.user_auth_id
      LEFT JOIN members m ON ua.id = m.user_auth_id
      WHERE ua.phone = $1 OR ua.email = $1
      `;
    const values = [identity];
    const result = await prodPool().query(query, values);

    if (result.rows.length === 0) {
      return null;
    }

    result.rows.forEach((row) => {
      row.role_name = row.role_name.toLowerCase().replace(' ', '_');
    });

    return result.rows[0];
  } catch (error) {
    console.error('Error fetching employee data', error);
    throw new Error('Error fetching employee data');
  }
};

const getUserData = async (identity: string | number) => {
  try {
    const query = `
      SELECT 
        ua.id, 
        ua.email,
        ua.phone,
        ua.password,
        r.role_name,
        e.employee_name,
        m.name AS member_name
      FROM user_auth ua
      INNER JOIN user_to_role utr ON ua.id = utr.user_auth_id
      INNER JOIN roles r ON utr.role_id = r.id
      LEFT JOIN employees e ON ua.id = e.user_auth_id
      LEFT JOIN members m ON ua.id = m.user_auth_id
      WHERE ua.phone = $1 OR ua.email = $1
      `;
    const values = [identity];
    const result = await pool().query(query, values);

    if (result.rows.length === 0) {
      return null;
    }

    result.rows.forEach((row) => {
      row.role_name = row.role_name.toLowerCase().replace(' ', '_');
    });

    return result.rows[0];
  } catch (error) {
    console.error('Error fetching employee data', error);
    throw new Error('Error fetching employee data');
  }
};

// const createEmployee = async ({
//   employee_code,
//   department_id,
//   employee_contact,
//   employee_email,
//   employeeIsActive, // TODO: recheck with team
//   employee_name,
//   position_id,
//   commission_percentage,
//   password_hash,
//   created_at,
//   updated_at,
// }) => {
//   const client = await pool().connect();

//   try {
//     // Start a transaction
//     await client.query('BEGIN');

//     const insertAuthQuery = `
//       INSERT INTO user_auth (email ,password, created_at, updated_at)
//       VALUES ($1, $2, $3, $4)
//       RETURNING *;
//     `;
//     const authValues = [employee_email, password_hash, created_at, updated_at];
//     const authResult = await client.query(insertAuthQuery, authValues);
//     const newAuth = authResult.rows[0];

//     const insertEmployeeQuery = `
//       INSERT INTO employees (employee_code, department_id, employee_contact, employee_email, employee_is_active, employee_name, position_id, commission_percentage, created_at, updated_at, user_auth_id)
//       VALUES ($1, $2, $3, $4, $5, $6, $7, $8, $9, $10, $11)
//       RETURNING *;
//     `;
//     const values = [
//       employee_code,
//       parseInt(department_id, 10),
//       employee_contact,
//       employee_email,
//       employeeIsActive || true,
//       employee_name,
//       parseInt(position_id, 10) || null,
//       parseFloat(commission_percentage) || 0.0,
//       created_at,
//       updated_at,
//       newAuth.id,
//     ];

//     const result = await client.query(insertEmployeeQuery, values);
//     const newEmployee = result.rows[0];

//     await client.query('COMMIT');
//     return {
//       employee: newEmployee,
//       auth: newAuth,
//     };
//   } catch (error) {
//     console.error('Error creating employee:', error);
//     await client.query('ROLLBACK');
//     throw new Error('Error creating employee');
//   } finally {
//     client.release(); // Release the client back to the pool
//   }
// };

const updateEmployeePassword = async (email: string, password_hash: string) => {
  const client = await pool().connect();

  try {
    await client.query('BEGIN');
    const query = `
      UPDATE user_auth
      SET password = $1
      WHERE email = $2
      RETURNING *;
    `;
    const values = [password_hash, email];
    const result = await client.query(query, values);
    const updatedAuth = result.rows[0];

    await client.query('COMMIT');
    return updatedAuth;
  } catch (error) {
    console.error('Error updating employee password:', error);
    await client.query('ROLLBACK');
    throw new Error('Error updating employee password');
  } finally {
    client.release();
  }
};

const getUserCount = async () => {
  try {
    const query = `SELECT COUNT(*) FROM user_auth`;
    const result = await pool().query(query);
    const count = parseInt(result.rows[0].count, 10);
    return count;
  } catch (error) {
    console.error('Error getting user count:', error);
    throw new Error('Error getting user count');
  }
};

<<<<<<< HEAD
=======
export const getEmployeeIdByUserAuthId = async (id: string) => {
  const employee_sql = 'SELECT id FROM employees WHERE user_auth_id = $1';
  const params = [id];

  return await pool().query<{ id: string }>(employee_sql, params);
};

const getBasicEmployeeDetails = async (): Promise<Employee[]> => {
  const query = `
    SELECT 
      id, 
      employee_name 
    FROM employees e 
    WHERE employee_is_active = true 
    ORDER BY employee_name ASC`;
  try {
    const result = await pool().query(query);
    return result.rows.map((row: any) => ({
      id: row.id,
      employee_name: row.employee_name,
      position_id: row.position_id,
    }));
  } catch (error) {
    console.error('Database error in getBasicEmployeeDetails: ', error);
    throw new Error('Failed to fetch basic employee details from database');
  }
};

>>>>>>> 9e4e2957
const getAllEmployeesForDropdown = async () => {
  try {
    const query = `
      SELECT id, employee_name FROM employees
      ORDER BY employee_name ASC
    `;
    const result = await pool().query(query);
    return result.rows;
  } catch (error) {
    console.error('Error fetching employee list:', error);
    throw new Error('Error fetching employee list');
  }
};
<<<<<<< HEAD

=======
>>>>>>> 9e4e2957
export default {
  // createEmployee,
  checkEmployeeCodeExists,
  getAuthUser,
  updateEmployeePassword,
  getAllEmployees,
  getAllEmployeesForDropdown,
  createSuperUser,
  getUserCount,
  getUserData,
  getEmployeeIdByUserAuthId,
  getBasicEmployeeDetails,
  getAllEmployeesForDropdown,
};<|MERGE_RESOLUTION|>--- conflicted
+++ resolved
@@ -239,8 +239,6 @@
   }
 };
 
-<<<<<<< HEAD
-=======
 export const getEmployeeIdByUserAuthId = async (id: string) => {
   const employee_sql = 'SELECT id FROM employees WHERE user_auth_id = $1';
   const params = [id];
@@ -269,7 +267,6 @@
   }
 };
 
->>>>>>> 9e4e2957
 const getAllEmployeesForDropdown = async () => {
   try {
     const query = `
@@ -283,10 +280,7 @@
     throw new Error('Error fetching employee list');
   }
 };
-<<<<<<< HEAD
-
-=======
->>>>>>> 9e4e2957
+
 export default {
   // createEmployee,
   checkEmployeeCodeExists,
@@ -299,5 +293,4 @@
   getUserData,
   getEmployeeIdByUserAuthId,
   getBasicEmployeeDetails,
-  getAllEmployeesForDropdown,
 };