--- conflicted
+++ resolved
@@ -123,11 +123,7 @@
         position_description = COALESCE($3, position_description),
         position_is_active = COALESCE($4, position_is_active),
         updated_at = $5,
-<<<<<<< HEAD
-        created_at = COALESCE($6, position_created_at)
-=======
         created_at = COALESCE($6, created_at)
->>>>>>> 93895309
 
       WHERE id = $1
       RETURNING *;
