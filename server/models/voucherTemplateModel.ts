--- conflicted
+++ resolved
@@ -1,495 +1,1823 @@
 import { pool, query as dbQuery } from '../config/database.js';
-import { format } from 'date-fns';
-import { CreateVoucherTemplateInput, UpdateVoucherTemplateInput } from '../types/voucherTemplate.types.js';
-
-<<<<<<< HEAD
-=======
-import { VoucherTemplate, VoucherTemplateDetail, MemberName, MemberVouchers } from '../types/model.types.js';
+import { PaginatedOptions, PaginatedReturn } from '../types/common.types.js';
+import {
+  MemberVouchers,
+  MemberVoucherServices,
+  MemberVoucherTransactionLogs,
+  MemberVoucherTransactionLogCreateData,
+  MemberName,
+  MemberVoucherTransactionLogUpdateData,
+  Employees,
+} from '../types/model.types.js';
+import { encodeCursor } from '../utils/cursorUtils.js';
+import {
+  PaymentMethodRequest,
+  SingleItemTransactionCreationResult,
+  SingleItemTransactionRequestData,
+} from '../types/SaleTransactionTypes.js';
 
 const normalizeBigInts = (data: any): any =>
   JSON.parse(JSON.stringify(data, (_, value) => (typeof value === 'bigint' ? value.toString() : value)));
 
->>>>>>> dc472cca
-const getAllVoucherTemplates = async (
-  offset: number,
+const getPaginatedVouchers = async (
   limit: number,
-  startDate_utc?: string, // query-level filter
-  endDate_utc?: string,
-  createdBy?: string,
-  search?: string,
-  status?: string,
-  sessionStartDate_utc?: string, // simulation constraint
-  sessionEndDate_utc?: string
-) => {
+  options: PaginatedOptions = {},
+  start_date_utc: string | undefined | null,
+  end_date_utc: string
+): Promise<{ success: boolean; data: PaginatedReturn<MemberVouchers> | []; message: string }> => {
+  const { after, before, page, searchTerm } = options;
+
+  const params = [
+    limit,
+    searchTerm || null,
+    start_date_utc ? start_date_utc : null,
+    end_date_utc ? end_date_utc : null,
+    after ? after.createdAt : null,
+    after ? after.id : null,
+    before ? before.createdAt : null,
+    before ? before.id : null,
+    page && page > 0 ? page : null,
+  ];
+
+  const sqlFunctionQuery = `
+    SELECT get_voucher_paginated_json(
+      p_limit := $1,
+      p_search_term := $2,
+      p_start_date_utc := $3,
+      p_end_date_utc := $4,
+      p_after_created_at := $5,
+      p_after_id := $6,
+      p_before_created_at := $7,
+      p_before_id := $8,
+      p_page := $9
+    ) AS result;
+  `;
+
   try {
-    const filters: string[] = [];
-    const values: any[] = [];
-    let idx = 1;
-
-    // Always apply session-based simulation range
-    filters.push(`vt.created_at BETWEEN $${idx++} AND $${idx++}`);
-    values.push(sessionStartDate_utc || '0001-01-01T00:00:00Z', sessionEndDate_utc || '9999-12-31T23:59:59Z');
-
-    // Apply additional filter only if query range is specified
-    if (startDate_utc && endDate_utc) {
-      filters.push(`vt.created_at BETWEEN $${idx++} AND $${idx++}`);
-      values.push(startDate_utc, endDate_utc);
-    }
-
-    if (createdBy) {
-      const empResult = await dbQuery(`SELECT id FROM employees WHERE employee_name ILIKE $1`, [`%${createdBy}%`]);
-      const empIds = empResult.rows.map((row: any) => row.id);
-
-      if (empIds.length > 0) {
-        filters.push(`vt.created_by = ANY($${idx++}::int[])`);
-        values.push(empIds);
+    const { rows: resultRows } = await dbQuery(sqlFunctionQuery, params);
+
+    if (!resultRows[0] || !resultRows[0].result) {
+      const errorMessage = 'Error 400: Invalid response from SQL function get_voucher_paginated_json';
+      return { success: false, data: [], message: errorMessage };
+    }
+
+    const result = resultRows[0].result;
+
+    if (result.error) {
+      const errorMessage = 'Error 400: Error reported by SQL function get_voucher_paginated_json: ' + result.error;
+      return { success: false, data: [], message: errorMessage };
+    }
+
+    const vouchers = result.data || []; // Ensure data is an array
+    const totalCount = result.totalCount || 0;
+    // actual_fetched_count is how many records the SQL function's data query fetched (typically limit + 1 for cursors)
+    const actualFetchedCount = result.actual_fetched_count || 0;
+
+    let hasNextPage = false;
+    let hasPreviousPage = false;
+    let startCursor = null;
+    let endCursor = null;
+
+    if (page && page > 0) {
+      // Offset-based pagination
+      // totalCount is the count of all items matching filters
+      // limit is items per page
+      // page is current page number (1-indexed)
+      hasNextPage = page * limit < totalCount;
+      hasPreviousPage = page > 1;
+    } else {
+      // Cursor-based pagination
+      if (before) {
+        // `actualFetchedCount` included one extra item if more existed "before" the current set.
+        // The `vouchers` (data) returned by SQL function is already sliced to `limit` and in correct display order.
+        hasPreviousPage = actualFetchedCount > limit;
+        // If 'before' was used and we got results, there's a "next" page (towards more recent items).
+        hasNextPage = vouchers.length > 0;
       } else {
-        return { voucherTemplates: [], totalPages: 0 };
+        // 'after' or initial load (no cursor)
+        // `actualFetchedCount` included one extra item if more existed "after" the current set.
+        hasNextPage = actualFetchedCount > limit;
+        // If 'after' was used and we received data, a "previous" page exists.
+        hasPreviousPage = !!after && vouchers.length > 0;
+        if (!after && !before) {
+          // Initial load (no cursor)
+          hasPreviousPage = false; // No previous page on the very first fetch.
+        }
       }
     }
 
-    if (search) {
-      filters.push(`(vt.voucher_template_name ILIKE $${idx} OR vt.remarks ILIKE $${idx})`);
-      values.push(`%${search}%`);
-      idx++;
-    }
-
-    if (status) {
-      filters.push(`vt.status = $${idx++}`);
-      values.push(status);
-    }
-
-    const whereClause = filters.length > 0 ? `WHERE ${filters.join(' AND ')}` : '';
-
-    const baseQuery = `
-      SELECT 
-        vt.*,
-        e1.employee_name AS created_by_name,
-        e2.employee_name AS last_updated_by_name
-      FROM voucher_templates vt
-      LEFT JOIN employees e1 ON vt.created_by = e1.id
-      LEFT JOIN employees e2 ON vt.last_updated_by = e2.id
-      ${whereClause}
+    if (vouchers.length > 0) {
+      // Ensure created_at is a Date object if needed by encodeCursor, SQL returns ISO strings
+      startCursor = encodeCursor(new Date(vouchers[0].created_at), vouchers[0].id);
+      endCursor = encodeCursor(new Date(vouchers[vouchers.length - 1].created_at), vouchers[vouchers.length - 1].id);
+    }
+
+    const data = {
+      data: vouchers,
+      pageInfo: {
+        startCursor,
+        endCursor,
+        hasNextPage,
+        hasPreviousPage,
+        totalCount,
+      },
+    };
+
+    return { success: true, data: data, message: 'Successfully retrieved paginated vouchers.' };
+  } catch (error) {
+    console.error('Error retrieving paginated vouchers:', error);
+
+    console.error('Full error details:', {
+      error: error instanceof Error ? error.message : 'Unknown error',
+      stack: error instanceof Error ? error.stack : undefined,
+    });
+
+    // Return user-friendly message but also throw for critical errors
+    if (error instanceof Error && error.message.includes('connection')) {
+      // Critical database errors should bubble up
+      throw new Error('Database connection failed. Please try again later.');
+    }
+
+    return { success: false, data: [], message: 'Failed to retrieve paginated vouchers due to database error.' };
+  }
+};
+
+const getServicesOfMemberVoucherById = async (
+  id: number
+): Promise<{ success: boolean; data: MemberVoucherServices[] | []; message: string }> => {
+  if (!Number(id)) {
+    return { success: false, data: [], message: 'id must be an integer' };
+  }
+
+  const client = await pool().connect();
+  try {
+    const query = `
+    SELECT id, service_name, original_price, custom_price, discount, duration, final_price
+    FROM member_voucher_details
+    WHERE member_voucher_id = $1
+    ORDER BY id ASC;
     `;
 
-    values.push(limit, offset);
-    const query = `${baseQuery} ORDER BY vt.id ASC LIMIT $${idx++} OFFSET $${idx++};`;
-
-    const result = await dbQuery(query, values);
-
-    // Count query uses same where clause (exclude limit/offset)
-    const countValues = values.slice(0, -2);
-    const totalQuery = `
-      SELECT COUNT(*) 
-      FROM voucher_templates vt
-      LEFT JOIN employees e1 ON vt.created_by = e1.id
-      LEFT JOIN employees e2 ON vt.last_updated_by = e2.id
-      ${whereClause};
+    const results = await client.query(query, [id]);
+
+    if (results.rows.length > 0) {
+      return { success: true, data: results.rows, message: 'Get Services of Member Voucher By Id was successful' };
+    } else {
+      return { success: false, data: [], message: 'Error 400: The input Id of Member Voucher does not exist' };
+    }
+  } catch (error) {
+    console.error('Error retrieving services of member voucher:', error);
+
+    console.error('Full error details:', {
+      error: error instanceof Error ? error.message : 'Unknown error',
+      stack: error instanceof Error ? error.stack : undefined,
+    });
+
+    // Return user-friendly message but also throw for critical errors
+    if (error instanceof Error && error.message.includes('connection')) {
+      // Critical database errors should bubble up
+      throw new Error('Database connection failed. Please try again later.');
+    }
+
+    return {
+      success: false,
+      data: [],
+      message: 'Failed to retrieve services of member voucher due to database error.',
+    };
+  }
+};
+
+const getPurchaseDateOfMemberVoucherById = async (
+  id: number
+): Promise<{ success: boolean; data?: Date; message?: string }> => {
+  if (!Number(id)) {
+    return { success: false, message: 'id must be an integer' };
+  }
+
+  const client = await pool().connect();
+  try {
+    const query = `
+    SELECT service_date
+    FROM member_voucher_transaction_logs
+    WHERE member_voucher_id = $1
+    ORDER BY id ASC
+    LIMIT 1;
     `;
-    const totalResult = await dbQuery(totalQuery, countValues);
-    const totalPages = Math.ceil(Number(totalResult.rows[0].count) / limit);
-
-    const enrichedVoucherTemplates = result.rows.map((template: any) => ({
-      ...template,
-      created_at: template.created_at ? format(new Date(template.created_at), 'dd MMM yyyy, hh:mm a') : null,
-      updated_at: template.updated_at ? format(new Date(template.updated_at), 'dd MMM yyyy, hh:mm a') : null,
-    }));
+
+    const results = await client.query(query, [id]);
+
+    console.log('Purchase Date: ');
+    console.log(results.rows[0].service_date);
+
+    if (results.rows.length > 0) {
+      return {
+        success: true,
+        data: results.rows[0].service_date,
+        message: 'Get Purchase Date of Member Voucher By Id was successful',
+      };
+    } else {
+      return { success: false, message: 'Error 400: The input Id of Member Voucher does not exist' };
+    }
+  } catch (error) {
+    console.error('Error retrieving Purchase Date of member voucher:', error);
+
+    console.error('Full error details:', {
+      error: error instanceof Error ? error.message : 'Unknown error',
+      stack: error instanceof Error ? error.stack : undefined,
+    });
+
+    // Return user-friendly message but also throw for critical errors
+    if (error instanceof Error && error.message.includes('connection')) {
+      // Critical database errors should bubble up
+      throw new Error('Database connection failed. Please try again later.');
+    }
+
+    return { success: false, message: 'Failed to retrieve Purchase Date of member voucher due to database error.' };
+  }
+};
+
+const getPaginatedMemberVoucherTransactionLogs = async (
+  id: number,
+  limit: number,
+  options: PaginatedOptions = {},
+  start_date_utc: string | undefined | null,
+  end_date_utc: string
+): Promise<{ success: boolean; data: PaginatedReturn<MemberVoucherTransactionLogs> | []; message: string }> => {
+  const { after, before, page } = options;
+
+  const params = [
+    limit,
+    start_date_utc ? start_date_utc : null,
+    end_date_utc ? end_date_utc : null,
+    after ? after.createdAt : null,
+    after ? after.id : null,
+    before ? before.createdAt : null,
+    before ? before.id : null,
+    page && page > 0 ? page : null,
+    id,
+  ];
+
+  const sqlFunctionQuery = `
+    SELECT get_member_voucher_transaction_logs_paginated_json(
+      p_limit := $1,
+      p_start_date_utc := $2,
+      p_end_date_utc := $3,
+      p_after_created_at := $4,
+      p_after_id := $5,
+      p_before_created_at := $6,
+      p_before_id := $7,
+      p_page := $8,
+      p_member_voucher_id := $9
+    ) AS result;
+  `;
+
+  try {
+    const { rows: resultRows } = await dbQuery(sqlFunctionQuery, params);
+
+    if (!resultRows[0] || !resultRows[0].result) {
+      const errorMessage =
+        'Error 400: Invalid response from SQL function get_member_voucher_transaction_logs_paginated_json';
+      return { success: false, data: [], message: errorMessage };
+    }
+
+    const result = resultRows[0].result;
+
+    if (result.error) {
+      const errorMessage =
+        'Error 400: Error reported by SQL function get_member_voucher_transaction_logs_paginated_json:' + result.error;
+      return { success: false, data: [], message: errorMessage };
+    }
+
+    const transactionLogs = result.data || []; // Ensure data is an array
+    const totalCount = result.totalCount || 0;
+    // actual_fetched_count is how many records the SQL function's data query fetched (typically limit + 1 for cursors)
+    const actualFetchedCount = result.actual_fetched_count || 0;
+
+    let hasNextPage = false;
+    let hasPreviousPage = false;
+    let startCursor = null;
+    let endCursor = null;
+
+    if (page && page > 0) {
+      // Offset-based pagination
+      // totalCount is the count of all items matching filters
+      // limit is items per page
+      // page is current page number (1-indexed)
+      hasNextPage = page * limit < totalCount;
+      hasPreviousPage = page > 1;
+    } else {
+      // Cursor-based pagination
+      if (before) {
+        // `actualFetchedCount` included one extra item if more existed "before" the current set.
+        // The `transactionLogs` (data) returned by SQL function is already sliced to `limit` and in correct display order.
+        hasPreviousPage = actualFetchedCount > limit;
+        // If 'before' was used and we got results, there's a "next" page (towards more recent items).
+        hasNextPage = transactionLogs.length > 0;
+      } else {
+        // 'after' or initial load (no cursor)
+        // `actualFetchedCount` included one extra item if more existed "after" the current set.
+        hasNextPage = actualFetchedCount > limit;
+        // If 'after' was used and we received data, a "previous" page exists.
+        hasPreviousPage = !!after && transactionLogs.length > 0;
+        if (!after && !before) {
+          // Initial load (no cursor)
+          hasPreviousPage = false; // No previous page on the very first fetch.
+        }
+      }
+    }
+
+    if (transactionLogs.length > 0) {
+      // Ensure created_at is a Date object if needed by encodeCursor, SQL returns ISO strings
+      startCursor = encodeCursor(new Date(transactionLogs[0].created_at), transactionLogs[0].id);
+      endCursor = encodeCursor(
+        new Date(transactionLogs[transactionLogs.length - 1].created_at),
+        transactionLogs[transactionLogs.length - 1].id
+      );
+    }
+
+    const data = {
+      data: transactionLogs,
+      pageInfo: {
+        startCursor,
+        endCursor,
+        hasNextPage,
+        hasPreviousPage,
+        totalCount,
+      },
+    };
+
+    return { success: true, data: data, message: 'Successfully retrieved paginated transaction logs.' };
+  } catch (error) {
+    console.error('Error retrieving paginated transaction logs:', error);
+
+    console.error('Full error details:', {
+      error: error instanceof Error ? error.message : 'Unknown error',
+      stack: error instanceof Error ? error.stack : undefined,
+    });
+
+    // Return user-friendly message but also throw for critical errors
+    if (error instanceof Error && error.message.includes('connection')) {
+      // Critical database errors should bubble up
+      throw new Error('Database connection failed. Please try again later.');
+    }
 
     return {
-      voucherTemplates: enrichedVoucherTemplates,
-      totalPages,
+      success: false,
+      data: [],
+      message: 'Failed to retrieve paginated transaction logs due to database error.',
+    };
+  }
+};
+
+const addTransactionLogsByMemberVoucherId = async (
+  data: MemberVoucherTransactionLogCreateData
+): Promise<{ success: boolean; message: string }> => {
+  const { id, consumptionValue, remarks, date, time, type, createdBy, handledBy, current_balance } = data;
+
+  console.log(current_balance);
+
+  const currentBalanceAfterDeduction = current_balance - consumptionValue;
+
+  const negConsumptionValue = -consumptionValue;
+
+  console.log('consumptionValue: ' + negConsumptionValue);
+
+  const service_date = new Date(`${date}T${time}`);
+
+  const last_updated_by = createdBy;
+
+  const created_at = new Date();
+
+  const updated_at = created_at;
+
+  const client = await pool().connect();
+
+  try {
+    const insertQuery = `
+        INSERT INTO member_voucher_transaction_logs (
+          member_voucher_id, service_description, service_date, current_balance, amount_change, serviced_by, type, created_by, last_updated_by, created_at, updated_at)
+          VALUES ($1, $2, $3, $4, $5, $6, $7, $8, $9, $10, $11);
+        `;
+
+    const insertValues = [
+      id,
+      remarks,
+      service_date,
+      currentBalanceAfterDeduction,
+      negConsumptionValue,
+      handledBy,
+      type,
+      createdBy,
+      last_updated_by,
+      created_at,
+      updated_at,
+    ];
+    await client.query('BEGIN');
+
+    const insertResult = await client.query(insertQuery, insertValues);
+
+    const updateQuery = `
+    UPDATE member_vouchers 
+    SET current_balance = $1 
+    WHERE id = $2
+  `;
+
+    const updateValues = [currentBalanceAfterDeduction, id];
+
+    const updateResult = await client.query(updateQuery, updateValues);
+
+    if ((insertResult.rowCount ?? 0) > 0 && (updateResult.rowCount ?? 0) > 0) {
+      await client.query('COMMIT');
+
+      return {
+        success: true,
+        message: 'Member Voucher transaction log created and balance updated successfully.',
+      };
+    } else {
+      // Rollback if any operation failed
+      await client.query('ROLLBACK');
+
+      return {
+        success: false,
+        message: 'Transaction failed - no rows affected in one or more operations.',
+      };
+    }
+  } catch (error) {
+    // Rollback on any error
+    try {
+      await client.query('ROLLBACK');
+    } catch (rollbackError) {
+      console.error('Error during rollback:', rollbackError);
+    }
+
+    console.error('Error creating Transaction Log by Member Voucher Id:', error);
+
+    console.error('Full error details:', {
+      error: error instanceof Error ? error.message : 'Unknown error',
+      stack: error instanceof Error ? error.stack : undefined,
+    });
+
+    // Return user-friendly message but also throw for critical errors
+    if (error instanceof Error && error.message.includes('connection')) {
+      throw new Error('Database connection failed. Please try again later.');
+    }
+
+    return { success: false, message: 'Failed to create Transaction Log by Member Voucher Id due to database error.' };
+  } finally {
+    client.release();
+  }
+};
+
+const getMemberVoucherCurrentBalance = async (
+  id: number,
+  consumptionValue: number
+): Promise<{ success: boolean; data?: number; message?: string }> => {
+  if (!Number(id)) {
+    return { success: false, message: 'Error 400: id must be an integer' };
+  }
+
+  if (isNaN(Number(consumptionValue))) {
+    return { success: false, message: 'Error 400: consumption value must be an integer' };
+  }
+
+  const client = await pool().connect();
+  try {
+    const query = `
+    SELECT current_balance
+    FROM member_vouchers
+    WHERE id = $1;
+    `;
+
+    const results = await client.query(query, [id]);
+
+    const current_balance = results.rows[0].current_balance;
+
+    if (Number.isNaN(Number(current_balance))) {
+      return { success: false, message: 'Error 400: This Member Voucher does not exist' };
+    }
+
+    const balanceAfterDeduction = parseFloat(current_balance) - consumptionValue;
+
+    if (balanceAfterDeduction < 0) {
+      return { success: false, message: 'Error 400: The Consumption Value is greater than the Current balance.' };
+    } else {
+      return { success: true, data: current_balance };
+    }
+  } catch (error) {
+    console.error('Error retrieving current balance by Member Voucher Id:', error);
+
+    console.error('Full error details:', {
+      error: error instanceof Error ? error.message : 'Unknown error',
+      stack: error instanceof Error ? error.stack : undefined,
+    });
+
+    // Return user-friendly message but also throw for critical errors
+    if (error instanceof Error && error.message.includes('connection')) {
+      // Critical database errors should bubble up
+      throw new Error('Database connection failed. Please try again later.');
+    }
+
+    return { success: false, message: 'Failed to current balance by Member Voucher Id due to database error.' };
+  }
+};
+
+// const getMemberVoucherPaidCurrentBalance = async (id: number, consumptionValue: number): Promise<{ success: boolean, data?: number, message?: string }> => {
+//   if (!Number(id)) {
+//     return { success: false, message: "Error 400: id must be an integer" };
+//   };
+
+//   if (isNaN(Number(consumptionValue))) {
+//     return { success: false, message: "Error 400: consumption value must be an integer" };
+//   };
+
+//   const client = await pool().connect();
+//   try {
+//     const query = `
+//     SELECT st.outstanding_total_payment_amount, mv.current_balance
+//     FROM sale_transactions st
+//     JOIN sale_transaction_items sti ON st.id = sti.sale_transaction_id
+//     JOIN member_vouchers mv ON sti.member_voucher_id = mv.id
+//     WHERE sti.member_voucher_id = $1
+//     ORDER BY sti.sale_transaction_id DESC
+//     LIMIT 1;
+//     `;
+
+//     const results = await client.query(query, [id]);
+//     console.log(results);
+
+//     if (results.rowCount === 0) {
+//       return { success: false, message: "Error 400: This Member Voucher does not exist" };
+//     }
+
+//     const current_balance = parseFloat(results.rows[0].current_balance);
+//     const outstanding_total_payment_amount = parseFloat(results.rows[0].outstanding_total_payment_amount);
+//     // const free_of_charge = parseFloat(results.rows[0].free_of_charge);
+
+//     if (outstanding_total_payment_amount === 0) {
+//       return { success: true, data: current_balance };
+//     }
+
+//     const paidBalance = current_balance - outstanding_total_payment_amount //- free_of_charge;
+
+//     const paidbalanceAfterDeduction = paidBalance + consumptionValue;
+
+//     if (paidbalanceAfterDeduction < 0) {
+//       return { success: false, message: "Error 400: The Consumption Value is greater than the Paid Current balance." };
+//     } else {
+//       return { success: true, data: current_balance };
+//     }
+//   } catch (error) {
+//     console.error('Error retrieving paid current balance by Member Voucher Id:', error);
+
+//     console.error('Full error details:', {
+//       error: error instanceof Error ? error.message : 'Unknown error',
+//       stack: error instanceof Error ? error.stack : undefined
+//     });
+
+//     if (error instanceof Error && error.message.includes('connection')) {
+//       throw new Error('Database connection failed. Please try again later.');
+//     }
+
+//     return { success: false, message: "Failed to get paid current balance by Member Voucher Id due to database error." };
+//   }
+// };
+
+const getMemberNameByMemberVoucherId = async (
+  id: number
+): Promise<{ success: boolean; data: MemberName | null; message: string }> => {
+  if (!Number(id)) {
+    return { success: false, data: null, message: 'Error 400: id must be an integer' };
+  }
+
+  const client = await pool().connect();
+  try {
+    const query = `
+    SELECT m.id, m.name
+    FROM members m
+    JOIN member_vouchers mv
+    ON m.id = mv.member_id
+    WHERE mv.id = $1
+    `;
+
+    const results = await client.query(query, [id]);
+
+    if (results.rows.length > 0) {
+      return { success: true, data: results.rows[0], message: 'Get Member Name By Member Voucher Id was successful' };
+    } else {
+      return { success: false, data: null, message: 'Error 400: The input Id of Member Voucher does not exist' };
+    }
+  } catch (error) {
+    console.error('Error retrieving Member Name By Member Voucher Id:', error);
+
+    console.error('Full error details:', {
+      error: error instanceof Error ? error.message : 'Unknown error',
+      stack: error instanceof Error ? error.stack : undefined,
+    });
+
+    // Return user-friendly message but also throw for critical errors
+    if (error instanceof Error && error.message.includes('connection')) {
+      // Critical database errors should bubble up
+      throw new Error('Database connection failed. Please try again later.');
+    }
+
+    return { success: false, data: null, message: 'Failed to Member Name By Member Voucher Id due to database error.' };
+  }
+};
+
+const setTransactionLogsAndCurrentBalanceByLogId = async (
+  data: MemberVoucherTransactionLogUpdateData
+): Promise<{ success: boolean; message: string }> => {
+  const {
+    member_voucher_id,
+    transaction_log_id,
+    consumptionValue,
+    remarks,
+    date,
+    time,
+    type,
+    createdBy,
+    handledBy,
+    lastUpdatedBy,
+  } = data;
+
+  const service_date = new Date(`${date}T${time}`);
+
+  const updated_at = new Date();
+
+  const client = await pool().connect();
+
+  try {
+    // To get the current amount_change value which will be used to find the current_balance value before the respective log deduction
+    const getAmountChangeQuery = `
+        SELECT amount_change
+        FROM member_voucher_transaction_logs
+        WHERE id = $1;
+    `;
+
+    const getAmountChangeValue = [transaction_log_id];
+
+    const updateMemberVoucherQuery = `
+        UPDATE member_vouchers
+        SET current_balance = current_balance - $1 + $2
+        WHERE id = $3;
+        `;
+
+    const updateCurrentBalanceOfTransactionLogsQuery = `
+        UPDATE member_voucher_transaction_logs
+        SET current_balance = current_balance - $1 + $2
+        WHERE id >= $3 AND member_voucher_id = $4;
+        `;
+
+    const updateTransactionLogQuery = `
+        UPDATE member_voucher_transaction_logs
+        SET service_description = $1,
+            service_date = $2,
+            amount_change = $3,
+            serviced_by = $4,
+            type = $5,
+            created_by = $6,
+            last_updated_by = $7,
+            updated_at = $8
+        WHERE id = $9;
+        `;
+
+    const updateTransactionLogValue = [
+      remarks,
+      service_date,
+      consumptionValue,
+      handledBy,
+      type,
+      createdBy,
+      lastUpdatedBy,
+      updated_at,
+      transaction_log_id,
+    ];
+
+    await client.query('BEGIN');
+
+    const getAmountChangeResult = await client.query(getAmountChangeQuery, getAmountChangeValue);
+
+    console.log('getAmountChangeResult.rows[0].amount_change: ' + getAmountChangeResult.rows[0].amount_change);
+
+    const updateMemberVoucherValues = [
+      getAmountChangeResult.rows[0].amount_change,
+      consumptionValue,
+      member_voucher_id,
+    ];
+
+    const updateCurrentBalanceOfTransactionLogsValue = [
+      getAmountChangeResult.rows[0].amount_change,
+      consumptionValue,
+      transaction_log_id,
+      member_voucher_id,
+    ];
+
+    const updateMemberVoucherResults = await client.query(updateMemberVoucherQuery, updateMemberVoucherValues);
+
+    const updateTransactionLogsResults = await client.query(
+      updateCurrentBalanceOfTransactionLogsQuery,
+      updateCurrentBalanceOfTransactionLogsValue
+    );
+
+    const updateTransactionLogByIdResults = await client.query(updateTransactionLogQuery, updateTransactionLogValue);
+
+    if (
+      (updateMemberVoucherResults.rowCount ?? 0) > 0 &&
+      (updateTransactionLogsResults.rowCount ?? 0) > 0 &&
+      (updateTransactionLogByIdResults.rowCount ?? 0) > 0
+    ) {
+      await client.query('COMMIT');
+
+      return {
+        success: true,
+        message: 'Member Voucher transaction log and Member Voucher balance has been updated successfully.',
+      };
+    } else {
+      // Rollback if any operation failed
+      await client.query('ROLLBACK');
+
+      return {
+        success: false,
+        message: 'Transaction failed - no rows affected in one or more operations.',
+      };
+    }
+  } catch (error) {
+    // Rollback on any error
+    try {
+      await client.query('ROLLBACK');
+    } catch (rollbackError) {
+      console.error('Error during rollback:', rollbackError);
+    }
+
+    console.error(
+      'Error updating Member Voucher transaction log and Member Voucher balance by Transation Log Id:',
+      error
+    );
+
+    console.error('Full error details:', {
+      error: error instanceof Error ? error.message : 'Unknown error',
+      stack: error instanceof Error ? error.stack : undefined,
+    });
+
+    // Return user-friendly message but also throw for critical errors
+    if (error instanceof Error && error.message.includes('connection')) {
+      throw new Error('Database connection failed. Please try again later.');
+    }
+
+    return {
+      success: false,
+      message:
+        'Failed to update Member Voucher transaction log and Member Voucher balance Transation Log Id due to database error.',
+    };
+  } finally {
+    client.release();
+  }
+};
+
+const deleteTransactionLogsAndCurrentBalanceByLogId = async (
+  transaction_log_id: number,
+  member_voucher_id: number
+): Promise<{ success: boolean; message: string }> => {
+  const client = await pool().connect();
+
+  try {
+    // To get the sum of the total amount change from all the to-be deleted transaction logs
+    const getSumOfAmountChangeQuery = `
+        SELECT SUM(amount_change)
+        FROM member_voucher_transaction_logs
+        WHERE id >= $1;
+    `;
+
+    const getSumOfAmountChangeValue = [transaction_log_id];
+
+    const updateMemberVoucherQuery = `
+        UPDATE member_vouchers
+        SET current_balance = current_balance - $1
+        WHERE id = $2;
+        `;
+
+    const deleteTransactionLogAndSubsequentLogsByIdQuery = `
+        DELETE FROM member_voucher_transaction_logs
+        WHERE id >= $1
+        `;
+
+    await client.query('BEGIN');
+
+    const getAmountChangeResult = await client.query(getSumOfAmountChangeQuery, getSumOfAmountChangeValue);
+
+    console.log('getAmountChangeResult.rows[0].sum: ' + getAmountChangeResult.rows[0].sum);
+
+    const updateMemberVoucherValues = [getAmountChangeResult.rows[0].sum, member_voucher_id];
+
+    const deleteTransactionLogAndSubsequentLogsByIdValue = [transaction_log_id];
+
+    const updateMemberVoucherResults = await client.query(updateMemberVoucherQuery, updateMemberVoucherValues);
+
+    const deleteTransactionLogsResults = await client.query(
+      deleteTransactionLogAndSubsequentLogsByIdQuery,
+      deleteTransactionLogAndSubsequentLogsByIdValue
+    );
+
+    if ((updateMemberVoucherResults.rowCount ?? 0) > 0 && (deleteTransactionLogsResults.rowCount ?? 0) > 0) {
+      await client.query('COMMIT');
+
+      return {
+        success: true,
+        message:
+          'The Member Voucher transaction log and Member Voucher balance has been respectively deleted and updated successfully.',
+      };
+    } else {
+      // Rollback if any operation failed
+      await client.query('ROLLBACK');
+
+      return {
+        success: false,
+        message: 'Transaction failed - no rows affected in one or more operations.',
+      };
+    }
+  } catch (error) {
+    // Rollback on any error
+    try {
+      await client.query('ROLLBACK');
+    } catch (rollbackError) {
+      console.error('Error during rollback:', rollbackError);
+    }
+
+    console.error('Error deleting Member Voucher transaction log by Transation Log Id:', error);
+
+    console.error('Full error details:', {
+      error: error instanceof Error ? error.message : 'Unknown error',
+      stack: error instanceof Error ? error.stack : undefined,
+    });
+
+    // Return user-friendly message but also throw for critical errors
+    if (error instanceof Error && error.message.includes('connection')) {
+      throw new Error('Database connection failed. Please try again later.');
+    }
+
+    return {
+      success: false,
+      message: 'Failed to deleting Member Voucher transaction log by Transation Log Id due to database error.',
+    };
+  } finally {
+    client.release();
+  }
+};
+
+const createMemberVoucher = async (
+  transactionData: SingleItemTransactionRequestData
+): Promise<SingleItemTransactionCreationResult> => {
+  const client = await pool().connect();
+
+  try {
+    await client.query('BEGIN');
+
+    const {
+      created_by,
+      customer_type,
+      handled_by,
+      item,
+      member_id,
+      payments,
+      receipt_number,
+      remarks,
+      created_at,
+      updated_at,
+    } = transactionData;
+
+    // Early validation
+    if (!created_by) {
+      throw new Error('created_by is required');
+    }
+
+    if (!handled_by) {
+      throw new Error('handled_by is required');
+    }
+
+    if (!item || item.type !== 'member-voucher') {
+      throw new Error('item is required and must be of type "member-voucher"');
+    }
+
+    if (!payments || !Array.isArray(payments) || payments.length === 0) {
+      throw new Error('payments array is required and cannot be empty');
+    }
+
+    if (!member_id) {
+      throw new Error('member_id is required for member voucher transactions');
+    }
+
+    // ✅ Parse and validate custom creation date/time for sale transactions
+    let customCreatedAt = null;
+    let customUpdatedAt = null;
+
+    if (created_at) {
+      try {
+        customCreatedAt = new Date(created_at);
+        if (isNaN(customCreatedAt.getTime())) {
+          console.warn('Invalid created_at format, using current time:', created_at);
+          customCreatedAt = new Date();
+        }
+      } catch (error) {
+        console.warn('Error parsing created_at, using current time:', error);
+        customCreatedAt = new Date();
+      }
+    } else {
+      customCreatedAt = new Date();
+    }
+
+    if (updated_at) {
+      try {
+        customUpdatedAt = new Date(updated_at);
+        if (isNaN(customUpdatedAt.getTime())) {
+          console.warn('Invalid updated_at format, using created_at time:', updated_at);
+          customUpdatedAt = customCreatedAt;
+        }
+      } catch (error) {
+        console.warn('Error parsing updated_at, using created_at time:', error);
+        customUpdatedAt = customCreatedAt;
+      }
+    } else {
+      customUpdatedAt = customCreatedAt;
+    }
+
+    console.log('✅ MV Sale Transaction Using custom date/time:', {
+      created_at: customCreatedAt.toISOString(),
+      updated_at: customUpdatedAt.toISOString(),
+    });
+
+    // Extract item data
+    const { assignedEmployee, data, pricing, remarks: itemRemarks, type } = item;
+
+    if (!data) {
+      throw new Error('item.data is required for member voucher');
+    }
+
+    const {
+      bypass_template,
+      created_at: voucher_created_at,
+      created_by: item_created_by,
+      creation_datetime,
+      free_of_charge = 0, // Default to 0
+      member_voucher_details = [], // Default to empty array
+      member_voucher_name,
+      remarks: voucherRemarks,
+      selected_template,
+      starting_balance,
+      status = 'active', // Default status
+      total_price,
+      voucher_template_id,
+    } = data;
+
+    // Validate required voucher data
+    if (!member_voucher_name) {
+      throw new Error('member_voucher_name is required');
+    }
+
+    // FIXED: Better default calculation
+    const default_total_price = selected_template?.default_total_price
+      ? Number(selected_template.default_total_price)
+      : total_price
+      ? Number(total_price)
+      : 0;
+
+    const is_bypass = bypass_template === true;
+
+    const createdAt = customCreatedAt; // Use sale transaction date
+    const updatedAt = customUpdatedAt; // Use sale transaction date
+
+    const employee_id = assignedEmployee ? Number(assignedEmployee) : Number(created_by);
+
+    // Database validations
+    let validationPromises = [
+      client.query('SELECT id FROM members WHERE id = $1', [member_id]),
+      client.query('SELECT id FROM employees WHERE id = $1', [employee_id]),
+      client.query<{ id: string }>('SELECT get_or_create_status($1) as id', ['is_enabled']),
+    ];
+
+    // FIXED: Only validate voucher template if not bypassing AND template ID exists
+    if (!is_bypass && voucher_template_id && voucher_template_id !== '0') {
+      validationPromises.push(client.query('SELECT id FROM voucher_templates WHERE id = $1', [voucher_template_id]));
+    }
+
+    const results = await Promise.all(validationPromises);
+    const [memberResult, employeeResult, statusResult] = results;
+
+    // FIXED: Proper validation checking
+    if (memberResult.rows.length === 0) {
+      throw new Error(`Member with ID ${member_id} not found`);
+    }
+
+    if (employeeResult.rows.length === 0) {
+      throw new Error(`Employee with ID ${employee_id} not found`);
+    }
+
+    if (statusResult.rows.length === 0) {
+      throw new Error('Could not create or find status');
+    }
+
+    // FIXED: Check voucher template validation if applicable
+    if (!is_bypass && voucher_template_id && voucher_template_id !== '0' && results[3]?.rows.length === 0) {
+      throw new Error(`Voucher template with ID ${voucher_template_id} not found`);
+    }
+
+    // ✅ FIXED: Payment calculations using CORRECT MCP logic
+    const totalTransactionAmount: number = pricing?.totalLinePrice || 0;
+
+    const PENDING_PAYMENT_METHOD_ID = 7;
+    const GST_PAYMENT_METHOD_ID = 10;
+
+    // Separate payments by type (same as MCP)
+    const pendingPayments = payments.filter(
+      (payment: PaymentMethodRequest) => payment.methodId === PENDING_PAYMENT_METHOD_ID
+    );
+
+    const gstPayments = payments.filter((payment: PaymentMethodRequest) => payment.methodId === GST_PAYMENT_METHOD_ID);
+
+    const actualPayments = payments.filter(
+      (payment: PaymentMethodRequest) =>
+        payment.methodId !== PENDING_PAYMENT_METHOD_ID && payment.methodId !== GST_PAYMENT_METHOD_ID
+    );
+
+    // Calculate amounts (same logic as MCP)
+    const totalActualPaymentAmount: number = actualPayments.reduce((total: number, payment: PaymentMethodRequest) => {
+      return total + (payment.amount || 0);
+    }, 0);
+
+    const totalGSTAmount: number = gstPayments.reduce((total: number, payment: PaymentMethodRequest) => {
+      return total + (payment.amount || 0);
+    }, 0);
+
+    // IGNORE pending amount from frontend - calculate our own (same as MCP)
+    const frontendPendingAmount: number = pendingPayments.reduce((total: number, payment: PaymentMethodRequest) => {
+      return total + (payment.amount || 0);
+    }, 0);
+
+    // Calculate correct outstanding amount (backend authority) - same as MCP
+    const outstandingAmount: number = Math.max(0, totalTransactionAmount - totalActualPaymentAmount);
+
+    // Total paid amount = actual payments + GST (EXCLUDES pending) - same as MCP
+    const totalPaidAmount: number = totalActualPaymentAmount + totalGSTAmount;
+
+    const transactionStatus: 'FULL' | 'PARTIAL' = outstandingAmount <= 0 ? 'FULL' : 'PARTIAL';
+    const processPayment: boolean = outstandingAmount > 0;
+
+    console.log('✅ MV Creation Payment calculations:', {
+      totalTransactionAmount,
+      totalActualPaymentAmount,
+      totalGSTAmount,
+      frontendPendingAmount: `${frontendPendingAmount} (from frontend - IGNORED)`,
+      outstandingAmount: `${outstandingAmount} (backend calculated - USED)`,
+      totalPaidAmount: `${totalPaidAmount} (actual + GST, excludes pending)`,
+      transactionStatus,
+      note: 'Backend ignores frontend pending amount and calculates its own',
+    });
+
+    // ✅ FIXED: Use correct payment logic for voucher balance calculation
+    const is_fully_paid = outstandingAmount <= 0; // Use backend calculated outstanding
+
+    // FIXED: Cleaner balance calculation
+    const base_balance = default_total_price + free_of_charge;
+    const final_starting_balance = base_balance;
+    const final_current_balance = is_fully_paid ? default_total_price : default_total_price - outstandingAmount;
+
+    // ✅ Insert member voucher using sale transaction dates
+    const i_mv_sql = `
+      INSERT INTO member_vouchers
+      (member_voucher_name, voucher_template_id, member_id, current_balance, starting_balance, 
+       free_of_charge, default_total_price, status, remarks, created_by, handled_by, 
+       last_updated_by, created_at, updated_at)
+      VALUES ($1, $2, $3, $4, $5, $6, $7, $8, $9, $10, $11, $12, $13, $14)
+      RETURNING id
+    `;
+
+    const { rows: mvRows } = await client.query<{ id: string }>(i_mv_sql, [
+      member_voucher_name,
+      is_bypass ? 0 : voucher_template_id || 0,
+      member_id,
+      final_current_balance,
+      final_starting_balance,
+      free_of_charge,
+      default_total_price,
+      status,
+      voucherRemarks || itemRemarks || '',
+      employee_id,
+      employee_id,
+      employee_id,
+      createdAt,
+      updatedAt,
+    ]);
+
+    const memberVoucherId = Number(mvRows[0].id);
+
+    // FIXED: Better service mapping with validation
+    const services = member_voucher_details.map(
+      (detail: { service_id?: number; name?: string; price?: number; custom_price?: number; duration?: number }) => {
+        if (!detail.service_id && !is_bypass) {
+          throw new Error('service_id is required for each voucher detail when not bypassing template');
+        }
+
+        return {
+          id: detail.service_id || 0,
+          name: detail.name || 'Unknown Service',
+          original_price: Number(detail.price || 0),
+          custom_price: Number(detail.custom_price ?? detail.price ?? 0),
+          discount: Number(detail.price ?? 0) - Number(detail.custom_price ?? detail.price ?? 0),
+          final_price: Number(detail.custom_price ?? detail.price ?? 0),
+          duration: Number(detail.duration || 0),
+        };
+      }
+    );
+
+    // ✅ Insert voucher details using sale transaction dates
+    if (services.length > 0) {
+      const i_mvd_sql = `
+        INSERT INTO member_voucher_details
+        (member_voucher_id, service_id, service_name, original_price, custom_price, 
+         discount, final_price, duration, created_at, updated_at)
+        VALUES ($1, $2, $3, $4, $5, $6, $7, $8, $9, $10) RETURNING id
+      `;
+
+      await Promise.all(
+        services.map(
+          (service: {
+            id: number;
+            name: string;
+            original_price: number;
+            custom_price: number;
+            discount: number;
+            final_price: number;
+            duration: number;
+          }) =>
+            client.query(i_mvd_sql, [
+              memberVoucherId,
+              is_bypass ? 0 : service.id,
+              service.name,
+              service.original_price,
+              service.custom_price,
+              service.discount,
+              service.final_price,
+              service.duration,
+              createdAt,
+              updatedAt,
+            ])
+        )
+      );
+    }
+
+    // ✅ Insert transaction log using sale transaction dates
+    const i_mvtl_sql = `
+      INSERT INTO member_voucher_transaction_logs
+      (member_voucher_id, service_description, service_date, current_balance, 
+       amount_change, serviced_by, type, created_by, last_updated_by, created_at, updated_at)
+      VALUES ($1, $2, $3, $4, $5, $6, $7, $8, $9, $10, $11)
+      RETURNING id
+    `;
+
+    await client.query(i_mvtl_sql, [
+      memberVoucherId,
+      'N.A',
+      createdAt,
+      final_current_balance,
+      final_current_balance,
+      employee_id,
+      'PURCHASE',
+      employee_id,
+      employee_id,
+      createdAt,
+      updatedAt,
+    ]);
+
+    // ✅ FOC transaction using sale transaction dates
+    if (transactionStatus === 'FULL' && free_of_charge > 0) {
+      // Calculate new balance after adding FOC
+      const newCurrentBalance = final_current_balance + free_of_charge;
+
+      // Update the member voucher with new balance
+      const updateVoucherSql = `
+        UPDATE member_vouchers
+        SET current_balance = $1, updated_at = $2
+        WHERE id = $3
+      `;
+
+      await client.query(updateVoucherSql, [
+        newCurrentBalance,
+        updatedAt, // ✅ Now uses sale transaction date
+        memberVoucherId,
+      ]);
+
+      // Insert FOC transaction log
+      await client.query(i_mvtl_sql, [
+        memberVoucherId,
+        'Free of Charge Addition',
+        createdAt,
+        newCurrentBalance, // Updated balance after FOC
+        free_of_charge, // FOC amount as amount_change
+        employee_id,
+        'ADD FOC',
+        employee_id,
+        employee_id,
+        createdAt,
+        updatedAt,
+      ]);
+
+      console.log('FOC transaction added:', {
+        memberVoucherId,
+        focAmount: free_of_charge,
+        newCurrentBalance,
+        transactionType: 'ADD FOC',
+      });
+    }
+
+    // Generate receipt number
+    let finalReceiptNo: string = receipt_number || '';
+    if (!finalReceiptNo) {
+      const receiptResult = await client.query(
+        'SELECT COALESCE(MAX(CAST(SUBSTRING(receipt_no FROM 3) AS INTEGER)), 0) + 1 as next_number FROM sale_transactions WHERE receipt_no LIKE $1',
+        [`ST%`]
+      );
+      finalReceiptNo = `ST${receiptResult.rows[0].next_number.toString().padStart(6, '0')}`;
+    }
+
+    // ✅ Insert sale transaction using sale transaction dates
+    const transactionQuery: string = `
+      INSERT INTO sale_transactions (
+        customer_type,
+        member_id,
+        total_paid_amount,
+        outstanding_total_payment_amount,
+        sale_transaction_status,
+        receipt_no,
+        remarks,
+        process_payment,
+        handled_by,
+        created_by,
+        created_at,
+        updated_at
+      ) VALUES ($1, $2, $3, $4, $5, $6, $7, $8, $9, $10, $11, $12)
+      RETURNING id
+    `;
+
+    const transactionParams: (string | number | boolean | null | Date)[] = [
+      customer_type?.toUpperCase() || 'MEMBER',
+      member_id || null,
+      totalPaidAmount, // Actual + GST (excludes pending)
+      outstandingAmount, // Transaction amount - actual payments (excludes GST)
+      transactionStatus,
+      finalReceiptNo,
+      remarks || '',
+      processPayment,
+      handled_by,
+      created_by,
+      createdAt,
+      updatedAt,
+    ];
+
+    const transactionResult = await client.query(transactionQuery, transactionParams);
+    const saleTransactionId: number = transactionResult.rows[0].id;
+
+    const itemQuery: string = `
+      INSERT INTO sale_transaction_items (
+        sale_transaction_id,
+        service_name,
+        product_name,
+        member_care_package_id,
+        member_voucher_id,
+        original_unit_price,
+        custom_unit_price,
+        discount_percentage,
+        quantity,
+        amount,
+        item_type,
+        remarks
+      ) VALUES ($1, $2, $3, $4, $5, $6, $7, $8, $9, $10, $11, $12)
+      RETURNING id
+    `;
+
+    const itemParams: (string | number | null)[] = [
+      saleTransactionId,
+      null, // service_name
+      null, // product_name
+      null, // member_care_package_id
+      memberVoucherId, // Use actual voucher ID
+      pricing?.originalPrice || 0,
+      pricing?.customPrice || 0,
+      pricing?.discount || 0,
+      pricing?.quantity || 1,
+      pricing?.totalLinePrice || 0,
+      'member voucher',
+      item.remarks || '',
+    ];
+
+    console.log('MV Item Query:', itemQuery);
+    console.log('MV Item Params:', itemParams);
+
+    const itemResult = await client.query(itemQuery, itemParams);
+    const saleTransactionItemId: number = itemResult.rows[0].id;
+
+    console.log('Created MV sale transaction item with ID:', saleTransactionItemId);
+
+    // ✅ Insert all payments (actual + GST) and create correct pending payment
+    for (const payment of payments) {
+      // Skip frontend pending payments - we'll create our own (same as MCP)
+      if (payment.methodId === PENDING_PAYMENT_METHOD_ID) {
+        console.log('Skipping frontend pending payment:', {
+          amount: payment.amount,
+          note: 'Backend will create correct pending payment',
+        });
+        continue;
+      }
+
+      if (payment.amount > 0) {
+        const paymentQuery: string = `
+          INSERT INTO payment_to_sale_transactions (
+            sale_transaction_id,
+            payment_method_id,
+            amount,
+            remarks,
+            created_by,
+            created_at,
+            updated_at
+          ) VALUES ($1, $2, $3, $4, $5, $6, $7)
+          RETURNING id
+        `;
+
+        const paymentParams: (number | string | Date)[] = [
+          saleTransactionId,
+          payment.methodId,
+          payment.amount,
+          payment.remark || '',
+          created_by,
+          createdAt, // ✅ Now uses sale transaction date
+          updatedAt, // ✅ Now uses sale transaction date
+        ];
+
+        console.log('MV Payment Query:', paymentQuery);
+        console.log('MV Payment Params:', paymentParams);
+
+        const paymentResult = await client.query(paymentQuery, paymentParams);
+        console.log('Created MV payment with ID:', paymentResult.rows[0].id, {
+          methodId: payment.methodId,
+          amount: payment.amount,
+          isGST: payment.methodId === GST_PAYMENT_METHOD_ID,
+        });
+      }
+    }
+
+    // ✅ Create correct pending payment if needed (using backend calculated amount) - same as MCP
+    if (outstandingAmount > 0) {
+      const pendingPaymentQuery: string = `
+        INSERT INTO payment_to_sale_transactions (
+          sale_transaction_id,
+          payment_method_id,
+          amount,
+          remarks,
+          created_by,
+          created_at,
+          updated_at
+        ) VALUES ($1, $2, $3, $4, $5, $6, $7)
+        RETURNING id
+      `;
+
+      const pendingPaymentParams: (number | string | Date)[] = [
+        saleTransactionId,
+        PENDING_PAYMENT_METHOD_ID,
+        outstandingAmount,
+        'Backend calculated pending payment',
+        handled_by,
+        createdAt,
+        updatedAt,
+      ];
+
+      const pendingResult = await client.query(pendingPaymentQuery, pendingPaymentParams);
+      console.log('Created correct pending payment with ID:', pendingResult.rows[0].id, {
+        methodId: PENDING_PAYMENT_METHOD_ID,
+        amount: outstandingAmount,
+        note: 'Backend calculated - ignores frontend pending',
+      });
+    }
+
+    await client.query('COMMIT');
+    console.log('MV Transaction committed successfully');
+
+    // Return actual voucher data
+    return {
+      id: saleTransactionId,
+      receipt_no: finalReceiptNo,
+      customer_type: customer_type?.toUpperCase() || 'MEMBER',
+      member_id: member_id ? member_id.toString() : null,
+      total_transaction_amount: totalTransactionAmount,
+      total_paid_amount: totalPaidAmount, // Actual + GST (excludes pending)
+      outstanding_total_payment_amount: outstandingAmount, // Transaction - actual (excludes GST)
+      transaction_status: transactionStatus,
+      remarks: remarks || '',
+      created_by,
+      handled_by,
+      voucher_id: memberVoucherId,
+      voucher_name: member_voucher_name,
+      items_count: 1,
+      payments_count: payments.filter((p: PaymentMethodRequest) => p.amount > 0).length,
     };
   } catch (error) {
-    console.error('Error fetching voucher templates:', error);
-    throw new Error('Error fetching voucher templates');
+    await client.query('ROLLBACK');
+    console.error('Error creating MV sale transaction:', error);
+    throw error;
+  } finally {
+    client.release();
   }
 };
 
-<<<<<<< HEAD
-=======
-const getVoucherTemplatesDetails = async (name: string | null = null): Promise<any[]> => {
+/**
+ * Soft Delete (status changed to DISABLED)
+ * @param {string} id - member_voucher ID
+ */
+const removeMemberVoucher = async (id: string) => {
+  const client = await pool().connect();
   try {
-    const templatesQuery = name
-      ? `SELECT * FROM voucher_templates WHERE LOWER(voucher_template_name) = LOWER($1)`
-      : `SELECT * FROM voucher_templates`;
-
-    const templatesValues = name ? [name] : [];
-
-    const templatesResult = await dbQuery(templatesQuery, templatesValues);
-    const templates: VoucherTemplate[] = templatesResult.rows;
+    await client.query('BEGIN');
+
+    // Check if the voucher exists
+    const { rows } = await client.query('SELECT id FROM member_vouchers WHERE id = $1', [id]);
+    if (rows.length === 0) {
+      throw new Error(`Member voucher with id ${id} not found for removal.`);
+    }
+
+    // Use status name directly — no need to resolve an ID
+    const disabledStatus = 'disabled';
+
+    const updateVoucherSql = `
+      UPDATE member_vouchers
+      SET status = $1
+      WHERE id = $2
+    `;
+    const result = await client.query(updateVoucherSql, [disabledStatus, id]);
+
+    await client.query('COMMIT');
+
+    return {
+      success: true,
+      message: `Member voucher with ID ${id} has been soft deleted (status set to DISABLED).`,
+      updated_rows: result.rowCount,
+    };
+  } catch (error) {
+    console.error('Error removing member voucher:', error);
+    await client.query('ROLLBACK');
+    if (error instanceof Error) {
+      throw error;
+    }
+    throw new Error('Unexpected error occurred while removing member voucher.');
+  } finally {
+    client.release();
+  }
+};
+
+const createMemberVoucherForTransfer = async (
+  memberId: number,
+  voucherTemplateName: string,
+  voucherTemplateId: number,
+  price: number,
+  foc: number,
+  remarks: string,
+  createdBy: number,
+  saleTransactionCreatedAt: string,
+  isBypass?: boolean,
+  serviceDetails?: any[] // ✅ NEW: Accept service details array
+): Promise<MemberVouchers> => {
+  try {
+    // ✅ FIXED: Use sale transaction's creation date for all operations
+    const createdAt = saleTransactionCreatedAt;
+    const updatedAt = saleTransactionCreatedAt;
+
+    const insertVoucherQuery = `
+      INSERT INTO member_vouchers (
+        member_id,
+        member_voucher_name,
+        voucher_template_id,
+        current_balance,
+        starting_balance,
+        free_of_charge,
+        default_total_price,
+        status,
+        remarks,
+        created_by,
+        handled_by,
+        last_updated_by,
+        created_at,
+        updated_at
+      ) VALUES ($1, $2, $3, $4, $5, $6, $7, $8, $9, $10, $10, $10, $11, $12)
+      RETURNING *;
+    `;
+
+    const totalBalance = price + foc;
+
+    const voucherValues = [
+      memberId,
+      voucherTemplateName,
+      voucherTemplateId,
+      totalBalance,
+      totalBalance,
+      foc,
+      price,
+      'is_enabled',
+      remarks,
+      createdBy || null,
+      createdAt,
+      updatedAt,
+    ];
+
+    const result = await dbQuery(insertVoucherQuery, voucherValues);
+    const newVoucher: MemberVouchers = result.rows[0];
+
+    // ✅ NEW: Handle bypass vs template-based service details insertion
+    if (isBypass && serviceDetails && Array.isArray(serviceDetails)) {
+      // 🔄 BYPASS MODE: Insert manual service details
+      for (const serviceDetail of serviceDetails) {
+        const insertDetailQuery = `
+          INSERT INTO member_voucher_details (
+            member_voucher_id,
+            service_id,
+            service_name,
+            original_price,
+            custom_price,
+            discount,
+            final_price,
+            duration,
+            created_at,
+            updated_at,
+            service_category_id
+          ) VALUES ($1, $2, $3, $4, $5, $6, $7, $8, $9, $10, $11)
+        `;
+
+        const insertDetailValues = [
+          newVoucher.id, // $1 member_voucher_id
+          0, // $2 service_id (always 0 for manual)
+          serviceDetail.name, // $3 service_name
+          serviceDetail.price || 0, // $4 original_price
+          serviceDetail.final_price || serviceDetail.price || 0, // $5 custom_price
+          serviceDetail.discount || 0, // $6 discount
+          serviceDetail.final_price || serviceDetail.price || 0, // $7 final_price
+          serviceDetail.duration || 0, // $8 duration
+          createdAt, // $9
+          updatedAt, // $10
+          0, // $11 service_category_id (always 0 for manual)
+        ];
+
+        console.log('Insert Manual Service Detail Values: ', insertDetailValues);
+        await dbQuery(insertDetailQuery, insertDetailValues);
+      }
+    } else {
+      // 🔁 TEMPLATE MODE: Insert member_voucher_details based on template
+      const templateDetailsQuery = `
+        SELECT * FROM voucher_template_details
+        WHERE voucher_template_id = $1
+      `;
+      const templateDetailsResult = await dbQuery(templateDetailsQuery, [voucherTemplateId]);
+      const templateDetails = templateDetailsResult.rows;
+
+      for (const detail of templateDetails) {
+        const insertDetailQuery = `
+          INSERT INTO member_voucher_details (
+            member_voucher_id,
+            service_id,
+            service_name,
+            original_price,
+            custom_price,
+            discount,
+            final_price,
+            duration,
+            created_at,
+            updated_at,
+            service_category_id
+          ) VALUES ($1, $2, $3, $4, $5, $6, $7, $8, $9, $10, $11)
+        `;
+
+        const insertDetailValues = [
+          newVoucher.id, // $1 member_voucher_id
+          detail.service_id, // $2
+          detail.service_name, // $3
+          detail.original_price, // $4
+          detail.custom_price, // $5
+          detail.discount, // $6
+          detail.final_price, // $7
+          detail.duration, // $8
+          createdAt, // $9
+          updatedAt, // $10
+          detail.service_category_id, // $11
+        ];
+
+        console.log('Insert Template Detail Values: ', insertDetailValues);
+        await dbQuery(insertDetailQuery, insertDetailValues);
+      }
+    }
+
+    return newVoucher;
+  } catch (error) {
+    console.error('Error adding member voucher ', error);
+    throw new Error('Failed to add member voucher');
+  }
+};
+
+const getMemberVoucherWithDetails = async (name: string | null = null): Promise<any[]> => {
+  try {
+    if (!name) {
+      throw new Error('Member name is required');
+    }
+
+    const memberQuery = `
+  SELECT * 
+  FROM members 
+  WHERE LOWER(name) LIKE LOWER($1) 
+  LIMIT 1
+`;
+    const memberResult = await dbQuery(memberQuery, [`%${name}%`]);
+    const member: MemberName = memberResult.rows[0];
+
+    if (!member) {
+      throw new Error(`Member with name "${name}" not found`);
+    }
+
+    const vouchersQuery = `
+  SELECT * 
+  FROM member_vouchers 
+  WHERE member_id = $1 
+    AND status = 'is_enabled'
+`;
+    // const vouchersQuery = `SELECT * FROM member_vouchers WHERE member_id = $1`;
+
+    const vouchersResult = await dbQuery(vouchersQuery, [member.id]);
+    const vouchers: MemberVouchers[] = vouchersResult.rows;
 
     const result = await Promise.all(
-      templates.map(async (template) => {
+      vouchers.map(async (voucher) => {
         const detailQuery = `
-                    SELECT service_id, service_name, original_price, custom_price, discount, final_price, duration
-                    FROM voucher_template_details
-                    WHERE voucher_template_id = $1
-                `;
-        const detailValues = [template.id];
+          SELECT service_id, service_name, original_price, custom_price, discount, final_price, duration
+          FROM member_voucher_details
+          WHERE member_voucher_id = $1
+        `;
+        const detailValues = [voucher.id];
         const detailsResult = await dbQuery(detailQuery, detailValues);
-        const details: VoucherTemplateDetail[] = detailsResult.rows;
 
         return {
-          ...template,
-          details,
+          ...voucher,
+          details: detailsResult.rows,
         };
       })
     );
 
-    console.log('Voucher Templates Details Result: ', result);
     return normalizeBigInts(result);
   } catch (error) {
-    console.error('Error fetching voucher templates:', error);
-    throw new Error('Failed to fetch voucher templates');
+    console.error('Error fetching member voucher:', error);
+    throw new Error('Failed to fetch member voucher');
   }
 };
 
->>>>>>> dc472cca
-const createVoucherTemplate = async ({
-  voucher_template_name,
-  default_starting_balance,
-  default_free_of_charge,
-  default_total_price,
-  remarks,
-  status,
-  created_by,
-  created_at,
-  updated_at,
-  details = [],
-}: CreateVoucherTemplateInput) => {
-  const client = await pool().connect();
-
+const checkIfFreeOfChargeIsUsedById = async (voucher_id: number): Promise<boolean> => {
   try {
-    await client.query('BEGIN');
-
-    // 1. Insert voucher template
-    const insertTemplateQuery = `
-      INSERT INTO voucher_templates (
-        voucher_template_name, default_starting_balance, default_free_of_charge,
-        default_total_price, remarks, status, created_by, last_updated_by, created_at, updated_at
+    const query = `
+      SELECT current_balance, free_of_charge
+      FROM member_vouchers
+      WHERE id = $1
+    `;
+    const values = [voucher_id];
+    const result = await dbQuery(query, values);
+
+    if (result.rows.length === 0) {
+      throw new Error('Voucher not found');
+    }
+
+    const { current_balance, free_of_charge } = result.rows[0];
+    return Number(current_balance) > Number(free_of_charge);
+  } catch (error) {
+    console.error('Error checking FOC usage by ID:', error);
+    throw new Error('Failed to check free of charge usage by ID');
+  }
+};
+
+const removeFOCFromVoucherById = async (
+  voucher_id: number,
+  created_by: number,
+  created_at: string
+): Promise<{ voucher_id: number; newBalance: number }> => {
+  try {
+    const fetchQuery = `
+      SELECT current_balance, free_of_charge
+      FROM member_vouchers
+      WHERE id = $1
+    `;
+    const fetchResult = await dbQuery(fetchQuery, [voucher_id]);
+
+    if (fetchResult.rows.length === 0) {
+      throw new Error('Voucher not found.');
+    }
+
+    const { current_balance, free_of_charge } = fetchResult.rows[0];
+    const currentBalanceNum = parseFloat(current_balance);
+    const focNum = parseFloat(free_of_charge);
+    const newBalance = Math.max(0, currentBalanceNum - focNum);
+
+    const updateQuery = `
+      UPDATE member_vouchers
+      SET current_balance = $1, updated_at = $2
+      WHERE id = $3
+    `;
+    await dbQuery(updateQuery, [newBalance, created_at, voucher_id]);
+
+    const insertLogQuery = `
+      INSERT INTO member_voucher_transaction_logs (
+        member_voucher_id,
+        service_description,
+        service_date,
+        current_balance,
+        amount_change,
+        serviced_by,
+        type,
+        created_by,
+        created_at,
+        updated_at
+      ) VALUES (
+        $1, 'Remove Free Of Charge', $2, $3, $4, $5, 'Remove OF FOC', $5, $2, $2
       )
-      VALUES ($1, $2, $3, $4, $5, $6, $7, $8, $9, $10)
-      RETURNING *;
     `;
-    const templateValues = [
-      voucher_template_name,
-      default_starting_balance,
-      default_free_of_charge,
-      default_total_price,
-      remarks,
-      status,
-      created_by,
-      created_by,
-      created_at,
-      updated_at,
-    ];
-    const templateResult = await client.query(insertTemplateQuery, templateValues);
-    const newTemplate = templateResult.rows[0];
-
-    // 2. Insert voucher template details if provided
-    const insertedDetails = [];
-    if (details.length > 0) {
-      for (const detail of details) {
-        const insertDetailQuery = `
-          INSERT INTO voucher_template_details (
-            voucher_template_id, service_id, service_name, original_price,
-            custom_price, discount, final_price, duration, service_category_id
-          )
-          VALUES ($1, $2, $3, $4, $5, $6, $7, $8, $9)
-          RETURNING *;
-        `;
-        const detailValues = [
-          newTemplate.id,
-          detail.service_id,
-          detail.service_name,
-          detail.original_price,
-          detail.custom_price,
-          detail.discount,
-          detail.final_price,
-          detail.duration,
-          detail.service_category_id,
-        ];
-        const detailResult = await client.query(insertDetailQuery, detailValues);
-        insertedDetails.push(detailResult.rows[0]);
-      }
-    }
-
-    await client.query('COMMIT');
-
-    return {
-      template: newTemplate,
-      details: insertedDetails,
-    };
+    const insertValues = [voucher_id, created_at, newBalance, -focNum, created_by];
+    await dbQuery(insertLogQuery, insertValues);
+
+    return { voucher_id, newBalance };
   } catch (error) {
-    console.error('Error creating voucher template:', error);
-    await client.query('ROLLBACK');
-    throw new Error('Error creating voucher template');
-  } finally {
-    client.release();
+    console.error('Error removing FOC by ID:', error);
+    throw new Error('Failed to remove FOC by voucher ID.');
   }
 };
 
-const updateVoucherTemplate = async ({
-  id,
-  voucher_template_name,
-  default_starting_balance,
-  default_free_of_charge,
-  default_total_price,
-  remarks,
-  status,
-  last_updated_by,
-  created_at,
-  updated_at,
-  details,
-}: UpdateVoucherTemplateInput) => {
-  const client = await pool().connect();
-
+const setMemberVoucherBalanceAfterTransferById = async (
+  voucher_id: number,
+  transferredBalance: number,
+  created_at: string
+): Promise<{ voucher_id: number; newBalance: number }> => {
   try {
-    await client.query('BEGIN');
-
-    // 1. Update voucher template
-    const updateTemplateQuery = `
-      UPDATE voucher_templates
-      SET
-        voucher_template_name = COALESCE($1, voucher_template_name),
-        default_starting_balance = COALESCE($2, default_starting_balance),
-        default_free_of_charge = COALESCE($3, default_free_of_charge),
-        default_total_price = COALESCE($4, default_total_price),
-        remarks = COALESCE($5, remarks),
-        status = COALESCE($6, status),
-        last_updated_by = COALESCE($7, last_updated_by),
-        created_at = COALESCE($8, created_at),
-        updated_at = COALESCE($9, updated_at)
-      WHERE id = $10
-      RETURNING *;
+    const selectQuery = `
+      SELECT current_balance
+      FROM member_vouchers
+      WHERE id = $1
     `;
-
-    const templateValues = [
-      voucher_template_name,
-      default_starting_balance,
-      default_free_of_charge,
-      default_total_price,
-      remarks,
-      status,
-      last_updated_by,
-      created_at,
-      updated_at,
-      id,
-    ];
-
-    const templateResult = await client.query(updateTemplateQuery, templateValues);
-    const updatedTemplate = templateResult.rows[0];
-
-    // 2. Update details if provided
-    let updatedDetails = [];
-    if (details && details.length > 0) {
-      // Delete existing details
-      await client.query('DELETE FROM voucher_template_details WHERE voucher_template_id = $1', [id]);
-
-      // Insert new details
-      for (const detail of details) {
-        if (detail.id) {
-          // Update existing detail
-          const updateDetailQuery = `
-            UPDATE voucher_template_details
-            SET
-              service_id = $1,
-              service_name = $2,
-              original_price = $3,
-              custom_price = $4,
-              discount = $5,
-              final_price = $6,
-              duration = $7,
-              service_category_id = $8
-            WHERE id = $9 AND voucher_template_id = $10
-            RETURNING *;
-          `;
-          const detailValues = [
-            detail.service_id,
-            detail.service_name,
-            detail.original_price,
-            detail.custom_price,
-            detail.discount,
-            detail.final_price,
-            detail.duration,
-            detail.service_category_id,
-            detail.id,
-            id,
-          ];
-          const detailResult = await client.query(updateDetailQuery, detailValues);
-          if (detailResult.rows.length > 0) {
-            updatedDetails.push(detailResult.rows[0]);
-          }
-        } else {
-          // Insert new detail
-          const insertDetailQuery = `
-            INSERT INTO voucher_template_details (
-              voucher_template_id, service_id, service_name, original_price,
-              custom_price, discount, final_price, duration, service_category_id
-            )
-            VALUES ($1, $2, $3, $4, $5, $6, $7, $8, $9)
-            RETURNING *;
-          `;
-          const detailValues = [
-            id,
-            detail.service_id,
-            detail.service_name,
-            detail.original_price,
-            detail.custom_price,
-            detail.discount,
-            detail.final_price,
-            detail.duration,
-            detail.service_category_id,
-          ];
-          const detailResult = await client.query(insertDetailQuery, detailValues);
-          updatedDetails.push(detailResult.rows[0]);
-        }
-      }
-    }
-
-    await client.query('COMMIT');
-
-    return {
-      template: updatedTemplate,
-      details: updatedDetails,
-    };
+    const result = await dbQuery(selectQuery, [voucher_id]);
+
+    if (result.rows.length === 0) {
+      throw new Error('Voucher not found.');
+    }
+
+    const newBalance = 0;
+
+    const updateQuery = `
+      UPDATE member_vouchers
+      SET current_balance = $1, updated_at = $2, status = 'disabled'
+      WHERE id = $3
+    `;
+    await dbQuery(updateQuery, [newBalance, created_at, voucher_id]);
+
+    return { voucher_id, newBalance };
   } catch (error) {
-    console.error('Error updating voucher template:', error);
-    await client.query('ROLLBACK');
-    throw new Error('Could not update voucher template');
-  } finally {
-    client.release();
+    console.error('Error updating voucher balance by ID:', error);
+    throw new Error('Failed to update voucher balance by ID');
   }
 };
 
-const deleteVoucherTemplate = async (templateId: string) => {
-  const client = await pool().connect();
-
+const getMemberVoucherCurrentBalanceById = async (voucher_id: number): Promise<number> => {
   try {
-    await client.query('BEGIN');
-
-    // Step 1: Delete related voucher template details
-    await client.query(`DELETE FROM voucher_template_details WHERE voucher_template_id = $1`, [templateId]);
-
-    // Step 2: Delete voucher template
-    const deleteResult = await client.query(`DELETE FROM voucher_templates WHERE id = $1 RETURNING id`, [templateId]);
-    
-    if (deleteResult.rows.length === 0) {
-      throw new Error('Voucher template not found');
-    }
-
-    await client.query('COMMIT');
-    return { success: true };
+    const query = `
+      SELECT current_balance
+      FROM member_vouchers
+      WHERE id = $1
+      LIMIT 1
+    `;
+    const result = await dbQuery(query, [voucher_id]);
+
+    if (result.rows.length === 0) {
+      throw new Error('Voucher not found');
+    }
+
+    return Number(result.rows[0].current_balance);
   } catch (error) {
-    await client.query('ROLLBACK');
-    console.error('Error deleting voucher template:', error);
-    throw new Error('Could not delete voucher template');
-  } finally {
-    client.release();
+    console.error('❌ Error getting current balance by ID:', error);
+    throw new Error('Failed to get current balance by ID');
   }
 };
 
-const getVoucherTemplateById = async (id: number, sessionStartDate_utc?: string, sessionEndDate_utc?: string) => {
-  try {
-    const templateQuery = `
-      SELECT 
-        vt.*,
-        e1.employee_name as created_by_name,
-        e2.employee_name as last_updated_by_name
-      FROM voucher_templates vt
-      LEFT JOIN employees e1 ON vt.created_by = e1.id
-      LEFT JOIN employees e2 ON vt.last_updated_by = e2.id
-      WHERE vt.id = $1
-        AND vt.created_at BETWEEN $2 AND $3;
-    `;
-
-    const sessionStart = sessionStartDate_utc || '0001-01-01T00:00:00Z';
-    const sessionEnd = sessionEndDate_utc || '9999-12-31T23:59:59Z';
-
-    const templateResult = await dbQuery(templateQuery, [id, sessionStart, sessionEnd]);
-
-    if (templateResult.rows.length === 0) {
-      throw new Error('Voucher template not found or out of session range');
-    }
-
-    const template = templateResult.rows[0];
-
-    const detailsQuery = `
-      SELECT 
-        vtd.*,
-        s.service_name as service_name_from_service,
-        sc.service_category_name as service_category_name
-      FROM voucher_template_details vtd
-      LEFT JOIN services s ON vtd.service_id = s.id
-      LEFT JOIN service_categories sc ON vtd.service_category_id = sc.id
-      WHERE vtd.voucher_template_id = $1
-      ORDER BY vtd.id;
-    `;
-
-    const detailsResult = await dbQuery(detailsQuery, [id]);
-
-    return {
-      ...template,
-      created_at: template.created_at ? format(new Date(template.created_at), 'dd MMM yyyy, hh:mm a') : null,
-      updated_at: template.updated_at ? format(new Date(template.updated_at), 'dd MMM yyyy, hh:mm a') : null,
-      details: detailsResult.rows,
-    };
-  } catch (error) {
-    console.error('Error fetching voucher template by ID:', error);
-    throw new Error('Error fetching voucher template by ID');
-  }
-};
-
-const getAllVoucherTemplatesForDropdown = async (sessionStartDate_utc?: string, sessionEndDate_utc?: string) => {
-  try {
-    const sessionStart = sessionStartDate_utc || '0001-01-01T00:00:00Z';
-    const sessionEnd = sessionEndDate_utc || '9999-12-31T23:59:59Z';
-
-    const query = `
-      SELECT 
-        id,
-        voucher_template_name,
-        default_starting_balance
-      FROM voucher_templates
-      WHERE status = 'is_enabled'
-        AND created_at BETWEEN $1 AND $2
-      ORDER BY voucher_template_name;
-    `;
-
-    const { rows } = await dbQuery(query, [sessionStart, sessionEnd]);
-
-    return rows;
-  } catch (error) {
-    console.error('Error fetching all voucher templates for dropdown:', error);
-    throw new Error('Error fetching all voucher templates for dropdown');
-  }
-};
-<<<<<<< HEAD
-
-=======
-const getAllVoucherTemplateNames = async (): Promise<any[]> => {
-  try {
-    const query = `SELECT * FROM voucher_templates ORDER BY id ASC`;
-    const result = await dbQuery(query);
-    return normalizeBigInts(result.rows);
-  } catch (error) {
-    console.error('Error fetching voucher template names:', error);
-    throw new Error('Failed to fetch voucher template names');
-  }
-};
->>>>>>> dc472cca
-
 export default {
-  getAllVoucherTemplates,
-  getVoucherTemplateById,
-  createVoucherTemplate,
-  updateVoucherTemplate,
-  deleteVoucherTemplate,
-<<<<<<< HEAD
-  getAllVoucherTemplatesForDropdown
-=======
-  getAllVoucherTemplatesForDropdown,
-  getVoucherTemplatesDetails,
-  getAllVoucherTemplateNames,
->>>>>>> dc472cca
+  getPaginatedVouchers,
+  getServicesOfMemberVoucherById,
+  getPaginatedMemberVoucherTransactionLogs,
+  addTransactionLogsByMemberVoucherId,
+  getMemberVoucherCurrentBalance,
+  // getMemberVoucherPaidCurrentBalance,
+  getPurchaseDateOfMemberVoucherById,
+  getMemberNameByMemberVoucherId,
+  setTransactionLogsAndCurrentBalanceByLogId,
+  deleteTransactionLogsAndCurrentBalanceByLogId,
+  createMemberVoucher,
+  removeMemberVoucher,
+  createMemberVoucherForTransfer,
+  getMemberVoucherWithDetails,
+  checkIfFreeOfChargeIsUsedById,
+  removeFOCFromVoucherById,
+  setMemberVoucherBalanceAfterTransferById,
+  getMemberVoucherCurrentBalanceById,
 };