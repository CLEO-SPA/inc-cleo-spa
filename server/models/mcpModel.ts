--- conflicted
+++ resolved
@@ -915,11 +915,6 @@
       'SELECT * FROM member_care_packages WHERE id = $1 FOR UPDATE',
       [mcp_id2]
     );
-<<<<<<< HEAD
-
-    if (mcp1Result.rowCount === 0) {
-      throw new Error(`Source package with ID ${mcp_id1} not found.`);
-=======
 
     if (mcp1Result.rowCount === 0) {
       throw new Error(`Source package with ID ${mcp_id1} not found.`);
@@ -935,20 +930,6 @@
       throw new Error(
         `Insufficient balance in source package ${sourceMcp.package_name}. Available: $${sourceMcp.balance}, trying to transfer: $${amount}.`
       );
->>>>>>> ce579125
-    }
-    if (mcp2Result.rowCount === 0) {
-      throw new Error(`Destination package with ID ${mcp_id2} not found.`);
-    }
-
-    const sourceMcp = mcp1Result.rows[0];
-    const destinationMcp = mcp2Result.rows[0];
-
-<<<<<<< HEAD
-    if (sourceMcp.balance < amount) {
-      throw new Error(
-        `Insufficient balance in source package ${sourceMcp.package_name}. Available: $${sourceMcp.balance}, trying to transfer: $${amount}.`
-      );
     }
 
     if (sourceMcp.balance === amount) {
@@ -964,21 +945,6 @@
     const u_mcp1_sql = 'UPDATE member_care_packages SET balance = balance - $1, updated_at = NOW() WHERE id = $2';
     await client.query(u_mcp1_sql, [amount, mcp_id1]);
 
-=======
-    if (sourceMcp.balance === amount) {
-      const u_mcpd_sql = 'UPDATE member_care_package_details SET status = $1 WHERE member_care_package_id = $2';
-      await client.query(u_mcpd_sql, ['DISABLED', mcp_id1]);
-    }
-
-    if (destinationMcp.balance === 0 && amount > 0) {
-      const enable_sql = 'UPDATE member_care_package_details SET status = $1 WHERE member_care_package_id = $2';
-      await client.query(enable_sql, ['ENABLED', mcp_id2]);
-    }
-
-    const u_mcp1_sql = 'UPDATE member_care_packages SET balance = balance - $1, updated_at = NOW() WHERE id = $2';
-    await client.query(u_mcp1_sql, [amount, mcp_id1]);
-
->>>>>>> ce579125
     const u_mcp2_sql = 'UPDATE member_care_packages SET balance = balance + $1, updated_at = NOW() WHERE id = $2';
     await client.query(u_mcp2_sql, [amount, mcp_id2]);
 
