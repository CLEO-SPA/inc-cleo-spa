--- conflicted
+++ resolved
@@ -38,12 +38,8 @@
         return;
       }
     } else if (req.session.end_date_is_default) {
-<<<<<<< HEAD
-      req.session.end_date_utc = new Date().toISOString();
-=======
       req.session.end_date_utc = new Date().toUTCString();
       // console.log('Updated Date:', req.session.end_date_utc);
->>>>>>> 2af19e94
     }
 
     next();
