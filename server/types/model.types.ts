export interface Employees {
  id?: string;
  user_auth_id: string;
  department_id: string;
  position_id: string;
  employee_code: string;
  employee_contact: string;
  employee_email: string;
  employee_name: string;
  created_at: string;
  updated_at: string;
}

export interface CarePackages {
  id?: string;
  care_package_name: string;
  care_package_remarks: string;
  care_package_price: number;
  care_package_customizable: boolean;
  status_id: string;
  created_by: string;
  last_updated_by: string;
  created_at: string;
  updated_at: string;
}

export interface CarePackageItemDetails {
  id?: string;
  care_package_item_details_quantity: number;
  care_package_item_details_discount: number;
  care_package_item_details_price: number;
  service_id: string;
  care_package_id: string;
}

export interface MemberCarePackages {
  id?: string;
  member_id: string;
  employee_id: string;
  package_name: string;
  status_id: string;
  total_price: number;
  created_at: string;
  updated_at: string;
  package_remarks: string;
}

export interface MemberCarePackagesDetails {
  id?: string;
  service_name: string;
  discount: number;
  price: number;
  member_care_package_id: string;
  service_id: string;
  status_id: string;
  quantity: number;
}

export interface MemberCarePackageTransactionLogs {
  id?: string;
  type: 'PURCHASE' | 'CONSUMPTION';
  description: string;
  transaction_date: string;
  transaction_amount: number;
  amount_changed: number;
  member_care_package_details_id: string;
  employee_id: string;
  service_id: string;
  created_at: string;
}

export interface SystemParameters {
  id: string;
  start_date_utc: string;
  end_date_utc: string;
  is_simulation: boolean;
}

<<<<<<< HEAD
export interface Positions {
  id?: string;
  position_name: string;
  position_description: string;
  position_is_active: boolean;
  position_created_at: string;
  position_updated_at: string;
}
=======
export interface MemberVouchers {
  id?: number;
  member_voucher_name: string;
  voucher_template_id: number;
  member_id: number;
  current_balance: number;
  starting_balance: number;
  free_of_charge: number;
  default_total_price: number;
  status: string;
  remarks: string;
  created_by: number;
  handled_by: number;
  last_updated_by: number;
  created_at: string;
  updated_at: string;
}

export interface MemberVoucherServices {
  id?: number;
  service_name: string;
  original_price: number;
  custom_price: number;
  discount: number;
  duration: number;
}

export interface MemberVoucherTransactionLogs {
  id?: number;
  member_voucher_id: number;
  service_description: string;
  service_date: string;
  current_balance: number;
  amount_change: number;
  serviced_by: number;
  type: string;
  created_by: number;
  updated_by: number;
  created_at: string;
  updated_at: string;
}

export interface Employee {
  id: number;
  employee_name: string;
  position_id: number | null;
}

export interface MemberVoucherTransactionLogCreateData {
  id: number;
  consumptionValue: number;
  remarks: string;
  date: string;
  time: string;
  type: string;
  createdBy: number;
  handledBy: number;
  current_balance: number;
}

export interface MemberName {
  id?: number;
  member_name: string;
}

export interface MemberVoucherTransactionLogUpdateData {
  member_voucher_id: number;
  transaction_log_id: number;
  consumptionValue: number;
  remarks: string;
  date: string;
  time: string;
  type: string;
  createdBy: number;
  handledBy: number;
  lastUpdatedBy: number;
}

export interface MembershipType {
  id: number;
  membership_type_name: string;
  default_percentage_discount_for_products: number;
  default_percentage_discount_for_services: number;
  created_at: Date;
  updated_at: Date;
  created_by: number;
  last_updated_by: number;
}

// Data set for a new Membership Type
export type NewMembershipType = Pick<
  MembershipType,
  | 'membership_type_name'
  | 'default_percentage_discount_for_products'
  | 'default_percentage_discount_for_services'
  | 'created_by'
>;

// Data set for an updated Membership Type
export type UpdatedMembershipType = Omit<MembershipType, 'created_at' | 'updated_at'>;
>>>>>>> dda79708
<|MERGE_RESOLUTION|>--- conflicted
+++ resolved
@@ -76,16 +76,6 @@
   is_simulation: boolean;
 }
 
-<<<<<<< HEAD
-export interface Positions {
-  id?: string;
-  position_name: string;
-  position_description: string;
-  position_is_active: boolean;
-  position_created_at: string;
-  position_updated_at: string;
-}
-=======
 export interface MemberVouchers {
   id?: number;
   member_voucher_name: string;
@@ -186,4 +176,12 @@
 
 // Data set for an updated Membership Type
 export type UpdatedMembershipType = Omit<MembershipType, 'created_at' | 'updated_at'>;
->>>>>>> dda79708
+
+export interface Positions {
+  id?: string;
+  position_name: string;
+  position_description: string;
+  position_is_active: boolean;
+  position_created_at: string;
+  position_updated_at: string;
+}