export interface Employees {
  id?: string;
  user_auth_id: string;
  department_id: string;
  employee_code: string;
  employee_contact: string;
  employee_email: string;
  employee_name: string;
  employee_is_active: boolean;
  created_at: string;
  updated_at: string;
}

export interface CarePackages {
  id?: string;
  care_package_name: string;
  care_package_remarks: string;
  care_package_price: number;
  care_package_customizable: boolean;
  status: 'ENABLED' | 'DISABLED';
  created_by: string;
  last_updated_by: string;
  created_at: string;
  updated_at: string;
}

export interface CarePackageItemDetails {
  id?: string;
  care_package_item_details_quantity: number;
  care_package_item_details_discount: number;
  care_package_item_details_price: number;
  service_id: string;
  care_package_id: string;
}

export interface MemberCarePackages {
  id?: string;
  member_id: string;
  employee_id: string;
  package_name: string;
  status: 'ENABLED' | 'DISABLED';
  total_price: number;
  balance: number;
  created_at: string;
  updated_at: string;
  package_remarks: string;
}

export interface MemberCarePackagesDetails {
  id?: string;
  service_name: string;
  discount: number;
  price: number;
  member_care_package_id: string;
  service_id: string;
  status: 'ENABLED' | 'DISABLED';
  quantity: number;
}

export interface MemberCarePackageTransactionLogs {
  id?: string;
  type: 'PURCHASE' | 'CONSUMPTION';
  description: string;
  transaction_date: string;
  transaction_amount: number;
  amount_changed: number;
  member_care_package_details_id: string;
  employee_id: string;
  service_id: string;
  created_at: string;
}

export interface SystemParameters {
  id: string;
  start_date_utc: string;
  end_date_utc: string;
  is_simulation: boolean;
}

<<<<<<< HEAD
=======
export interface MemberVouchers {
  id?: number;
  member_voucher_name: string;
  voucher_template_id: number;
  member_id: number;
  current_balance: number;
  starting_balance: number;
  free_of_charge: number;
  default_total_price: number;
  status: string;
  remarks: string;
  created_by: number;
  handled_by: number;
  last_updated_by: number;
  created_at: string;
  updated_at: string;
}

export interface MemberVoucherServices {
  id?: number;
  service_name: string;
  original_price: number;
  custom_price: number;
  discount: number;
  duration: number;
}

export interface MemberVoucherTransactionLogs {
  id?: number;
  member_voucher_id: number;
  service_description: string;
  service_date: string;
  current_balance: number;
  amount_change: number;
  serviced_by: number;
  type: string;
  created_by: number;
  updated_by: number;
  created_at: string;
  updated_at: string;
}

export interface Employee {
  id: number;
  employee_name: string;
  position_id: number | null;
}

export interface MemberVoucherTransactionLogCreateData {
  id: number;
  consumptionValue: number;
  remarks: string;
  date: string;
  time: string;
  type: string;
  createdBy: number;
  handledBy: number;
  current_balance: number;
}

export interface MemberName {
  id?: number;
  member_name: string;
}

export interface MemberVoucherTransactionLogUpdateData {
  member_voucher_id: number;
  transaction_log_id: number;
  consumptionValue: number;
  remarks: string;
  date: string;
  time: string;
  type: string;
  createdBy: number;
  handledBy: number;
  lastUpdatedBy: number;
}

export interface MembershipType {
  id: number;
  membership_type_name: string;
  default_percentage_discount_for_products: number;
  default_percentage_discount_for_services: number;
  created_at: Date;
  updated_at: Date;
  created_by: number;
  last_updated_by: number;
}

// Data set for a new Membership Type
export type NewMembershipType = Pick<
  MembershipType,
  | 'membership_type_name'
  | 'default_percentage_discount_for_products'
  | 'default_percentage_discount_for_services'
  | 'created_by'
>;

// Data set for an updated Membership Type
export type UpdatedMembershipType = Omit<MembershipType, 'created_at' | 'updated_at'>;

>>>>>>> 9e4e2957
export interface Positions {
  id?: string;
  position_name: string;
  position_description: string;
  position_is_active: boolean;
<<<<<<< HEAD
  position_created_at: string;
  position_updated_at: string;
=======
  created_at: string;
  updated_at: string;
}

export interface DataToExportList<L> {
  dataToExportList: L[];
}

export interface UnusedMemberVoucherData {
  member_name: string;
  contact: string;
  email: string;
  member_voucher_name: string;
  days_since_use: number;
  created_at: Date;
}

export interface UnusedMemberCarePackageData {
  member_name: string;
  contact: string;
  email: string;
  member_care_package_name: string;
  days_since_use: number;
  created_at: Date;
}

export interface MemberDetailsData {
  member_id: number;
  name: string;
  email: string;
  contact: string;
  dob: Date;
  sex: string;
  remarks: string;
  address: string;
  nric: string;
>>>>>>> 9e4e2957
}<|MERGE_RESOLUTION|>--- conflicted
+++ resolved
@@ -77,8 +77,6 @@
   is_simulation: boolean;
 }
 
-<<<<<<< HEAD
-=======
 export interface MemberVouchers {
   id?: number;
   member_voucher_name: string;
@@ -180,16 +178,11 @@
 // Data set for an updated Membership Type
 export type UpdatedMembershipType = Omit<MembershipType, 'created_at' | 'updated_at'>;
 
->>>>>>> 9e4e2957
 export interface Positions {
   id?: string;
   position_name: string;
   position_description: string;
   position_is_active: boolean;
-<<<<<<< HEAD
-  position_created_at: string;
-  position_updated_at: string;
-=======
   created_at: string;
   updated_at: string;
 }
@@ -226,5 +219,4 @@
   remarks: string;
   address: string;
   nric: string;
->>>>>>> 9e4e2957
 }