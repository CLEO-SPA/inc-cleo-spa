--- conflicted
+++ resolved
@@ -1,4 +1,3 @@
-/* eslint-disable @typescript-eslint/no-explicit-any */
 export interface Employees {
   id?: string;
   user_auth_id: string;
@@ -41,10 +40,7 @@
   package_name: string;
   status_id: string;
   total_price: number;
-<<<<<<< HEAD
-=======
   balance: number;
->>>>>>> 2eff4a42
   created_at: string;
   updated_at: string;
   package_remarks: string;
