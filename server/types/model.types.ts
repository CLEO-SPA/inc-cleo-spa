--- conflicted
+++ resolved
@@ -1,10 +1,6 @@
 export interface Employees {
   id?: string;
   user_auth_id: string;
-<<<<<<< HEAD
-  department_id: string;
-=======
->>>>>>> 93895309
   employee_code: string;
   employee_contact: string;
   employee_email: string;
