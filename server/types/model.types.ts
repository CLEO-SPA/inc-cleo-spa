--- conflicted
+++ resolved
@@ -175,46 +175,38 @@
 >;
 
 // Data set for an updated Membership Type
-<<<<<<< HEAD
-export type UpdatedMembershipType = Omit<
-    MembershipType,
-    'created_at' |
-    'updated_at' 
->;
+export type UpdatedMembershipType = Omit<MembershipType, 'created_at' | 'updated_at'>;
 
 export interface DataToExportList<L> {
-    dataToExportList: L[]
-};
+  dataToExportList: L[];
+}
 
 export interface UnusedMemberVoucherData {
-    member_name: string;
-    contact: string;
-    email: string;
-    member_voucher_name: string;
-    days_since_use: number;
-    created_at: Date;
-};
+  member_name: string;
+  contact: string;
+  email: string;
+  member_voucher_name: string;
+  days_since_use: number;
+  created_at: Date;
+}
 
 export interface UnusedMemberCarePackageData {
-    member_name: string;
-    contact: string;
-    email: string;
-    member_care_package_name: string;
-    days_since_use: number;
-    created_at: Date;
-};
+  member_name: string;
+  contact: string;
+  email: string;
+  member_care_package_name: string;
+  days_since_use: number;
+  created_at: Date;
+}
 
 export interface MemberDetailsData {
-    member_id: number;
-    name: string;
-    email: string;
-    contact: string;
-    dob: Date;
-    sex: string;
-    remarks: string;
-    address: string;
-    nric: string;
-};
-=======
-export type UpdatedMembershipType = Omit<MembershipType, 'created_at' | 'updated_at'>;
->>>>>>> 3fcd3931
+  member_id: number;
+  name: string;
+  email: string;
+  contact: string;
+  dob: Date;
+  sex: string;
+  remarks: string;
+  address: string;
+  nric: string;
+}