import 'express-serve-static-core';
import 'express-session';

declare module 'express-session' {
  interface SessionData {
    user_id?: string;
    username?: string;
    email?: string;
    role?: string;
<<<<<<< HEAD
    start_date_utc: string | null;
    end_date_utc: string;
=======
    start_date_utc?: string | null;
    end_date_utc?: string | null;
    end_date_is_default?: boolean | null;
>>>>>>> 643474b0
    is_simulation?: boolean | null;
  }
}

declare global {
  namespace Express {
    interface Request {
      is_simulation?: boolean | null;
    }
  }
}<|MERGE_RESOLUTION|>--- conflicted
+++ resolved
@@ -7,14 +7,9 @@
     username?: string;
     email?: string;
     role?: string;
-<<<<<<< HEAD
     start_date_utc: string | null;
     end_date_utc: string;
-=======
-    start_date_utc?: string | null;
-    end_date_utc?: string | null;
     end_date_is_default?: boolean | null;
->>>>>>> 643474b0
     is_simulation?: boolean | null;
   }
 }
